--- conflicted
+++ resolved
@@ -872,10 +872,7 @@
 	proxi->cs = &newsi->cs;
 
 	/* Set chosen server only once all new proxy data exists */
-<<<<<<< HEAD
-=======
 	ckp->proxies++;
->>>>>>> 57cc749a
 	ckp->chosen_server = newsi->id;
 out:
 	return ret;
