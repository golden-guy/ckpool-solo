--- conflicted
+++ resolved
@@ -6467,6 +6467,8 @@
 			stratum_add_send(sdata, json_msg, client->id, SM_UPDATE);
 	}
 	ck_runlock(&sdata->instance_lock);
+
+	send_postponed(sdata);
 }
 
 static void send_json_err(sdata_t *sdata, const int64_t client_id, json_t *id_val, const char *err_msg)
@@ -7991,11 +7993,7 @@
 
 	/* Add all entries outside of the instance lock */
 	DL_FOREACH_SAFE(json_list, entry, tmpentry) {
-<<<<<<< HEAD
-		if (ckp->remote && !ckp->btcsolo)
-=======
-		if (ckp->remote && ckp->upstream_ckdb)
->>>>>>> 18066a52
+		if (ckp->remote && !ckp->btcsolo && ckp->upstream_ckdb)
 			upstream_json_msgtype(ckp, entry->val, SM_WORKERSTATS);
 		else
 			ckdbq_add(ckp, ID_WORKERSTATS, entry->val);
