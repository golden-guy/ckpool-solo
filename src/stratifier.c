--- conflicted
+++ resolved
@@ -4908,7 +4908,6 @@
 	__inc_worker(sdata,user, worker);
 	ck_wunlock(&sdata->instance_lock);
 
-<<<<<<< HEAD
 	if (!ckp->proxy && (new_user || !user->btcaddress) && (len > 26 && len < 35)) {
 		/* Is this a btc address based username? */
 		if (test_address(ckp, username)) {
@@ -4922,11 +4921,6 @@
 			}
 		}
 	}
-=======
-	/* Is this a btc address based username? */
-	if (!ckp->proxy && (new_user || !user->btcaddress) && (len > 26 && len < 35))
-		user->btcaddress = test_address(ckp, username);
->>>>>>> 68a8fe42
 	if (new_user) {
 		LOGNOTICE("Added new user %s%s", username, user->btcaddress ?
 			  " as address based registration" : "");
@@ -6490,7 +6484,6 @@
 
 	user = get_create_user(ckp, sdata, username, &new_user);
 
-<<<<<<< HEAD
 	if (!ckp->proxy && (new_user || !user->btcaddress) && (len > 26 && len < 35)) {
 		/* Is this a btc address based username? */
 		if (test_address(ckp, username)) {
@@ -6504,11 +6497,6 @@
 			}
 		}
 	}
-=======
-	/* Is this a btc address based username? */
-	if (!ckp->proxy && (new_user || !user->btcaddress) && (len > 26 && len < 35))
-		user->btcaddress = test_address(ckp, username);
->>>>>>> 68a8fe42
 	if (new_user) {
 		LOGNOTICE("Added new remote user %s%s", username, user->btcaddress ?
 			  " as address based registration" : "");
