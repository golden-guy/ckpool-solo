--- conflicted
+++ resolved
@@ -2165,7 +2165,6 @@
 	strcpy(client->address, address);
 
 	client->workername = strdup(buf);
-<<<<<<< HEAD
 	if (pw && strlen(pw) > 0)
 		client->password = strdup(pw);
 	LOGNOTICE("Authorised client %ld worker %s as user %s %s", client->id, buf,
@@ -2174,11 +2173,6 @@
 		if (!ckp->btcsolo || client->user_instance->btcaddress)
 			ret = true;
 	} else {
-		*errnum = send_recv_auth(client);
-=======
-	if (CKP_STANDALONE(ckp))
-		ret = true;
-	else {
 		/* Preauth workers for the first 10 minutes after the user is
 		 * first authorised by ckdb to avoid floods of worker auths.
 		 * *errnum is implied zero already so ret will be set true */
@@ -2186,7 +2180,6 @@
 			queue_delayed_auth(client);
 		else
 			*errnum = send_recv_auth(client);
->>>>>>> 8f103477
 		if (!*errnum)
 			ret = true;
 		else if (*errnum < 0 && user_instance->secondaryuserid) {
