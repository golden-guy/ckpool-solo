/*
 * Copyright 2014-2015 Con Kolivas
 *
 * This program is free software; you can redistribute it and/or modify it
 * under the terms of the GNU General Public License as published by the Free
 * Software Foundation; either version 3 of the License, or (at your option)
 * any later version.  See COPYING for more details.
 */

#include "config.h"

#include <arpa/inet.h>
#include <sys/socket.h>
#include <sys/stat.h>
#include <sys/time.h>
#include <sys/types.h>
#include <dirent.h>
#include <fcntl.h>
#include <math.h>
#include <string.h>
#include <unistd.h>

#include "ckpool.h"
#include "libckpool.h"
#include "bitcoin.h"
#include "sha2.h"
#include "stratifier.h"
#include "uthash.h"
#include "utlist.h"

/* Consistent across all pool instances */
static const char *workpadding = "000000800000000000000000000000000000000000000000000000000000000000000000000000000000000080020000";
static const char *scriptsig_header = "01000000010000000000000000000000000000000000000000000000000000000000000000ffffffff";
static uchar scriptsig_header_bin[41];

/* Add unaccounted shares when they arrive, remove them with each update of
 * rolling stats. */
struct pool_stats {
	tv_t start_time;
	ts_t last_update;

	int workers;
	int users;
	int disconnected;
	int dead;

	/* Absolute shares stats */
	int64_t unaccounted_shares;
	int64_t accounted_shares;

	/* Cycle of 24 to determine which users to dump stats on */
	uint8_t userstats_cycle;

	/* Shares per second for 1/5/15/60 minute rolling averages */
	double sps1;
	double sps5;
	double sps15;
	double sps60;

	/* Diff shares stats */
	int64_t unaccounted_diff_shares;
	int64_t accounted_diff_shares;
	int64_t unaccounted_rejects;
	int64_t accounted_rejects;

	/* Diff shares per second for 1/5/15... minute rolling averages */
	double dsps1;
	double dsps5;
	double dsps15;
	double dsps60;
	double dsps360;
	double dsps1440;
	double dsps10080;
};

typedef struct pool_stats pool_stats_t;

struct workbase {
	/* Hash table data */
	UT_hash_handle hh;
	int64_t id;
	char idstring[20];

	ts_t gentime;

	/* GBT/shared variables */
	char target[68];
	double diff;
	double network_diff;
	uint32_t version;
	uint32_t curtime;
	char prevhash[68];
	char ntime[12];
	uint32_t ntime32;
	char bbversion[12];
	char nbit[12];
	uint64_t coinbasevalue;
	int height;
	char *flags;
	int transactions;
	char *txn_data;
	char *txn_hashes;
	int merkles;
	char merklehash[16][68];
	char merklebin[16][32];
	json_t *merkle_array;

	/* Template variables, lengths are binary lengths! */
	char *coinb1; // coinbase1
	uchar *coinb1bin;
	int coinb1len; // length of above

	char enonce1const[32]; // extranonce1 section that is constant
	uchar enonce1constbin[16];
	int enonce1constlen; // length of above - usually zero unless proxying
	int enonce1varlen; // length of unique extranonce1 string for each worker - usually 8

	int enonce2varlen; // length of space left for extranonce2 - usually 8 unless proxying

	char *coinb2; // coinbase2
	uchar *coinb2bin;
	int coinb2len; // length of above
	int genoffset; // Offset into coinbase2 where the generation txn is

	/* Cached header binary */
	char headerbin[112];

	char *logdir;

	ckpool_t *ckp;
	bool proxy;
};

typedef struct workbase workbase_t;

struct json_params {
	json_t *method;
	json_t *params;
	json_t *id_val;
	int64_t client_id;
	char address[INET6_ADDRSTRLEN];
};

typedef struct json_params json_params_t;

/* Stratum json messages with their associated client id */
struct smsg {
	json_t *json_msg;
	int64_t client_id;
	char address[INET6_ADDRSTRLEN];
};

typedef struct smsg smsg_t;

struct userwb {
	UT_hash_handle hh;
	int64_t id;

	workbase_t *wb; // Master workbase
	uchar *coinb2bin; // Coinb2 cointaining this user's address for generation
	char *coinb2;
};

struct user_instance;
struct worker_instance;
struct stratum_instance;

typedef struct user_instance user_instance_t;
typedef struct worker_instance worker_instance_t;
typedef struct stratum_instance stratum_instance_t;

struct user_instance {
	UT_hash_handle hh;
	char username[128];
	int64_t id;
	char *secondaryuserid;
	bool btcaddress;

	/* A linked list of all connected instances of this user */
	stratum_instance_t *instances;

	/* A linked list of all connected workers of this user */
	worker_instance_t *worker_instances;

	int workers;
	char txnbin[25];
	struct userwb *userwbs;

	double best_diff; /* Best share found by this user */

	double dsps1; /* Diff shares per second, 1 minute rolling average */
	double dsps5; /* ... 5 minute ... */
	double dsps60;/* etc */
	double dsps1440;
	double dsps10080;
	tv_t last_share;

	bool authorised; /* Has this username ever been authorised? */
	time_t auth_time;
};

/* Combined data from workers with the same workername */
struct worker_instance {
	user_instance_t *instance;
	char *workername;

	worker_instance_t *next;
	worker_instance_t *prev;

	double dsps1;
	double dsps5;
	double dsps60;
	double dsps1440;
	tv_t last_share;
	time_t start_time;

	double best_diff; /* Best share found by this worker */
	int mindiff; /* User chosen mindiff */

	bool idle;
	bool notified_idle;
};

/* Per client stratum instance == workers */
struct stratum_instance {
	UT_hash_handle hh;
	int64_t id;

	stratum_instance_t *next;
	stratum_instance_t *prev;

	/* Reference count for when this instance is used outside of the
	 * instance_lock */
	int ref;

	char enonce1[32];
	uchar enonce1bin[16];
	char enonce1var[12];
	uint64_t enonce1_64;

	int64_t diff; /* Current diff */
	int64_t old_diff; /* Previous diff */
	int64_t diff_change_job_id; /* Last job_id we changed diff */
	double dsps1; /* Diff shares per second, 1 minute rolling average */
	double dsps5; /* ... 5 minute ... */
	double dsps60;/* etc */
	double dsps1440;
	double dsps10080;
	tv_t ldc; /* Last diff change */
	int ssdc; /* Shares since diff change */
	tv_t first_share;
	tv_t last_share;
	time_t first_invalid; /* Time of first invalid in run of non stale rejects */
	time_t start_time;

	char address[INET6_ADDRSTRLEN];
	bool subscribed;
	bool authorised;
	bool dropped;
	bool idle;
	int reject;	/* Indicator that this client is having a run of rejects
			 * or other problem and should be dropped lazily if
			 * this is set to 2 */

	user_instance_t *user_instance;
	worker_instance_t *worker_instance;

	char *useragent;
	char *workername;
	int64_t user_id;
	int server; /* Which server is this instance bound to */

	ckpool_t *ckp;

	time_t last_txns; /* Last time this worker requested txn hashes */
	time_t disconnected_time; /* Time this instance disconnected */

	int64_t suggest_diff; /* Stratum client suggested diff */
	double best_diff; /* Best share found by this instance */
};

struct share {
	UT_hash_handle hh;
	uchar hash[32];
	int64_t workbase_id;
};

typedef struct share share_t;

struct stratifier_data {
	char pubkeytxnbin[25];
	char donkeytxnbin[25];

	pool_stats_t stats;
	/* Protects changes to pool stats */
	pthread_mutex_t stats_lock;

	/* Serialises sends/receives to ckdb if possible */
	pthread_mutex_t ckdb_lock;

	bool ckdb_offline;

	/* Variable length enonce1 always refers back to a u64 */
	union {
		uint64_t u64;
		uint32_t u32;
		uint16_t u16;
		uint8_t u8;
	} enonce1u;

	/* For protecting the hashtable data */
	cklock_t workbase_lock;

	/* For the hashtable of all workbases */
	workbase_t *workbases;
	workbase_t *current_workbase;
	int workbases_generated;

	int64_t workbase_id;
	int64_t blockchange_id;
	char lasthash[68];
	char lastswaphash[68];

	ckmsgq_t *ssends;	// Stratum sends
	ckmsgq_t *srecvs;	// Stratum receives
	ckmsgq_t *ckdbq;	// ckdb
	ckmsgq_t *sshareq;	// Stratum share sends
	ckmsgq_t *sauthq;	// Stratum authorisations
	ckmsgq_t *stxnq;	// Transaction requests

	int64_t user_instance_id;

	/* Stratum_instances hashlist is stored by id, whereas disconnected_instances
	 * is sorted by enonce1_64. */
	stratum_instance_t *stratum_instances;
	stratum_instance_t *disconnected_instances;
	stratum_instance_t *dead_instances;

	int stratum_generated;
	int disconnected_generated;
	int dead_generated;

	user_instance_t *user_instances;

	/* Protects both stratum and user instances */
	cklock_t instance_lock;

	share_t *shares;
	cklock_t share_lock;

	int64_t shares_generated;

	/* Linked list of block solves, added to during submission, removed on
	 * accept/reject. It is likely we only ever have one solve on here but
	 * you never know... */
	pthread_mutex_t block_lock;
	ckmsg_t *block_solves;

	/* Generator message priority */
	int gen_priority;

	struct {
		double diff;

		char enonce1[32];
		uchar enonce1bin[16];
		int enonce1constlen;
		int enonce1varlen;

		int nonce2len;
		int enonce2varlen;

		bool subscribed;
	} proxy_base;
};

typedef struct stratifier_data sdata_t;

typedef struct json_entry json_entry_t;

struct json_entry {
	json_entry_t *next;
	json_entry_t *prev;
	json_t *val;
};

typedef struct char_entry char_entry_t;

struct char_entry {
	char_entry_t *next;
	char_entry_t *prev;
	char *buf;
};

/* Priority levels for generator messages */
#define GEN_LAX 0
#define GEN_NORMAL 1
#define GEN_PRIORITY 2

#define ID_AUTH 0
#define ID_WORKINFO 1
#define ID_AGEWORKINFO 2
#define ID_SHARES 3
#define ID_SHAREERR 4
#define ID_POOLSTATS 5
#define ID_WORKERSTATS 6
#define ID_BLOCK 7
#define ID_ADDRAUTH 8
#define ID_HEARTBEAT 9

static const char *ckdb_ids[] = {
	"authorise",
	"workinfo",
	"ageworkinfo",
	"shares",
	"shareerror",
	"poolstats",
	"workerstats",
	"block",
	"addrauth",
	"heartbeat"
};

static void generate_coinbase(ckpool_t *ckp, workbase_t *wb)
{
	uint64_t *u64, g64, d64 = 0;
	sdata_t *sdata = ckp->data;
	char header[228];
	int len, ofs = 0;
	ts_t now;

	/* Set fixed length coinb1 arrays to be more than enough */
	wb->coinb1 = ckzalloc(256);
	wb->coinb1bin = ckzalloc(128);

	/* Strings in wb should have been zero memset prior. Generate binary
	 * templates first, then convert to hex */
	memcpy(wb->coinb1bin, scriptsig_header_bin, 41);
	ofs += 41; // Fixed header length;

	ofs++; // Script length is filled in at the end @wb->coinb1bin[41];

	/* Put block height at start of template */
	len = ser_number(wb->coinb1bin + ofs, wb->height);
	ofs += len;

	/* Followed by flag */
	len = strlen(wb->flags) / 2;
	wb->coinb1bin[ofs++] = len;
	hex2bin(wb->coinb1bin + ofs, wb->flags, len);
	ofs += len;

	/* Followed by timestamp */
	ts_realtime(&now);
	len = ser_number(wb->coinb1bin + ofs, now.tv_sec);
	ofs += len;

	/* Followed by our unique randomiser based on the nsec timestamp */
	len = ser_number(wb->coinb1bin + ofs, now.tv_nsec);
	ofs += len;

	wb->enonce1varlen = ckp->nonce1length;
	wb->enonce2varlen = ckp->nonce2length;
	wb->coinb1bin[ofs++] = wb->enonce1varlen + wb->enonce2varlen;

	wb->coinb1len = ofs;

	len = wb->coinb1len - 41;

	len += wb->enonce1varlen;
	len += wb->enonce2varlen;

	wb->coinb2bin = ckzalloc(256);
	memcpy(wb->coinb2bin, "\x0a\x63\x6b\x70\x6f\x6f\x6c", 7);
	wb->coinb2len = 7;
	if (ckp->btcsig) {
		int siglen = strlen(ckp->btcsig);

		LOGDEBUG("Len %d sig %s", siglen, ckp->btcsig);
		if (siglen) {
			wb->coinb2bin[wb->coinb2len++] = siglen;
			memcpy(wb->coinb2bin + wb->coinb2len, ckp->btcsig, siglen);
			wb->coinb2len += siglen;
		}
	}
	len += wb->coinb2len;

	wb->coinb1bin[41] = len - 1; /* Set the length now */
	__bin2hex(wb->coinb1, wb->coinb1bin, wb->coinb1len);
	LOGDEBUG("Coinb1: %s", wb->coinb1);
	/* Coinbase 1 complete */

	memcpy(wb->coinb2bin + wb->coinb2len, "\xff\xff\xff\xff", 4);
	wb->coinb2len += 4;

	// Generation value
	g64 = wb->coinbasevalue;
	if (ckp->donvalid) {
		d64 = g64 / 200; // 0.5% donation
		g64 -= d64; // To guarantee integers add up to the original coinbasevalue
		wb->coinb2bin[wb->coinb2len++] = 2; // 2 transactions
	} else
		wb->coinb2bin[wb->coinb2len++] = 1; // 2 transactions

	u64 = (uint64_t *)&wb->coinb2bin[wb->coinb2len];
	*u64 = htole64(g64);
	wb->coinb2len += 8;

	wb->coinb2bin[wb->coinb2len++] = 25;
	wb->genoffset = wb->coinb2len; // This is where the generation txn is
	memcpy(wb->coinb2bin + wb->coinb2len, sdata->pubkeytxnbin, 25);
	wb->coinb2len += 25;

	if (ckp->donvalid) {
		u64 = (uint64_t *)&wb->coinb2bin[wb->coinb2len];
		*u64 = htole64(d64);
		wb->coinb2len += 8;

		wb->coinb2bin[wb->coinb2len++] = 25;
		memcpy(wb->coinb2bin + wb->coinb2len, sdata->donkeytxnbin, 25);
		wb->coinb2len += 25;
	}

	wb->coinb2len += 4; // Blank lock

	wb->coinb2 = bin2hex(wb->coinb2bin, wb->coinb2len);
	LOGDEBUG("Coinb2: %s", wb->coinb2);
	/* Coinbase 2 complete */

	snprintf(header, 225, "%s%s%s%s%s%s%s",
		 wb->bbversion, wb->prevhash,
		 "0000000000000000000000000000000000000000000000000000000000000000",
		 wb->ntime, wb->nbit,
		 "00000000", /* nonce */
		 workpadding);
	LOGDEBUG("Header: %s", header);
	hex2bin(wb->headerbin, header, 112);
}

static void stratum_broadcast_update(sdata_t *sdata, bool clean);
static void stratum_broadcast_updates(sdata_t *sdata, bool clean);

static void clear_userwb(sdata_t *sdata, int64_t id)
{
	user_instance_t *instance, *tmp;

	ck_wlock(&sdata->instance_lock);
	HASH_ITER(hh, sdata->user_instances, instance, tmp) {
		struct userwb *userwb;

		HASH_FIND_I64(instance->userwbs, &id, userwb);
		if (!userwb)
			continue;
		HASH_DEL(instance->userwbs, userwb);
		free(userwb->coinb2bin);
		free(userwb->coinb2);
		free(userwb);
	}
	ck_wunlock(&sdata->instance_lock);
}

static void clear_workbase(ckpool_t *ckp, workbase_t *wb)
{
	if (ckp->btcsolo)
		clear_userwb(ckp->data, wb->id);
	free(wb->flags);
	free(wb->txn_data);
	free(wb->txn_hashes);
	free(wb->logdir);
	free(wb->coinb1bin);
	free(wb->coinb1);
	free(wb->coinb2bin);
	free(wb->coinb2);
	json_decref(wb->merkle_array);
	free(wb);
}

/* Remove all shares with a workbase id less than wb_id for block changes */
static void purge_share_hashtable(sdata_t *sdata, int64_t wb_id)
{
	share_t *share, *tmp;
	int purged = 0;

	ck_wlock(&sdata->share_lock);
	HASH_ITER(hh, sdata->shares, share, tmp) {
		if (share->workbase_id < wb_id) {
			HASH_DEL(sdata->shares, share);
			dealloc(share);
			purged++;
		}
	}
	ck_wunlock(&sdata->share_lock);

	if (purged)
		LOGINFO("Cleared %d shares from share hashtable", purged);
}

/* Remove all shares with a workbase id == wb_id being discarded */
static void age_share_hashtable(sdata_t *sdata, int64_t wb_id)
{
	share_t *share, *tmp;
	int aged = 0;

	ck_wlock(&sdata->share_lock);
	HASH_ITER(hh, sdata->shares, share, tmp) {
		if (share->workbase_id == wb_id) {
			HASH_DEL(sdata->shares, share);
			dealloc(share);
			aged++;
		}
	}
	ck_wunlock(&sdata->share_lock);

	if (aged)
		LOGINFO("Aged %d shares from share hashtable", aged);
}

static char *status_chars = "|/-\\";

/* Absorbs the json and generates a ckdb json message, logs it to the ckdb
 * log and returns the malloced message. */
static char *ckdb_msg(ckpool_t *ckp, json_t *val, const int idtype)
{
	char *json_msg = json_dumps(val, JSON_COMPACT);
	char logname[512];
	char *ret = NULL;

	if (unlikely(!json_msg))
		goto out;
	ASPRINTF(&ret, "%s.id.json=%s", ckdb_ids[idtype], json_msg);
	free(json_msg);
out:
	json_decref(val);
	snprintf(logname, 511, "%s%s", ckp->logdir, ckp->ckdb_name);
	rotating_log(logname, ret);
	return ret;
}

static void _ckdbq_add(ckpool_t *ckp, const int idtype, json_t *val, const char *file,
		       const char *func, const int line)
{
	static time_t time_counter;
	sdata_t *sdata = ckp->data;
	static int counter = 0;
	char *json_msg;
	time_t now_t;
	char ch;

	if (unlikely(!val)) {
		LOGWARNING("Invalid json sent to ckdbq_add from %s %s:%d", file, func, line);
		return;
	}

	now_t = time(NULL);
	if (now_t != time_counter) {
		/* Rate limit to 1 update per second */
		time_counter = now_t;
		ch = status_chars[(counter++) & 0x3];
		fprintf(stdout, "%c\r", ch);
		fflush(stdout);
	}

	if (CKP_STANDALONE(ckp))
		return json_decref(val);

	json_msg = ckdb_msg(ckp, val, idtype);
	if (unlikely(!json_msg)) {
		LOGWARNING("Failed to dump json from %s %s:%d", file, func, line);
		return;
	}

	ckmsgq_add(sdata->ckdbq, json_msg);
}

#define ckdbq_add(ckp, idtype, val) _ckdbq_add(ckp, idtype, val, __FILE__, __func__, __LINE__)

static void send_workinfo(ckpool_t *ckp, workbase_t *wb)
{
	char cdfield[64];
	json_t *val;

	sprintf(cdfield, "%lu,%lu", wb->gentime.tv_sec, wb->gentime.tv_nsec);

	JSON_CPACK(val, "{sI,ss,ss,ss,ss,ss,ss,ss,ss,sI,so,ss,ss,ss,ss}",
			"workinfoid", wb->id,
			"poolinstance", ckp->name,
			"transactiontree", wb->txn_hashes,
			"prevhash", wb->prevhash,
			"coinbase1", wb->coinb1,
			"coinbase2", wb->coinb2,
			"version", wb->bbversion,
			"ntime", wb->ntime,
			"bits", wb->nbit,
			"reward", wb->coinbasevalue,
			"merklehash", json_deep_copy(wb->merkle_array),
			"createdate", cdfield,
			"createby", "code",
			"createcode", __func__,
			"createinet", ckp->serverurl[0]);
	ckdbq_add(ckp, ID_WORKINFO, val);
}

static void send_ageworkinfo(ckpool_t *ckp, int64_t id)
{
	char cdfield[64];
	ts_t ts_now;
	json_t *val;

	ts_realtime(&ts_now);
	sprintf(cdfield, "%lu,%lu", ts_now.tv_sec, ts_now.tv_nsec);

	JSON_CPACK(val, "{sI,ss,ss,ss,ss,ss}",
			"workinfoid", id,
			"poolinstance", ckp->name,
			"createdate", cdfield,
			"createby", "code",
			"createcode", __func__,
			"createinet", ckp->serverurl[0]);
	ckdbq_add(ckp, ID_AGEWORKINFO, val);
}

static void __generate_userwb(workbase_t *wb, user_instance_t *instance)
{
	struct userwb *userwb;

	userwb = ckzalloc(sizeof(struct userwb));
	userwb->wb = wb;
	userwb->id = wb->id;
	userwb->coinb2bin = ckalloc(wb->coinb2len);
	memcpy(userwb->coinb2bin, wb->coinb2bin, wb->coinb2len);
	memcpy(userwb->coinb2bin + wb->genoffset, instance->txnbin, 25);
	userwb->coinb2 = bin2hex(userwb->coinb2bin, wb->coinb2len);
	HASH_ADD_I64(instance->userwbs, id, userwb);
}

static void generate_userwbs(sdata_t *sdata, workbase_t *wb)
{
	user_instance_t *instance, *tmp;

	ck_wlock(&sdata->instance_lock);
	HASH_ITER(hh, sdata->user_instances, instance, tmp) {
		if (!instance->btcaddress)
			continue;
		__generate_userwb(wb, instance);
	}
	ck_wunlock(&sdata->instance_lock);
}

static void add_base(ckpool_t *ckp, workbase_t *wb, bool *new_block)
{
	workbase_t *tmp, *tmpa, *aged = NULL;
	sdata_t *sdata = ckp->data;
	int len, ret;

	ts_realtime(&wb->gentime);
	wb->network_diff = diff_from_nbits(wb->headerbin + 72);

	len = strlen(ckp->logdir) + 8 + 1 + 16 + 1;
	wb->logdir = ckzalloc(len);

	/* In proxy mode, the wb->id is received in the notify update and
	 * we set workbase_id from it. In server mode the stratifier is
	 * setting the workbase_id */
	ck_wlock(&sdata->workbase_lock);
	sdata->workbases_generated++;
	if (!ckp->proxy)
		wb->id = sdata->workbase_id++;
	else
		sdata->workbase_id = wb->id;
	if (strncmp(wb->prevhash, sdata->lasthash, 64)) {
		char bin[32], swap[32];

		*new_block = true;
		memcpy(sdata->lasthash, wb->prevhash, 65);
		hex2bin(bin, sdata->lasthash, 32);
		swap_256(swap, bin);
		__bin2hex(sdata->lastswaphash, swap, 32);
		sdata->blockchange_id = wb->id;
	}
	if (*new_block && ckp->logshares) {
		sprintf(wb->logdir, "%s%08x/", ckp->logdir, wb->height);
		ret = mkdir(wb->logdir, 0750);
		if (unlikely(ret && errno != EEXIST))
			LOGERR("Failed to create log directory %s", wb->logdir);
	}
	sprintf(wb->idstring, "%016lx", wb->id);
	if (ckp->logshares)
		sprintf(wb->logdir, "%s%08x/%s", ckp->logdir, wb->height, wb->idstring);

	HASH_ITER(hh, sdata->workbases, tmp, tmpa) {
		if (HASH_COUNT(sdata->workbases) < 3)
			break;
		if (wb == tmp)
			continue;
		/*  Age old workbases older than 10 minutes old */
		if (tmp->gentime.tv_sec < wb->gentime.tv_sec - 600) {
			HASH_DEL(sdata->workbases, tmp);
			aged = tmp;
			break;
		}
	}
	HASH_ADD_I64(sdata->workbases, id, wb);
	sdata->current_workbase = wb;
	ck_wunlock(&sdata->workbase_lock);

	/* This wb can't be pulled out from under us so no workbase lock is
	 * required to generate_userwbs */
	if (ckp->btcsolo)
		generate_userwbs(sdata, wb);

	if (*new_block) {
		LOGNOTICE("Block hash changed to %s", sdata->lastswaphash);
		purge_share_hashtable(sdata, wb->id);
	}

	send_workinfo(ckp, wb);

	/* Send the aged work message to ckdb once we have dropped the workbase lock
	 * to prevent taking recursive locks */
	if (aged) {
		send_ageworkinfo(ckp, aged->id);
		age_share_hashtable(sdata, aged->id);
		clear_workbase(ckp, aged);
	}
}

/* Mandatory send_recv to the generator which sets the message priority if this
 * message is higher priority. Races galore on gen_priority mean this might
 * read the wrong priority but occasional wrong values are harmless. */
static char *__send_recv_generator(ckpool_t *ckp, const char *msg, int prio)
{
	sdata_t *sdata = ckp->data;
	char *buf = NULL;
	bool set;

	if (prio > sdata->gen_priority) {
		sdata->gen_priority = prio;
		set = true;
	} else
		set = false;
	buf = send_recv_proc(ckp->generator, msg);
	if (unlikely(!buf))
		buf = strdup("failed");
	if (set)
		sdata->gen_priority = 0;

	return buf;
}

/* Conditionally send_recv a message only if it's equal or higher priority than
 * any currently being serviced. NULL is returned if the request is not
 * processed for priority reasons, "failed" for an actual failure. */
static char *send_recv_generator(ckpool_t *ckp, const char *msg, int prio)
{
	sdata_t *sdata = ckp->data;
	char *buf = NULL;

	if (prio >= sdata->gen_priority)
		buf = __send_recv_generator(ckp, msg, prio);
	return buf;
}

static void send_generator(ckpool_t *ckp, const char *msg, int prio)
{
	sdata_t *sdata = ckp->data;
	bool set;

	if (prio > sdata->gen_priority) {
		sdata->gen_priority = prio;
		set = true;
	} else
		set = false;
	send_proc(ckp->generator, msg);
	if (set)
		sdata->gen_priority = 0;
}

struct update_req {
	pthread_t *pth;
	ckpool_t *ckp;
	int prio;
};

static void broadcast_ping(sdata_t *sdata);

/* This function assumes it will only receive a valid json gbt base template
 * since checking should have been done earlier, and creates the base template
 * for generating work templates. */
static void *do_update(void *arg)
{
	struct update_req *ur = (struct update_req *)arg;
	ckpool_t *ckp = ur->ckp;
	sdata_t *sdata = ckp->data;
	bool new_block = false;
	int prio = ur->prio;
	bool ret = false;
	workbase_t *wb;
	json_t *val;
	char *buf;

	pthread_detach(pthread_self());
	rename_proc("updater");

	buf = send_recv_generator(ckp, "getbase", prio);
	if (unlikely(!buf)) {
		LOGNOTICE("Get base in update_base delayed due to higher priority request");
		goto out;
	}
	if (unlikely(cmdmatch(buf, "failed"))) {
		LOGWARNING("Generator returned failure in update_base");
		goto out;
	}

	wb = ckzalloc(sizeof(workbase_t));
	wb->ckp = ckp;
	val = json_loads(buf, 0, NULL);

	json_strcpy(wb->target, val, "target");
	json_dblcpy(&wb->diff, val, "diff");
	json_uintcpy(&wb->version, val, "version");
	json_uintcpy(&wb->curtime, val, "curtime");
	json_strcpy(wb->prevhash, val, "prevhash");
	json_strcpy(wb->ntime, val, "ntime");
	sscanf(wb->ntime, "%x", &wb->ntime32);
	json_strcpy(wb->bbversion, val, "bbversion");
	json_strcpy(wb->nbit, val, "nbit");
	json_uint64cpy(&wb->coinbasevalue, val, "coinbasevalue");
	json_intcpy(&wb->height, val, "height");
	json_strdup(&wb->flags, val, "flags");
	json_intcpy(&wb->transactions, val, "transactions");
	if (wb->transactions) {
		json_strdup(&wb->txn_data, val, "txn_data");
		json_strdup(&wb->txn_hashes, val, "txn_hashes");
	} else
		wb->txn_hashes = ckzalloc(1);
	json_intcpy(&wb->merkles, val, "merkles");
	wb->merkle_array = json_array();
	if (wb->merkles) {
		json_t *arr;
		int i;

		arr = json_object_get(val, "merklehash");
		for (i = 0; i < wb->merkles; i++) {
			strcpy(&wb->merklehash[i][0], json_string_value(json_array_get(arr, i)));
			hex2bin(&wb->merklebin[i][0], &wb->merklehash[i][0], 32);
			json_array_append_new(wb->merkle_array, json_string(&wb->merklehash[i][0]));
		}
	}
	json_decref(val);
	generate_coinbase(ckp, wb);

	add_base(ckp, wb, &new_block);

	if (ckp->btcsolo)
		stratum_broadcast_updates(sdata, new_block);
	else
		stratum_broadcast_update(sdata, new_block);
	ret = true;
	LOGINFO("Broadcast updated stratum base");
out:
	/* Send a ping to miners if we fail to get a base to keep them
	 * connected while bitcoind recovers(?) */
	if (unlikely(!ret)) {
		LOGINFO("Broadcast ping due to failed stratum base update");
		broadcast_ping(sdata);
	}
	dealloc(buf);
	free(ur->pth);
	free(ur);
	return NULL;
}

static void update_base(ckpool_t *ckp, int prio)
{
	struct update_req *ur = ckalloc(sizeof(struct update_req));
	pthread_t *pth = ckalloc(sizeof(pthread_t));

	ur->pth = pth;
	ur->ckp = ckp;
	ur->prio = prio;
	create_pthread(pth, do_update, ur);
}

static void __add_dead(sdata_t *sdata, stratum_instance_t *client)
{
	DL_APPEND(sdata->dead_instances, client);
	sdata->stats.dead++;
	sdata->dead_generated++;
}

static void __del_dead(sdata_t *sdata, stratum_instance_t *client)
{
	DL_DELETE(sdata->dead_instances, client);
	sdata->stats.dead--;
}

static void __del_disconnected(sdata_t *sdata, stratum_instance_t *client)
{
	HASH_DEL(sdata->disconnected_instances, client);
	sdata->stats.disconnected--;
	__add_dead(sdata, client);
}

static void drop_allclients(ckpool_t *ckp)
{
	stratum_instance_t *client, *tmp;
	int disconnects = 0, kills = 0;
	sdata_t *sdata = ckp->data;
	char buf[128];

	ck_wlock(&sdata->instance_lock);
	HASH_ITER(hh, sdata->stratum_instances, client, tmp) {
		HASH_DEL(sdata->stratum_instances, client);
		kills++;
		__add_dead(sdata, client);
		sprintf(buf, "dropclient=%ld", client->id);
		send_proc(ckp->connector, buf);
	}
	HASH_ITER(hh, sdata->disconnected_instances, client, tmp) {
		disconnects++;
		__del_disconnected(sdata, client);
	}
	sdata->stats.users = sdata->stats.workers = 0;
	ck_wunlock(&sdata->instance_lock);

	if (disconnects)
		LOGNOTICE("Disconnected %d instances", disconnects);
	if (kills)
		LOGNOTICE("Dropped %d instances", kills);
}

static void update_subscribe(ckpool_t *ckp)
{
	sdata_t *sdata = ckp->data;
	json_t *val;
	char *buf;

	buf = send_recv_proc(ckp->generator, "getsubscribe");
	if (unlikely(!buf)) {
		LOGWARNING("Failed to get subscribe from generator in update_notify");
		drop_allclients(ckp);
		return;
	}
	LOGDEBUG("Update subscribe: %s", buf);
	val = json_loads(buf, 0, NULL);
	free(buf);

	ck_wlock(&sdata->workbase_lock);
	sdata->proxy_base.subscribed = true;
	sdata->proxy_base.diff = ckp->startdiff;
	/* Length is checked by generator */
	strcpy(sdata->proxy_base.enonce1, json_string_value(json_object_get(val, "enonce1")));
	sdata->proxy_base.enonce1constlen = strlen(sdata->proxy_base.enonce1) / 2;
	hex2bin(sdata->proxy_base.enonce1bin, sdata->proxy_base.enonce1, sdata->proxy_base.enonce1constlen);
	sdata->proxy_base.nonce2len = json_integer_value(json_object_get(val, "nonce2len"));
	if (sdata->proxy_base.nonce2len > 7)
		sdata->proxy_base.enonce1varlen = 4;
	else if (sdata->proxy_base.nonce2len > 5)
		sdata->proxy_base.enonce1varlen = 2;
	else
		sdata->proxy_base.enonce1varlen = 1;
	sdata->proxy_base.enonce2varlen = sdata->proxy_base.nonce2len - sdata->proxy_base.enonce1varlen;
	ck_wunlock(&sdata->workbase_lock);

	json_decref(val);
	drop_allclients(ckp);
}

static void update_diff(ckpool_t *ckp);

static void update_notify(ckpool_t *ckp)
{
	bool new_block = false, clean;
	sdata_t *sdata = ckp->data;
	char header[228];
	workbase_t *wb;
	json_t *val;
	char *buf;
	int i;

	buf = send_recv_proc(ckp->generator, "getnotify");
	if (unlikely(!buf)) {
		LOGWARNING("Failed to get notify from generator in update_notify");
		return;
	}

	if (unlikely(!sdata->proxy_base.subscribed)) {
		LOGINFO("No valid proxy subscription to update notify yet");
		return;
	}

	LOGDEBUG("Update notify: %s", buf);
	wb = ckzalloc(sizeof(workbase_t));
	val = json_loads(buf, 0, NULL);
	dealloc(buf);
	wb->ckp = ckp;
	wb->proxy = true;

	json_int64cpy(&wb->id, val, "jobid");
	json_strcpy(wb->prevhash, val, "prevhash");
	json_intcpy(&wb->coinb1len, val, "coinb1len");
	wb->coinb1bin = ckalloc(wb->coinb1len);
	wb->coinb1 = ckalloc(wb->coinb1len * 2 + 1);
	json_strcpy(wb->coinb1, val, "coinbase1");
	hex2bin(wb->coinb1bin, wb->coinb1, wb->coinb1len);
	wb->height = get_sernumber(wb->coinb1bin + 42);
	json_strdup(&wb->coinb2, val, "coinbase2");
	wb->coinb2len = strlen(wb->coinb2) / 2;
	wb->coinb2bin = ckalloc(wb->coinb2len);
	hex2bin(wb->coinb2bin, wb->coinb2, wb->coinb2len);
	wb->merkle_array = json_object_dup(val, "merklehash");
	wb->merkles = json_array_size(wb->merkle_array);
	for (i = 0; i < wb->merkles; i++) {
		strcpy(&wb->merklehash[i][0], json_string_value(json_array_get(wb->merkle_array, i)));
		hex2bin(&wb->merklebin[i][0], &wb->merklehash[i][0], 32);
	}
	json_strcpy(wb->bbversion, val, "bbversion");
	json_strcpy(wb->nbit, val, "nbit");
	json_strcpy(wb->ntime, val, "ntime");
	sscanf(wb->ntime, "%x", &wb->ntime32);
	clean = json_is_true(json_object_get(val, "clean"));
	json_decref(val);
	ts_realtime(&wb->gentime);
	snprintf(header, 225, "%s%s%s%s%s%s%s",
		 wb->bbversion, wb->prevhash,
		 "0000000000000000000000000000000000000000000000000000000000000000",
		 wb->ntime, wb->nbit,
		 "00000000", /* nonce */
		 workpadding);
	LOGDEBUG("Header: %s", header);
	hex2bin(wb->headerbin, header, 112);
	wb->txn_hashes = ckzalloc(1);

	/* Check diff on each notify */
	update_diff(ckp);

	ck_rlock(&sdata->workbase_lock);
	strcpy(wb->enonce1const, sdata->proxy_base.enonce1);
	wb->enonce1constlen = sdata->proxy_base.enonce1constlen;
	memcpy(wb->enonce1constbin, sdata->proxy_base.enonce1bin, wb->enonce1constlen);
	wb->enonce1varlen = sdata->proxy_base.enonce1varlen;
	wb->enonce2varlen = sdata->proxy_base.enonce2varlen;
	wb->diff = sdata->proxy_base.diff;
	ck_runlock(&sdata->workbase_lock);

	add_base(ckp, wb, &new_block);

	stratum_broadcast_update(sdata, new_block | clean);
}

static void stratum_send_diff(sdata_t *sdata, stratum_instance_t *client);

static void update_diff(ckpool_t *ckp)
{
	stratum_instance_t *client, *tmp;
	sdata_t *sdata = ckp->data;
	double old_diff, diff;
	json_t *val;
	char *buf;

	if (unlikely(!sdata->current_workbase)) {
		LOGINFO("No current workbase to update diff yet");
		return;
	}

	buf = send_recv_proc(ckp->generator, "getdiff");
	if (unlikely(!buf)) {
		LOGWARNING("Failed to get diff from generator in update_diff");
		return;
	}

	LOGDEBUG("Update diff: %s", buf);
	val = json_loads(buf, 0, NULL);
	dealloc(buf);
	json_dblcpy(&diff, val, "diff");
	json_decref(val);

	/* We only really care about integer diffs so clamp the lower limit to
	 * 1 or it will round down to zero. */
	if (unlikely(diff < 1))
		diff = 1;

	ck_wlock(&sdata->workbase_lock);
	old_diff = sdata->proxy_base.diff;
	sdata->current_workbase->diff = sdata->proxy_base.diff = diff;
	ck_wunlock(&sdata->workbase_lock);

	if (old_diff < diff)
		return;

	/* If the diff has dropped, iterate over all the clients and check
	 * they're at or below the new diff, and update it if not. */
	ck_rlock(&sdata->instance_lock);
	HASH_ITER(hh, sdata->stratum_instances, client, tmp) {
		if (client->diff > diff) {
			client->diff = diff;
			stratum_send_diff(sdata, client);
		}
	}
	ck_runlock(&sdata->instance_lock);
}

/* Enter with instance_lock held */
static stratum_instance_t *__instance_by_id(sdata_t *sdata, int64_t id)
{
	stratum_instance_t *instance;

	HASH_FIND_I64(sdata->stratum_instances, &id, instance);
	return instance;
}

/* Increase the reference count of instance */
static void __inc_instance_ref(stratum_instance_t *instance)
{
	instance->ref++;
}

/* Find an __instance_by_id and increase its reference count allowing us to
 * use this instance outside of instance_lock without fear of it being
 * dereferenced. */
static stratum_instance_t *ref_instance_by_id(sdata_t *sdata, int64_t id)
{
	stratum_instance_t *instance;

	ck_wlock(&sdata->instance_lock);
	instance = __instance_by_id(sdata, id);
	if (instance)
		__inc_instance_ref(instance);
	ck_wunlock(&sdata->instance_lock);

	return instance;
}

/* Ret = 1 is disconnected, 2 is killed, 3 is workerless killed */
static int __drop_client(sdata_t *sdata, stratum_instance_t *client, user_instance_t *instance)
{
	stratum_instance_t *old_client = NULL;
	int ret;

	HASH_DEL(sdata->stratum_instances, client);
	if (instance)
		DL_DELETE(instance->instances, client);
	HASH_FIND(hh, sdata->disconnected_instances, &client->enonce1_64, sizeof(uint64_t), old_client);
	/* Only keep around one copy of the old client in server mode */
	if (!client->ckp->proxy && !old_client && client->enonce1_64 && client->authorised) {
		ret = 1;
		HASH_ADD(hh, sdata->disconnected_instances, enonce1_64, sizeof(uint64_t), client);
		sdata->stats.disconnected++;
		sdata->disconnected_generated++;
		client->disconnected_time = time(NULL);
	} else {
		if (client->workername)
			ret = 2;
		else
			ret = 3;
		__add_dead(sdata, client);
	}
	return ret;
}

static void client_drop_message(int64_t client_id, int dropped, bool lazily)
{
	switch(dropped) {
		case 0:
			break;
		case 1:
			LOGNOTICE("Client %ld disconnected %s", client_id, lazily ? "lazily" : "");
			break;
		case 2:
			LOGNOTICE("Client %ld dropped %s", client_id, lazily ? "lazily" : "");
			break;
		case 3:
			LOGNOTICE("Workerless client %ld dropped %s", client_id, lazily ? "lazily" : "");
			break;
	}
}

/* Decrease the reference count of instance. */
static void _dec_instance_ref(sdata_t *sdata, stratum_instance_t *instance, const char *file,
			      const char *func, const int line)
{
	int64_t client_id = instance->id;
	int dropped = 0, ref;

	ck_wlock(&sdata->instance_lock);
	ref = --instance->ref;
	/* See if there are any instances that were dropped that could not be
	 * moved due to holding a reference and drop them now. */
	if (unlikely(instance->dropped && !ref))
		dropped = __drop_client(sdata, instance, instance->user_instance);
	ck_wunlock(&sdata->instance_lock);

	client_drop_message(client_id, dropped, true);

	/* This should never happen */
	if (unlikely(ref < 0))
		LOGERR("Instance ref count dropped below zero from %s %s:%d", file, func, line);
}

#define dec_instance_ref(sdata, instance) _dec_instance_ref(sdata, instance, __FILE__, __func__, __LINE__)

/* Enter with write instance_lock held */
static stratum_instance_t *__stratum_add_instance(ckpool_t *ckp, int64_t id, int server)
{
	stratum_instance_t *instance = ckzalloc(sizeof(stratum_instance_t));
	sdata_t *sdata = ckp->data;

	sdata->stratum_generated++;
	instance->id = id;
	instance->server = server;
	instance->diff = instance->old_diff = ckp->startdiff;
	instance->ckp = ckp;
	tv_time(&instance->ldc);
	HASH_ADD_I64(sdata->stratum_instances, id, instance);
	return instance;
}

static uint64_t disconnected_sessionid_exists(sdata_t *sdata, const char *sessionid, int64_t id)
{
	stratum_instance_t *instance, *tmp;
	uint64_t enonce1_64 = 0, ret = 0;
	int64_t old_id = 0;
	int slen;

	if (!sessionid)
		goto out;
	slen = strlen(sessionid) / 2;
	if (slen < 1 || slen > 8)
		goto out;

	if (!validhex(sessionid))
		goto out;

	/* Number is in BE but we don't swap either of them */
	hex2bin(&enonce1_64, sessionid, slen);

	ck_wlock(&sdata->instance_lock);
	HASH_ITER(hh, sdata->stratum_instances, instance, tmp) {
		if (instance->id == id)
			continue;
		if (instance->enonce1_64 == enonce1_64) {
			/* Only allow one connected instance per enonce1 */
			goto out_unlock;
		}
	}
	instance = NULL;
	HASH_FIND(hh, sdata->disconnected_instances, &enonce1_64, sizeof(uint64_t), instance);
	if (instance) {
		/* Delete the entry once we are going to use it since there
		 * will be a new instance with the enonce1_64 */
		old_id = instance->id;
		__del_disconnected(sdata, instance);
		ret = enonce1_64;
	}
out_unlock:
	ck_wunlock(&sdata->instance_lock);
out:
	if (ret)
		LOGNOTICE("Reconnecting old instance %ld to instance %ld", old_id, id);
	return ret;
}

/* For creating a list of sends without locking that can then be concatenated
 * to the stratum_sends list. Minimises locking and avoids taking recursive
 * locks. */
static void stratum_broadcast(sdata_t *sdata, json_t *val)
{
	stratum_instance_t *instance, *tmp;
	ckmsg_t *bulk_send = NULL;
	ckmsgq_t *ssends;

	if (unlikely(!val)) {
		LOGERR("Sent null json to stratum_broadcast");
		return;
	}

	ck_rlock(&sdata->instance_lock);
	HASH_ITER(hh, sdata->stratum_instances, instance, tmp) {
		ckmsg_t *client_msg;
		smsg_t *msg;

		if (!instance->authorised)
			continue;
		client_msg = ckalloc(sizeof(ckmsg_t));
		msg = ckzalloc(sizeof(smsg_t));
		msg->json_msg = json_deep_copy(val);
		msg->client_id = instance->id;
		client_msg->data = msg;
		DL_APPEND(bulk_send, client_msg);
	}
	ck_runlock(&sdata->instance_lock);

	json_decref(val);

	if (!bulk_send)
		return;

	ssends = sdata->ssends;

	mutex_lock(sdata->ssends->lock);
	if (ssends->msgs)
		DL_CONCAT(ssends->msgs, bulk_send);
	else
		ssends->msgs = bulk_send;
	pthread_cond_signal(ssends->cond);
	mutex_unlock(ssends->lock);
}

static void stratum_add_send(sdata_t *sdata, json_t *val, int64_t client_id)
{
	smsg_t *msg;

	msg = ckzalloc(sizeof(smsg_t));
	msg->json_msg = val;
	msg->client_id = client_id;
	ckmsgq_add(sdata->ssends, msg);
}

static void inc_worker(ckpool_t *ckp, user_instance_t *instance)
{
	sdata_t *sdata = ckp->data;

	mutex_lock(&sdata->stats_lock);
	sdata->stats.workers++;
	if (!instance->workers++)
		sdata->stats.users++;
	mutex_unlock(&sdata->stats_lock);
}

static void dec_worker(ckpool_t *ckp, user_instance_t *instance)
{
	sdata_t *sdata = ckp->data;

	mutex_lock(&sdata->stats_lock);
	sdata->stats.workers--;
	if (!--instance->workers)
		sdata->stats.users--;
	mutex_unlock(&sdata->stats_lock);
}

static void drop_client(sdata_t *sdata, int64_t id)
{
	int dropped = 0, aged = 0, killed = 0;
	stratum_instance_t *client, *tmp;
	user_instance_t *instance = NULL;
	time_t now_t = time(NULL);
	ckpool_t *ckp = NULL;
	bool dec = false;

	LOGINFO("Stratifier asked to drop client %ld", id);

	ck_wlock(&sdata->instance_lock);
	client = __instance_by_id(sdata, id);
	if (client) {
		instance = client->user_instance;
		if (client->authorised) {
			dec = true;
			ckp = client->ckp;
		}
		/* If the client is still holding a reference, don't drop them
		 * now but wait till the reference is dropped */
		if (likely(!client->ref))
			dropped = __drop_client(sdata, client, instance);
		else
			client->dropped = true;
		client->authorised = false;
	}

	/* Old disconnected instances will not have any valid shares so remove
	 * them from the disconnected instances list if they've been dead for
	 * more than 10 minutes */
	HASH_ITER(hh, sdata->disconnected_instances, client, tmp) {
		if (now_t - client->disconnected_time < 600)
			continue;
		if (unlikely(client->ref))
			continue;
		aged++;
		__del_disconnected(sdata, client);
	}

	/* Cull old unused clients lazily when there are no more reference
	 * counts for them. */
	DL_FOREACH_SAFE(sdata->dead_instances, client, tmp) {
		if (!client->ref) {
			killed++;
			__del_dead(sdata, client);
			dealloc(client->workername);
			dealloc(client->useragent);
			dealloc(client);
		}
	}
	ck_wunlock(&sdata->instance_lock);

	client_drop_message(id, dropped, false);
	if (aged)
		LOGINFO("Aged %d disconnected instances to dead", aged);
	if (killed)
		LOGINFO("Stratifier discarded %d dead instances", killed);

	/* Decrease worker count outside of instance_lock to avoid recursive
	 * locking */
	if (dec)
		dec_worker(ckp, instance);
}

static void stratum_broadcast_message(sdata_t *sdata, const char *msg)
{
	json_t *json_msg;

	JSON_CPACK(json_msg, "{sosss[s]}", "id", json_null(), "method", "client.show_message",
			     "params", msg);
	stratum_broadcast(sdata, json_msg);
}

/* Send a generic reconnect to all clients without parameters to make them
 * reconnect to the same server. */
static void reconnect_clients(sdata_t *sdata, const char *cmd)
{
	char *port = strdupa(cmd), *url = NULL;
	json_t *json_msg;

	strsep(&port, ":");
	if (port)
		url = strsep(&port, ",");
	if (url && port) {
		int port_no;

		port_no = strtol(port, NULL, 10);
		JSON_CPACK(json_msg, "{sosss[sii]}", "id", json_null(), "method", "client.reconnect",
			"params", url, port_no, 0);
	} else
		JSON_CPACK(json_msg, "{sosss[]}", "id", json_null(), "method", "client.reconnect",
		   "params");
	stratum_broadcast(sdata, json_msg);
}

static void reset_bestshares(sdata_t *sdata)
{
	user_instance_t *instance, *tmpuser;
	stratum_instance_t *client, *tmp;

	ck_rlock(&sdata->instance_lock);
	HASH_ITER(hh, sdata->stratum_instances, client, tmp) {
		client->best_diff = 0;
	}
	HASH_ITER(hh, sdata->user_instances, instance, tmpuser) {
		worker_instance_t *worker;

		instance->best_diff = 0;
		DL_FOREACH(instance->worker_instances, worker) {
			worker->best_diff = 0;
		}
	}
	ck_runlock(&sdata->instance_lock);
}

static void block_solve(ckpool_t *ckp, const char *blockhash)
{
	ckmsg_t *block, *tmp, *found = NULL;
	sdata_t *sdata = ckp->data;
	char cdfield[64];
	int height = 0;
	ts_t ts_now;
	json_t *val;
	char *msg;

	update_base(ckp, GEN_PRIORITY);

	ts_realtime(&ts_now);
	sprintf(cdfield, "%lu,%lu", ts_now.tv_sec, ts_now.tv_nsec);

	mutex_lock(&sdata->block_lock);
	DL_FOREACH_SAFE(sdata->block_solves, block, tmp) {
		val = block->data;
		char *solvehash;

		json_get_string(&solvehash, val, "blockhash");
		if (unlikely(!solvehash)) {
			LOGERR("Failed to find blockhash in block_solve json!");
			continue;
		}
		if (!strcmp(solvehash, blockhash)) {
			dealloc(solvehash);
			found = block;
			DL_DELETE(sdata->block_solves, block);
			break;
		}
		dealloc(solvehash);
	}
	mutex_unlock(&sdata->block_lock);

	if (unlikely(!found)) {
		LOGERR("Failed to find blockhash %s in block_solve!", blockhash);
		return;
	}

	val = found->data;
	json_set_string(val, "confirmed", "1");
	json_set_string(val, "createdate", cdfield);
	json_set_string(val, "createcode", __func__);
	json_get_int(&height, val, "height");
	ckdbq_add(ckp, ID_BLOCK, val);
	free(found);

	ASPRINTF(&msg, "Block %d solved by %s!", height, ckp->name);
	stratum_broadcast_message(sdata, msg);
	free(msg);

	LOGWARNING("Solved and confirmed block %d", height);
	reset_bestshares(sdata);
}

static void block_reject(sdata_t *sdata, const char *blockhash)
{
	ckmsg_t *block, *tmp, *found = NULL;
	int height = 0;
	json_t *val;

	mutex_lock(&sdata->block_lock);
	DL_FOREACH_SAFE(sdata->block_solves, block, tmp) {
		val = block->data;
		char *solvehash;

		json_get_string(&solvehash, val, "blockhash");
		if (unlikely(!solvehash)) {
			LOGERR("Failed to find blockhash in block_reject json!");
			continue;
		}
		if (!strcmp(solvehash, blockhash)) {
			dealloc(solvehash);
			found = block;
			DL_DELETE(sdata->block_solves, block);
			break;
		}
		dealloc(solvehash);
	}
	mutex_unlock(&sdata->block_lock);

	if (unlikely(!found)) {
		LOGERR("Failed to find blockhash %s in block_reject!", blockhash);
		return;
	}
	val = found->data;
	json_get_int(&height, val, "height");
	json_decref(val);
	free(found);

	LOGWARNING("Submitted, but rejected block %d", height);
}

/* Some upstream pools (like p2pool) don't update stratum often enough and
 * miners disconnect if they don't receive regular communication so send them
 * a ping at regular intervals */
static void broadcast_ping(sdata_t *sdata)
{
	json_t *json_msg;

	JSON_CPACK(json_msg, "{s:[],s:i,s:s}",
		   "params",
		   "id", 42,
		   "method", "mining.ping");

	stratum_broadcast(sdata, json_msg);
}

static void ckmsgq_stats(ckmsgq_t *ckmsgq, int size, json_t **val)
{
	int objects, generated;
	int64_t memsize;
	ckmsg_t *msg;

	mutex_lock(ckmsgq->lock);
	DL_COUNT(ckmsgq->msgs, msg, objects);
	generated = ckmsgq->messages;
	mutex_unlock(ckmsgq->lock);

	memsize = (sizeof(ckmsg_t) + size) * objects;
	JSON_CPACK(*val, "{si,si,si}", "count", objects, "memory", memsize, "generated", generated);
}

static char *stratifier_stats(sdata_t *sdata)
{
	json_t *val = json_object(), *subval;
	int objects, generated;
	int64_t memsize;
	char *buf;

	ck_rlock(&sdata->workbase_lock);
	objects = HASH_COUNT(sdata->workbases);
	memsize = SAFE_HASH_OVERHEAD(sdata->workbases) + sizeof(workbase_t) * objects;
	generated = sdata->workbases_generated;
	ck_runlock(&sdata->workbase_lock);

	JSON_CPACK(subval, "{si,si,si}", "count", objects, "memory", memsize, "generated", generated);
	json_set_object(val, "workbases", subval);

	ck_rlock(&sdata->instance_lock);
	objects = HASH_COUNT(sdata->user_instances);
	memsize = SAFE_HASH_OVERHEAD(sdata->user_instances) + sizeof(stratum_instance_t) * objects;
	JSON_CPACK(subval, "{si,si}", "count", objects, "memory", memsize);
	json_set_object(val, "users", subval);

	objects = HASH_COUNT(sdata->stratum_instances);
	memsize = SAFE_HASH_OVERHEAD(sdata->stratum_instances);
	generated = sdata->stratum_generated;
	JSON_CPACK(subval, "{si,si,si}", "count", objects, "memory", memsize, "generated", generated);
	json_set_object(val, "clients", subval);

	objects = sdata->stats.disconnected;
	generated = sdata->disconnected_generated;
	memsize = sizeof(stratum_instance_t) * sdata->stats.disconnected;
	JSON_CPACK(subval, "{si,si,si}", "count", objects, "memory", memsize, "generated", generated);
	json_set_object(val, "disconnected", subval);

	objects = sdata->stats.dead;
	generated = sdata->dead_generated;
	memsize = sizeof(stratum_instance_t) * sdata->stats.dead;
	ck_runlock(&sdata->instance_lock);

	JSON_CPACK(subval, "{si,si,si}", "count", objects, "memory", memsize, "generated", generated);
	json_set_object(val, "dead", subval);

	ck_rlock(&sdata->share_lock);
	generated = sdata->shares_generated;
	objects = HASH_COUNT(sdata->shares);
	memsize = SAFE_HASH_OVERHEAD(sdata->shares) + sizeof(share_t) * objects;
	ck_runlock(&sdata->share_lock);

	JSON_CPACK(subval, "{si,si,si}", "count", objects, "memory", memsize, "generated", generated);
	json_set_object(val, "shares", subval);

	ckmsgq_stats(sdata->ssends, sizeof(smsg_t), &subval);
	json_set_object(val, "ssends", subval);
	/* Don't know exactly how big the string is so just count the pointer for now */
	ckmsgq_stats(sdata->srecvs, sizeof(char *), &subval);
	json_set_object(val, "srecvs", subval);
	ckmsgq_stats(sdata->ckdbq, sizeof(char *), &subval);
	json_set_object(val, "ckdbq", subval);
	ckmsgq_stats(sdata->stxnq, sizeof(json_params_t), &subval);
	json_set_object(val, "stxnq", subval);

	buf = json_dumps(val, JSON_NO_UTF8 | JSON_PRESERVE_ORDER);
	json_decref(val);
	LOGNOTICE("Stratifier stats: %s", buf);
	return buf;
}

static int stratum_loop(ckpool_t *ckp, proc_instance_t *pi)
{
	int sockd, ret = 0, selret = 0;
	sdata_t *sdata = ckp->data;
	unixsock_t *us = &pi->us;
	tv_t start_tv = {0, 0};
	char *buf = NULL;

retry:
	do {
		double tdiff;
		tv_t end_tv;

		tv_time(&end_tv);
		tdiff = tvdiff(&end_tv, &start_tv);
		if (tdiff > ckp->update_interval) {
			copy_tv(&start_tv, &end_tv);
			if (!ckp->proxy) {
				LOGDEBUG("%ds elapsed in strat_loop, updating gbt base",
					 ckp->update_interval);
				update_base(ckp, GEN_NORMAL);
			} else {
				LOGDEBUG("%ds elapsed in strat_loop, pinging miners",
					 ckp->update_interval);
				broadcast_ping(sdata);
			}
			continue;
		}
		selret = wait_read_select(us->sockd, 5);
		if (!selret && !ping_main(ckp)) {
			LOGEMERG("Generator failed to ping main process, exiting");
			ret = 1;
			goto out;
		}
	} while (selret < 1);

	sockd = accept(us->sockd, NULL, NULL);
	if (sockd < 0) {
		LOGERR("Failed to accept on stratifier socket, exiting");
		ret = 1;
		goto out;
	}

	dealloc(buf);
	buf = recv_unix_msg(sockd);
	if (unlikely(!buf)) {
		Close(sockd);
		LOGWARNING("Failed to get message in stratum_loop");
		goto retry;
	}
	if (likely(buf[0] == '{')) {
		/* The bulk of the messages will be received json from the
		 * connector so look for this first. The srecv_process frees
		 * the buf heap ram */
		ckmsgq_add(sdata->srecvs, buf);
		Close(sockd);
		buf = NULL;
		goto retry;
	}
	if (cmdmatch(buf, "ping")) {
		LOGDEBUG("Stratifier received ping request");
		send_unix_msg(sockd, "pong");
		Close(sockd);
		goto retry;
	}
	if (cmdmatch(buf, "stats")) {
		char *msg;

		LOGDEBUG("Stratifier received stats request");
		msg = stratifier_stats(sdata);
		send_unix_msg(sockd, msg);
		Close(sockd);
		goto retry;
	}

	Close(sockd);
	LOGDEBUG("Stratifier received request: %s", buf);
	if (cmdmatch(buf, "shutdown")) {
		ret = 0;
		goto out;
	} else if (cmdmatch(buf, "update")) {
		update_base(ckp, GEN_PRIORITY);
	} else if (cmdmatch(buf, "subscribe")) {
		/* Proxifier has a new subscription */
		update_subscribe(ckp);
	} else if (cmdmatch(buf, "notify")) {
		/* Proxifier has a new notify ready */
		update_notify(ckp);
	} else if (cmdmatch(buf, "diff")) {
		update_diff(ckp);
	} else if (cmdmatch(buf, "dropclient")) {
		int64_t client_id;

		ret = sscanf(buf, "dropclient=%ld", &client_id);
		if (ret < 0)
			LOGDEBUG("Stratifier failed to parse dropclient command: %s", buf);
		else
			drop_client(sdata, client_id);
	} else if (cmdmatch(buf, "dropall")) {
		drop_allclients(ckp);
	} else if (cmdmatch(buf, "block")) {
		block_solve(ckp, buf + 6);
	} else if (cmdmatch(buf, "noblock")) {
		block_reject(sdata, buf + 8);
	} else if (cmdmatch(buf, "reconnect")) {
		reconnect_clients(sdata, buf);
	} else if (cmdmatch(buf, "loglevel")) {
		sscanf(buf, "loglevel=%d", &ckp->loglevel);
	} else
		LOGWARNING("Unhandled stratifier message: %s", buf);
	goto retry;

out:
	dealloc(buf);
	return ret;
}

static void *blockupdate(void *arg)
{
	ckpool_t *ckp = (ckpool_t *)arg;
	sdata_t *sdata = ckp->data;
	char *buf = NULL;
	char request[8];

	pthread_detach(pthread_self());
	rename_proc("blockupdate");
	buf = send_recv_proc(ckp->generator, "getbest");
	if (!cmdmatch(buf, "failed"))
		sprintf(request, "getbest");
	else
		sprintf(request, "getlast");

	while (42) {
		dealloc(buf);
		buf = send_recv_generator(ckp, request, GEN_LAX);
		if (buf && cmdmatch(buf, "notify"))
			cksleep_ms(5000);
		else if (buf && strcmp(buf, sdata->lastswaphash) && !cmdmatch(buf, "failed"))
			update_base(ckp, GEN_PRIORITY);
		else
			cksleep_ms(ckp->blockpoll);
	}
	return NULL;
}

/* Enter holding instance_lock */
static bool __enonce1_free(sdata_t *sdata, uint64_t enonce1)
{
	stratum_instance_t *client, *tmp;
	bool ret = true;

	if (unlikely(!enonce1)) {
		ret = false;
		goto out;
	}

	HASH_ITER(hh, sdata->stratum_instances, client, tmp) {
		if (client->enonce1_64 == enonce1) {
			ret = false;
			break;
		}
	}
out:
	return ret;
}

/* Enter holding workbase_lock */
static void __fill_enonce1data(workbase_t *wb, stratum_instance_t *client)
{
	if (wb->enonce1constlen)
		memcpy(client->enonce1bin, wb->enonce1constbin, wb->enonce1constlen);
	memcpy(client->enonce1bin + wb->enonce1constlen, &client->enonce1_64, wb->enonce1varlen);
	__bin2hex(client->enonce1var, &client->enonce1_64, wb->enonce1varlen);
	__bin2hex(client->enonce1, client->enonce1bin, wb->enonce1constlen + wb->enonce1varlen);
}

/* Create a new enonce1 from the 64 bit enonce1_64 value, using only the number
 * of bytes we have to work with when we are proxying with a split nonce2.
 * When the proxy space is less than 32 bits to work with, we look for an
 * unused enonce1 value and reject clients instead if there is no space left.
 * Needs to be entered with client holding a ref count. */
static bool new_enonce1(stratum_instance_t *client)
{
	sdata_t *sdata = client->ckp->data;
	int enonce1varlen, i;
	bool ret = false;

	/* Extract the enonce1varlen from the current workbase which may be
	 * a different workbase to when we __fill_enonce1data but the value
	 * will not change and this avoids grabbing recursive locks */
	ck_rlock(&sdata->workbase_lock);
	enonce1varlen = sdata->current_workbase->enonce1varlen;
	ck_runlock(&sdata->workbase_lock);

	/* instance_lock protects sdata->enonce1u */
	ck_wlock(&sdata->instance_lock);
	switch(enonce1varlen) {
		case 8:
			sdata->enonce1u.u64++;
			ret = true;
			break;
		case 7:
		case 6:
		case 5:
		case 4:
			sdata->enonce1u.u32++;
			ret = true;
			break;
		case 3:
		case 2:
			for (i = 0; i < 65536; i++) {
				sdata->enonce1u.u16++;
				ret = __enonce1_free(sdata, sdata->enonce1u.u64);
				if (ret)
					break;
			}
			break;
		case 1:
			for (i = 0; i < 256; i++) {
				sdata->enonce1u.u8++;
				ret = __enonce1_free(sdata, sdata->enonce1u.u64);
				if (ret)
					break;
			}
			break;
		default:
			quit(0, "Invalid enonce1varlen %d", enonce1varlen);
	}
	if (ret)
		client->enonce1_64 = sdata->enonce1u.u64;
	ck_wunlock(&sdata->instance_lock);

	ck_rlock(&sdata->workbase_lock);
	__fill_enonce1data(sdata->current_workbase, client);
	ck_runlock(&sdata->workbase_lock);

	if (unlikely(!ret))
		LOGWARNING("Enonce1 space exhausted! Proxy rejecting clients");

	return ret;
}

static void stratum_send_message(sdata_t *sdata, stratum_instance_t *client, const char *msg);

/* Extranonce1 must be set here. Needs to be entered with client holding a ref
 * count. */
static json_t *parse_subscribe(stratum_instance_t *client, int64_t client_id, json_t *params_val)
{
	sdata_t *sdata = client->ckp->data;
	bool old_match = false;
	int arr_size;
	json_t *ret;
	int n2len;

	if (unlikely(!json_is_array(params_val))) {
		stratum_send_message(sdata, client, "Invalid json: params not an array");
		return json_string("params not an array");
	}

	if (unlikely(!sdata->current_workbase)) {
		stratum_send_message(sdata, client, "Pool Initialising");
		return json_string("Initialising");
	}

	arr_size = json_array_size(params_val);
	if (arr_size > 0) {
		const char *buf;

		buf = json_string_value(json_array_get(params_val, 0));
		if (buf && strlen(buf))
			client->useragent = strdup(buf);
		else
			client->useragent = ckzalloc(1); // Set to ""
		if (arr_size > 1) {
			/* This would be the session id for reconnect, it will
			 * not work for clients on a proxied connection. */
			buf = json_string_value(json_array_get(params_val, 1));
			LOGDEBUG("Found old session id %s", buf);
			/* Add matching here */
			if ((client->enonce1_64 = disconnected_sessionid_exists(sdata, buf, client_id))) {
				sprintf(client->enonce1, "%016lx", client->enonce1_64);
				old_match = true;

				ck_rlock(&sdata->workbase_lock);
				__fill_enonce1data(sdata->current_workbase, client);
				ck_runlock(&sdata->workbase_lock);
			}
		}
	} else
		client->useragent = ckzalloc(1);
	if (!old_match) {
		/* Create a new extranonce1 based on a uint64_t pointer */
		if (!new_enonce1(client)) {
			stratum_send_message(sdata, client, "Pool full of clients");
			client->reject = 2;
			return json_string("proxy full");
		}
		LOGINFO("Set new subscription %ld to new enonce1 %lx string %s", client->id,
			client->enonce1_64, client->enonce1);
	} else {
		LOGINFO("Set new subscription %ld to old matched enonce1 %lx string %s",
			client->id, client->enonce1_64, client->enonce1);
	}

	ck_rlock(&sdata->workbase_lock);
	if (likely(sdata->workbases))
		n2len = sdata->workbases->enonce2varlen;
	else
		n2len = 8;
	JSON_CPACK(ret, "[[[s,s]],s,i]", "mining.notify", client->enonce1, client->enonce1,
			n2len);
	ck_runlock(&sdata->workbase_lock);

	client->subscribed = true;

	return ret;
}

static bool test_address(ckpool_t *ckp, const char *address)
{
	bool ret = false;
	char *buf, *msg;

	ASPRINTF(&msg, "checkaddr:%s", address);
	/* Must wait for a response here */
	buf = __send_recv_generator(ckp, msg, GEN_LAX);
	dealloc(msg);
	if (!buf)
		return ret;
	ret = cmdmatch(buf, "true");
	dealloc(buf);
	return ret;
}

static const double nonces = 4294967296;

static double dsps_from_key(json_t *val, const char *key)
{
	char *string, *endptr;
	double ret = 0;

	json_get_string(&string, val, key);
	if (!string)
		return ret;
	ret = strtod(string, &endptr) / nonces;
	if (endptr) {
		switch (endptr[0]) {
			case 'E':
				ret *= (double)1000;
			case 'P':
				ret *= (double)1000;
			case 'T':
				ret *= (double)1000;
			case 'G':
				ret *= (double)1000;
			case 'M':
				ret *= (double)1000;
			case 'K':
				ret *= (double)1000;
			default:
				break;
		}
	}
	free(string);
	return ret;
}

/* Enter holding a reference count */
static void read_userstats(ckpool_t *ckp, user_instance_t *instance)
{
	char s[512];
	json_t *val;
	FILE *fp;
	int ret;

	snprintf(s, 511, "%s/users/%s", ckp->logdir, instance->username);
	fp = fopen(s, "re");
	if (!fp) {
		LOGINFO("User %s does not have a logfile to read", instance->username);
		return;
	}
	memset(s, 0, 512);
	ret = fread(s, 1, 511, fp);
	fclose(fp);
	if (ret < 1) {
		LOGINFO("Failed to read user %s logfile", instance->username);
		return;
	}
	val = json_loads(s, 0, NULL);
	if (!val) {
		LOGINFO("Failed to json decode user %s logfile: %s", instance->username, s);
		return;
	}

	tv_time(&instance->last_share);
	instance->dsps1 = dsps_from_key(val, "hashrate1m");
	instance->dsps5 = dsps_from_key(val, "hashrate5m");
	instance->dsps60 = dsps_from_key(val, "hashrate1hr");
	instance->dsps1440 = dsps_from_key(val, "hashrate1d");
	instance->dsps10080 = dsps_from_key(val, "hashrate7d");
	json_get_double(&instance->best_diff, val, "bestshare");
	LOGINFO("Successfully read user %s stats %f %f %f %f %f %f", instance->username,
		instance->dsps1, instance->dsps5, instance->dsps60, instance->dsps1440,
		instance->dsps10080, instance->best_diff);
	json_decref(val);
}

/* Enter holding a reference count */
static void read_workerstats(ckpool_t *ckp, worker_instance_t *worker)
{
	char s[512];
	json_t *val;
	FILE *fp;
	int ret;

	snprintf(s, 511, "%s/workers/%s", ckp->logdir, worker->workername);
	fp = fopen(s, "re");
	if (!fp) {
		LOGINFO("Worker %s does not have a logfile to read", worker->workername);
		return;
	}
	memset(s, 0, 512);
	ret = fread(s, 1, 511, fp);
	fclose(fp);
	if (ret < 1) {
		LOGINFO("Failed to read worker %s logfile", worker->workername);
		return;
	}
	val = json_loads(s, 0, NULL);
	if (!val) {
		LOGINFO("Failed to json decode worker %s logfile: %s", worker->workername, s);
		return;
	}

	tv_time(&worker->last_share);
	worker->dsps1 = dsps_from_key(val, "hashrate1m");
	worker->dsps5 = dsps_from_key(val, "hashrate5m");
	worker->dsps60 = dsps_from_key(val, "hashrate1d");
	worker->dsps1440 = dsps_from_key(val, "hashrate1d");
	json_get_double(&worker->best_diff, val, "bestshare");
	LOGINFO("Successfully read worker %s stats %f %f %f %f %f", worker->workername,
		worker->dsps1, worker->dsps5, worker->dsps60, worker->dsps1440, worker->best_diff);
	json_decref(val);
}


/* This simply strips off the first part of the workername and matches it to a
 * user or creates a new one. Needs to be entered with client holding a ref
 * count. */
static user_instance_t *generate_user(ckpool_t *ckp, stratum_instance_t *client,
				      const char *workername)
{
	char *base_username = strdupa(workername), *username;
	bool new_instance = false, new_worker = false;
	sdata_t *sdata = ckp->data;
	worker_instance_t *tmp;
	user_instance_t *user;
	int len;

	username = strsep(&base_username, "._");
	if (!username || !strlen(username))
		username = base_username;
	len = strlen(username);
	if (unlikely(len > 127))
		username[127] = '\0';

	ck_wlock(&sdata->instance_lock);
	HASH_FIND_STR(sdata->user_instances, username, user);
	if (!user) {
		/* New user instance. Secondary user id will be NULL */
		user = ckzalloc(sizeof(user_instance_t));
		strcpy(user->username, username);
		new_instance = true;
		user->id = sdata->user_instance_id++;
		HASH_ADD_STR(sdata->user_instances, username, user);
	}
	DL_FOREACH(user->worker_instances, tmp) {
		if (!safecmp(workername, tmp->workername)) {
			client->worker_instance = tmp;
			break;
		}
	}
	/* Create one worker instance for combined data from workers of the
	 * same name */
	if (!client->worker_instance) {
		worker_instance_t *worker = ckzalloc(sizeof(worker_instance_t));

		worker->workername = strdup(workername);
		worker->instance = user;
		DL_APPEND(user->worker_instances, worker);
		new_worker = true;
		worker->start_time = time(NULL);
		client->worker_instance = worker;
	}
	DL_APPEND(user->instances, client);
	ck_wunlock(&sdata->instance_lock);

	if (CKP_STANDALONE(ckp) && new_instance)
		read_userstats(ckp, user);
	if (CKP_STANDALONE(ckp) && new_worker)
		read_workerstats(ckp, client->worker_instance);

	if (new_instance && !ckp->proxy) {
		/* Is this a btc address based username? */
<<<<<<< HEAD
		if (len > 26 && len < 35) {
			instance->btcaddress = test_address(ckp, username);
			if (instance->btcaddress)
				address_to_pubkeytxn(instance->txnbin, username);
		}
		LOGNOTICE("Added new user %s%s", username, instance->btcaddress ?
=======
		if (len > 26 && len < 35)
			user->btcaddress = test_address(ckp, username);
		LOGNOTICE("Added new user %s%s", username, user->btcaddress ?
>>>>>>> 52b81dfe
			  " as address based registration" : "");
	}

	return user;
}

/* Send this to the database and parse the response to authorise a user
 * and get SUID parameters back. We don't add these requests to the sdata->ckdbqueue
 * since we have to wait for the response but this is done from the authoriser
 * thread so it won't hold anything up but other authorisations. Needs to be
 * entered with client holding a ref count. */
static int send_recv_auth(stratum_instance_t *client)
{
	user_instance_t *user_instance = client->user_instance;
	ckpool_t *ckp = client->ckp;
	sdata_t *sdata = ckp->data;
	char *buf = NULL, *json_msg;
	bool contended = false;
	char cdfield[64];
	int ret = 1;
	json_t *val;
	ts_t now;

	ts_realtime(&now);
	sprintf(cdfield, "%lu,%lu", now.tv_sec, now.tv_nsec);

	val = json_object();
	json_set_string(val, "username", user_instance->username);
	json_set_string(val, "workername", client->workername);
	json_set_string(val, "poolinstance", ckp->name);
	json_set_string(val, "useragent", client->useragent);
	json_set_int(val, "clientid", client->id);
	json_set_string(val,"enonce1", client->enonce1);
	json_set_bool(val, "preauth", false);
	json_set_string(val, "createdate", cdfield);
	json_set_string(val, "createby", "code");
	json_set_string(val, "createcode", __func__);
	json_set_string(val, "createinet", client->address);
	if (user_instance->btcaddress)
		json_msg = ckdb_msg(ckp, val, ID_ADDRAUTH);
	else
		json_msg = ckdb_msg(ckp, val, ID_AUTH);
	if (unlikely(!json_msg)) {
		LOGWARNING("Failed to dump json in send_recv_auth");
		goto out;
	}

	/* We want responses from ckdb serialised and not interleaved with
	 * other requests. Wait up to 3 seconds for exclusive access to ckdb
	 * and if we don't receive it treat it as a delayed auth if possible */
	if (likely(!mutex_timedlock(&sdata->ckdb_lock, 3))) {
		buf = ckdb_msg_call(ckp, json_msg);
		mutex_unlock(&sdata->ckdb_lock);
	} else
		contended = true;

	free(json_msg);
	if (likely(buf)) {
		worker_instance_t *worker = client->worker_instance;
		char *cmd = NULL, *secondaryuserid = NULL;
		char response[PAGESIZE] = {};
		json_error_t err_val;
		json_t *val = NULL;

		LOGINFO("Got ckdb response: %s", buf);
		if (unlikely(sscanf(buf, "id.%*d.%s", response) < 1 || strlen(response) < 1 || !strchr(response, '='))) {
			if (cmdmatch(response, "failed"))
				goto out;
			LOGWARNING("Got unparseable ckdb auth response: %s", buf);
			goto out_fail;
		}
		cmd = response;
		strsep(&cmd, "=");
		LOGINFO("User %s Worker %s got auth response: %s  cmd: %s",
			user_instance->username, client->workername,
			response, cmd);
		val = json_loads(cmd, 0, &err_val);
		if (unlikely(!val))
			LOGWARNING("AUTH JSON decode failed(%d): %s", err_val.line, err_val.text);
		else {
			json_get_string(&secondaryuserid, val, "secondaryuserid");
			json_get_int(&worker->mindiff, val, "difficultydefault");
			client->suggest_diff = worker->mindiff;
			if (!user_instance->auth_time)
				user_instance->auth_time = time(NULL);
		}
		if (secondaryuserid && (!safecmp(response, "ok.authorise") ||
					!safecmp(response, "ok.addrauth"))) {
			if (!user_instance->secondaryuserid)
				user_instance->secondaryuserid = secondaryuserid;
			else
				dealloc(secondaryuserid);
			ret = 0;
		}
		if (likely(val))
			json_decref(val);
		goto out;
	}
	if (contended)
		LOGWARNING("Prolonged lock contention for ckdb while trying to authorise");
	else
		LOGWARNING("Got no auth response from ckdb :(");
out_fail:
	ret = -1;
out:
	free(buf);
	return ret;
}

/* For sending auths to ckdb after we've already decided we can authorise
 * these clients while ckdb is offline, based on an existing client of the
 * same username already having been authorised. Needs to be entered with
 * client holding a ref count. */
static void queue_delayed_auth(stratum_instance_t *client)
{
	ckpool_t *ckp = client->ckp;
	char cdfield[64];
	json_t *val;
	ts_t now;

	ts_realtime(&now);
	sprintf(cdfield, "%lu,%lu", now.tv_sec, now.tv_nsec);

	JSON_CPACK(val, "{ss,ss,ss,ss,sI,ss,sb,ss,ss,ss,ss}",
			"username", client->user_instance->username,
			"workername", client->workername,
			"poolinstance", ckp->name,
			"useragent", client->useragent,
			"clientid", client->id,
			"enonce1", client->enonce1,
			"preauth", true,
			"createdate", cdfield,
			"createby", "code",
			"createcode", __func__,
			"createinet", client->address);
	ckdbq_add(ckp, ID_AUTH, val);
}

static json_t *__user_notify(sdata_t *sdata, user_instance_t *user_instance, bool clean);

static void __update_solo_client(sdata_t *sdata, stratum_instance_t *client, user_instance_t *user_instance)
{
	json_t *json_msg;

	json_msg = __user_notify(sdata, user_instance, true);
	stratum_add_send(sdata, json_msg, client->id);
}

/* Needs to be entered with client holding a ref count. */
static json_t *parse_authorise(stratum_instance_t *client, json_t *params_val, json_t **err_val,
			       const char *address, int *errnum)
{
	user_instance_t *user_instance;
	ckpool_t *ckp = client->ckp;
	bool ret = false;
	const char *buf;
	int arr_size;
	ts_t now;

	if (unlikely(!json_is_array(params_val))) {
		*err_val = json_string("params not an array");
		goto out;
	}
	arr_size = json_array_size(params_val);
	if (unlikely(arr_size < 1)) {
		*err_val = json_string("params missing array entries");
		goto out;
	}
	if (unlikely(!client->useragent)) {
		*err_val = json_string("Failed subscription");
		goto out;
	}
	buf = json_string_value(json_array_get(params_val, 0));
	if (!buf) {
		*err_val = json_string("Invalid workername parameter");
		goto out;
	}
	if (!strlen(buf)) {
		*err_val = json_string("Empty workername parameter");
		goto out;
	}
	if (!memcmp(buf, ".", 1) || !memcmp(buf, "_", 1)) {
		*err_val = json_string("Empty username parameter");
		goto out;
	}
	if (strchr(buf, '/')) {
		*err_val = json_string("Invalid character in username");
		goto out;
	}
	user_instance = client->user_instance = generate_user(ckp, client, buf);
	client->user_id = user_instance->id;
	ts_realtime(&now);
	client->start_time = now.tv_sec;
	strcpy(client->address, address);

	client->workername = strdup(buf);
	if (CKP_STANDALONE(ckp)) {
		if (!ckp->btcsolo || client->user_instance->btcaddress)
			ret = true;
	} else {
		/* Preauth workers for the first 10 minutes after the user is
		 * first authorised by ckdb to avoid floods of worker auths.
		 * *errnum is implied zero already so ret will be set true */
		if (user_instance->auth_time && time(NULL) - user_instance->auth_time < 600)
			queue_delayed_auth(client);
		else
			*errnum = send_recv_auth(client);
		if (!*errnum)
			ret = true;
		else if (*errnum < 0 && user_instance->secondaryuserid) {
			/* This user has already been authorised but ckdb is
			 * offline so we assume they already exist but add the
			 * auth request to the queued messages. */
			queue_delayed_auth(client);
			ret = true;
		}
	}
	if (ret) {
		client->authorised = ret;
		user_instance->authorised = ret;
		inc_worker(ckp, user_instance);
		LOGNOTICE("Authorised client %ld worker %s as user %s", client->id, buf,
			  user_instance->username);
	} else {
		LOGNOTICE("Client %ld worker %s failed to authorise as user %s", client->id, buf,
			  user_instance->username);
	}
out:
	if (ckp->btcsolo && ret) {
		sdata_t *sdata = ckp->data;

		/* recursive lock, grab workbase first then instance */
		ck_rlock(&sdata->workbase_lock);
		ck_wlock(&sdata->instance_lock);
		__generate_userwb(sdata->current_workbase, user_instance);
		/* Downgrade instance lock to read lock */
		ck_dwlock(&sdata->instance_lock);
		__update_solo_client(sdata, client, user_instance);
		ck_runlock(&sdata->instance_lock);
		ck_runlock(&sdata->workbase_lock);

		stratum_send_diff(sdata, client);
	}
	return json_boolean(ret);
}

/* Needs to be entered with client holding a ref count. */
static void stratum_send_diff(sdata_t *sdata, stratum_instance_t *client)
{
	json_t *json_msg;

	JSON_CPACK(json_msg, "{s[I]soss}", "params", client->diff, "id", json_null(),
			     "method", "mining.set_difficulty");
	stratum_add_send(sdata, json_msg, client->id);
}

/* Needs to be entered with client holding a ref count. */
static void stratum_send_message(sdata_t *sdata, stratum_instance_t *client, const char *msg)
{
	json_t *json_msg;

	JSON_CPACK(json_msg, "{sosss[s]}", "id", json_null(), "method", "client.show_message",
			     "params", msg);
	stratum_add_send(sdata, json_msg, client->id);
}

static double time_bias(double tdiff, double period)
{
	double dexp = tdiff / period;

	/* Sanity check to prevent silly numbers for double accuracy **/
	if (unlikely(dexp > 36))
		dexp = 36;
	return 1.0 - 1.0 / exp(dexp);
}

/* Sanity check to prevent clock adjustments backwards from screwing up stats */
static double sane_tdiff(tv_t *end, tv_t *start)
{
	double tdiff = tvdiff(end, start);

	if (unlikely(tdiff < 0.001))
		tdiff = 0.001;
	return tdiff;
}

/* Needs to be entered with client holding a ref count. */
static void add_submit(ckpool_t *ckp, stratum_instance_t *client, int diff, bool valid,
		       bool submit)
{
	worker_instance_t *worker = client->worker_instance;
	double tdiff, bdiff, dsps, drr, network_diff, bias;
	user_instance_t *instance = client->user_instance;
	int64_t next_blockid, optimal;
	sdata_t *sdata = ckp->data;
	tv_t now_t;

	mutex_lock(&sdata->stats_lock);
	if (valid) {
		sdata->stats.unaccounted_shares++;
		sdata->stats.unaccounted_diff_shares += diff;
	} else
		sdata->stats.unaccounted_rejects += diff;
	mutex_unlock(&sdata->stats_lock);

	/* Count only accepted and stale rejects in diff calculation. */
	if (!valid && !submit)
		return;

	tv_time(&now_t);

	ck_rlock(&sdata->workbase_lock);
	next_blockid = sdata->workbase_id + 1;
	if (ckp->proxy)
		network_diff = sdata->current_workbase->diff;
	else
		network_diff = sdata->current_workbase->network_diff;
	ck_runlock(&sdata->workbase_lock);

	if (unlikely(!client->first_share.tv_sec)) {
		copy_tv(&client->first_share, &now_t);
		copy_tv(&client->ldc, &now_t);
	}

	tdiff = sane_tdiff(&now_t, &client->last_share);
	decay_time(&client->dsps1, diff, tdiff, 60);
	decay_time(&client->dsps5, diff, tdiff, 300);
	decay_time(&client->dsps60, diff, tdiff, 3600);
	decay_time(&client->dsps1440, diff, tdiff, 86400);
	decay_time(&client->dsps10080, diff, tdiff, 604800);
	copy_tv(&client->last_share, &now_t);

	tdiff = sane_tdiff(&now_t, &worker->last_share);
	decay_time(&worker->dsps1, diff, tdiff, 60);
	decay_time(&worker->dsps5, diff, tdiff, 300);
	decay_time(&worker->dsps60, diff, tdiff, 3600);
	decay_time(&worker->dsps1440, diff, tdiff, 86400);
	copy_tv(&worker->last_share, &now_t);
	worker->idle = false;

	tdiff = sane_tdiff(&now_t, &instance->last_share);
	decay_time(&instance->dsps1, diff, tdiff, 60);
	decay_time(&instance->dsps5, diff, tdiff, 300);
	decay_time(&instance->dsps60, diff, tdiff, 3600);
	decay_time(&instance->dsps1440, diff, tdiff, 86400);
	decay_time(&instance->dsps10080, diff, tdiff, 604800);
	copy_tv(&instance->last_share, &now_t);
	client->idle = false;

	client->ssdc++;
	bdiff = sane_tdiff(&now_t, &client->first_share);
	bias = time_bias(bdiff, 300);
	tdiff = sane_tdiff(&now_t, &client->ldc);

	/* Check the difficulty every 240 seconds or as many shares as we
	 * should have had in that time, whichever comes first. */
	if (client->ssdc < 72 && tdiff < 240)
		return;

	if (diff != client->diff) {
		client->ssdc = 0;
		return;
	}

	/* Diff rate ratio */
	dsps = client->dsps5 / bias;
	drr = dsps / (double)client->diff;

	/* Optimal rate product is 0.3, allow some hysteresis. */
	if (drr > 0.15 && drr < 0.4)
		return;

	/* Allow slightly lower diffs when users choose their own mindiff */
	if (worker->mindiff || client->suggest_diff) {
		if (drr < 0.5)
			return;
		optimal = lround(dsps * 2.4);
	} else
		optimal = lround(dsps * 3.33);

	/* Clamp to mindiff ~ network_diff */
	if (optimal < ckp->mindiff)
		optimal = ckp->mindiff;
	/* Client suggest diff overrides worker mindiff */
	if (client->suggest_diff) {
		if (optimal < client->suggest_diff)
			optimal = client->suggest_diff;
	} else if (optimal < worker->mindiff)
		optimal = worker->mindiff;
	if (ckp->maxdiff && optimal > ckp->maxdiff)
		optimal = ckp->maxdiff;
	if (optimal > network_diff)
		optimal = network_diff;
	if (client->diff == optimal)
		return;

	/* If this is the first share in a change, reset the last diff change
	 * to make sure the client hasn't just fallen back after a leave of
	 * absence */
	if (optimal < client->diff && client->ssdc == 1) {
		copy_tv(&client->ldc, &now_t);
		return;
	}

	client->ssdc = 0;

	LOGINFO("Client %ld biased dsps %.2f dsps %.2f drr %.2f adjust diff from %ld to: %ld ",
		client->id, dsps, client->dsps5, drr, client->diff, optimal);

	copy_tv(&client->ldc, &now_t);
	client->diff_change_job_id = next_blockid;
	client->old_diff = client->diff;
	client->diff = optimal;
	stratum_send_diff(sdata, client);
}

/* We should already be holding the workbase_lock. Needs to be entered with
 * client holding a ref count. */
static void
test_blocksolve(stratum_instance_t *client, workbase_t *wb, const uchar *data, const uchar *hash,
		double diff, const char *coinbase, int cblen, const char *nonce2, const char *nonce)
{
	int transactions = wb->transactions + 1;
	char hexcoinbase[1024], blockhash[68];
	json_t *val = NULL, *val_copy;
	char *gbt_block, varint[12];
	ckpool_t *ckp = wb->ckp;
	sdata_t *sdata = ckp->data;
	ckmsg_t *block_ckmsg;
	char cdfield[64];
	uchar swap[32];
	ts_t ts_now;

	/* Submit anything over 99% of the diff in case of rounding errors */
	if (diff < sdata->current_workbase->network_diff * 0.99)
		return;

	LOGWARNING("Possible block solve diff %f !", diff);
	/* Can't submit a block in proxy mode without the transactions */
	if (wb->proxy && wb->merkles)
		return;

	ts_realtime(&ts_now);
	sprintf(cdfield, "%lu,%lu", ts_now.tv_sec, ts_now.tv_nsec);

	gbt_block = ckalloc(1024);
	flip_32(swap, hash);
	__bin2hex(blockhash, swap, 32);

	/* Message format: "submitblock:hash,data" */
	sprintf(gbt_block, "submitblock:%s,", blockhash);
	__bin2hex(gbt_block + 12 + 64 + 1, data, 80);
	if (transactions < 0xfd) {
		uint8_t val8 = transactions;

		__bin2hex(varint, (const unsigned char *)&val8, 1);
	} else if (transactions <= 0xffff) {
		uint16_t val16 = htole16(transactions);

		strcat(gbt_block, "fd");
		__bin2hex(varint, (const unsigned char *)&val16, 2);
	} else {
		uint32_t val32 = htole32(transactions);

		strcat(gbt_block, "fe");
		__bin2hex(varint, (const unsigned char *)&val32, 4);
	}
	strcat(gbt_block, varint);
	__bin2hex(hexcoinbase, coinbase, cblen);
	strcat(gbt_block, hexcoinbase);
	if (wb->transactions)
		realloc_strcat(&gbt_block, wb->txn_data);
	send_generator(ckp, gbt_block, GEN_PRIORITY);
	free(gbt_block);

	JSON_CPACK(val, "{si,ss,ss,sI,ss,ss,sI,ss,ss,ss,sI,ss,ss,ss,ss}",
			"height", wb->height,
			"blockhash", blockhash,
			"confirmed", "n",
			"workinfoid", wb->id,
			"username", client->user_instance->username,
			"workername", client->workername,
			"clientid", client->id,
			"enonce1", client->enonce1,
			"nonce2", nonce2,
			"nonce", nonce,
			"reward", wb->coinbasevalue,
			"createdate", cdfield,
			"createby", "code",
			"createcode", __func__,
			"createinet", ckp->serverurl[client->server]);
	val_copy = json_deep_copy(val);
	block_ckmsg = ckalloc(sizeof(ckmsg_t));
	block_ckmsg->data = val_copy;

	mutex_lock(&sdata->block_lock);
	DL_APPEND(sdata->block_solves, block_ckmsg);
	mutex_unlock(&sdata->block_lock);

	ckdbq_add(ckp, ID_BLOCK, val);
}

/* Needs to be entered with client holding a ref count. */
static inline uchar *user_coinb2(stratum_instance_t *client, workbase_t *wb)
{
	struct userwb *userwb;
	int64_t id;

	if (!client->ckp->btcsolo)
		return wb->coinb2bin;

	id = wb->id;
	HASH_FIND_I64(client->user_instance->userwbs, &id, userwb);
	if (unlikely(!userwb))
		return wb->coinb2bin;
	return userwb->coinb2bin;
}

/* Needs to be entered with client holding a ref count. */
static double submission_diff(stratum_instance_t *client, workbase_t *wb, const char *nonce2,
			      uint32_t ntime32, const char *nonce, uchar *hash)
{
	unsigned char merkle_root[32], merkle_sha[64];
	uint32_t *data32, *swap32, benonce32;
	char *coinbase, data[80];
	uchar swap[80], hash1[32];
	uchar *coinb2bin;
	int cblen, i;
	double ret;

	coinbase = alloca(wb->coinb1len + wb->enonce1constlen + wb->enonce1varlen + wb->enonce2varlen + wb->coinb2len);
	memcpy(coinbase, wb->coinb1bin, wb->coinb1len);
	cblen = wb->coinb1len;
	memcpy(coinbase + cblen, &client->enonce1bin, wb->enonce1constlen + wb->enonce1varlen);
	cblen += wb->enonce1constlen + wb->enonce1varlen;
	hex2bin(coinbase + cblen, nonce2, wb->enonce2varlen);
	cblen += wb->enonce2varlen;
	coinb2bin = user_coinb2(client, wb);
	memcpy(coinbase + cblen, coinb2bin, wb->coinb2len);
	cblen += wb->coinb2len;

	gen_hash((uchar *)coinbase, merkle_root, cblen);
	memcpy(merkle_sha, merkle_root, 32);
	for (i = 0; i < wb->merkles; i++) {
		memcpy(merkle_sha + 32, &wb->merklebin[i], 32);
		gen_hash(merkle_sha, merkle_root, 64);
		memcpy(merkle_sha, merkle_root, 32);
	}
	data32 = (uint32_t *)merkle_sha;
	swap32 = (uint32_t *)merkle_root;
	flip_32(swap32, data32);

	/* Copy the cached header binary and insert the merkle root */
	memcpy(data, wb->headerbin, 80);
	memcpy(data + 36, merkle_root, 32);

	/* Insert the nonce value into the data */
	hex2bin(&benonce32, nonce, 4);
	data32 = (uint32_t *)(data + 64 + 12);
	*data32 = benonce32;

	/* Insert the ntime value into the data */
	data32 = (uint32_t *)(data + 68);
	*data32 = htobe32(ntime32);

	/* Hash the share */
	data32 = (uint32_t *)data;
	swap32 = (uint32_t *)swap;
	flip_80(swap32, data32);
	sha256(swap, 80, hash1);
	sha256(hash1, 32, hash);

	/* Calculate the diff of the share here */
	ret = diff_from_target(hash);

	/* Test we haven't solved a block regardless of share status */
	test_blocksolve(client, wb, swap, hash, ret, coinbase, cblen, nonce2, nonce);

	return ret;
}

/* Optimised for the common case where shares are new */
static bool new_share(sdata_t *sdata, const uchar *hash, int64_t  wb_id)
{
	share_t *share = ckzalloc(sizeof(share_t)), *match = NULL;
	bool ret = true;

	memcpy(share->hash, hash, 32);
	share->workbase_id = wb_id;

	ck_wlock(&sdata->share_lock);
	sdata->shares_generated++;
	HASH_FIND(hh, sdata->shares, hash, 32, match);
	if (likely(!match))
		HASH_ADD(hh, sdata->shares, hash, 32, share);
	ck_wunlock(&sdata->share_lock);

	if (unlikely(match)) {
		dealloc(share);
		ret = false;
	}
	return ret;
}

/* Submit a share in proxy mode to the parent pool. workbase_lock is held.
 * Needs to be entered with client holding a ref count. */
static void submit_share(stratum_instance_t *client, int64_t jobid, const char *nonce2,
			 const char *ntime, const char *nonce, int msg_id)
{
	ckpool_t *ckp = client->ckp;
	json_t *json_msg;
	char enonce2[32];
	char *msg;

	sprintf(enonce2, "%s%s", client->enonce1var, nonce2);
	JSON_CPACK(json_msg, "{sisssssssIsi}", "jobid", jobid, "nonce2", enonce2,
			     "ntime", ntime, "nonce", nonce, "client_id", client->id,
			     "msg_id", msg_id);
	msg = json_dumps(json_msg, 0);
	json_decref(json_msg);
	send_generator(ckp, msg, GEN_LAX);
	free(msg);
}

#define JSON_ERR(err) json_string(SHARE_ERR(err))

/* Needs to be entered with client holding a ref count. */
static json_t *parse_submit(stratum_instance_t *client, json_t *json_msg,
			    json_t *params_val, json_t **err_val)
{
	bool share = false, result = false, invalid = true, submit = false;
	user_instance_t *user_instance = client->user_instance;
	double diff = client->diff, wdiff = 0, sdiff = -1;
	char hexhash[68] = {}, sharehash[32], cdfield[64];
	const char *user, *job_id, *ntime, *nonce;
	char *fname = NULL, *s, *nonce2;
	enum share_err err = SE_NONE;
	ckpool_t *ckp = client->ckp;
	sdata_t *sdata = ckp->data;
	char idstring[20] = {};
	workbase_t *wb = NULL;
	uint32_t ntime32;
	uchar hash[32];
	int nlen, len;
	time_t now_t;
	json_t *val;
	int64_t id;
	ts_t now;
	FILE *fp;

	ts_realtime(&now);
	now_t = now.tv_sec;
	sprintf(cdfield, "%lu,%lu", now.tv_sec, now.tv_nsec);

	if (unlikely(!json_is_array(params_val))) {
		err = SE_NOT_ARRAY;
		*err_val = JSON_ERR(err);
		goto out;
	}
	if (unlikely(json_array_size(params_val) != 5)) {
		err = SE_INVALID_SIZE;
		*err_val = JSON_ERR(err);
		goto out;
	}
	user = json_string_value(json_array_get(params_val, 0));
	if (unlikely(!user || !strlen(user))) {
		err = SE_NO_USERNAME;
		*err_val = JSON_ERR(err);
		goto out;
	}
	job_id = json_string_value(json_array_get(params_val, 1));
	if (unlikely(!job_id || !strlen(job_id))) {
		err = SE_NO_JOBID;
		*err_val = JSON_ERR(err);
		goto out;
	}
	nonce2 = (char *)json_string_value(json_array_get(params_val, 2));
	if (unlikely(!nonce2 || !strlen(nonce2))) {
		err = SE_NO_NONCE2;
		*err_val = JSON_ERR(err);
		goto out;
	}
	ntime = json_string_value(json_array_get(params_val, 3));
	if (unlikely(!ntime || !strlen(ntime))) {
		err = SE_NO_NTIME;
		*err_val = JSON_ERR(err);
		goto out;
	}
	nonce = json_string_value(json_array_get(params_val, 4));
	if (unlikely(!nonce || !strlen(nonce))) {
		err = SE_NO_NONCE;
		*err_val = JSON_ERR(err);
		goto out;
	}
	if (safecmp(user, client->workername)) {
		err = SE_WORKER_MISMATCH;
		*err_val = JSON_ERR(err);
		goto out;
	}
	sscanf(job_id, "%lx", &id);
	sscanf(ntime, "%x", &ntime32);

	share = true;

	ck_rlock(&sdata->workbase_lock);
	HASH_FIND_I64(sdata->workbases, &id, wb);
	if (unlikely(!wb)) {
		id = sdata->current_workbase->id;
		err = SE_INVALID_JOBID;
		json_set_string(json_msg, "reject-reason", SHARE_ERR(err));
		strncpy(idstring, job_id, 19);
		ASPRINTF(&fname, "%s.sharelog", sdata->current_workbase->logdir);
		goto out_unlock;
	}
	wdiff = wb->diff;
	strncpy(idstring, wb->idstring, 19);
	ASPRINTF(&fname, "%s.sharelog", wb->logdir);
	/* Fix broken clients sending too many chars. Nonce2 is part of the
	 * read only json so use a temporary variable and modify it. */
	len = wb->enonce2varlen * 2;
	nlen = strlen(nonce2);
	if (nlen > len) {
		nonce2 = strdupa(nonce2);
		nonce2[len] = '\0';
	} else if (nlen < len) {
		char *tmp = nonce2;

		nonce2 = strdupa("0000000000000000");
		memcpy(nonce2, tmp, nlen);
		nonce2[len] = '\0';
	}
	sdiff = submission_diff(client, wb, nonce2, ntime32, nonce, hash);
	if (sdiff > client->best_diff) {
		worker_instance_t *worker = client->worker_instance;

		client->best_diff = sdiff;
		LOGINFO("User %s worker %s client %ld new best diff %lf", user_instance->username,
			worker->workername, client->id, sdiff);
		if (sdiff > worker->best_diff)
			worker->best_diff = sdiff;
		if (sdiff > user_instance->best_diff)
			user_instance->best_diff = sdiff;
	}
	bswap_256(sharehash, hash);
	__bin2hex(hexhash, sharehash, 32);

	if (id < sdata->blockchange_id) {
		err = SE_STALE;
		json_set_string(json_msg, "reject-reason", SHARE_ERR(err));
		goto out_submit;
	}
	/* Ntime cannot be less, but allow forward ntime rolling up to max */
	if (ntime32 < wb->ntime32 || ntime32 > wb->ntime32 + 7000) {
		err = SE_NTIME_INVALID;
		json_set_string(json_msg, "reject-reason", SHARE_ERR(err));
		goto out_unlock;
	}
	invalid = false;
out_submit:
	if (sdiff >= wdiff)
		submit = true;
out_unlock:
	ck_runlock(&sdata->workbase_lock);

	/* Accept the lower of new and old diffs until the next update */
	if (id < client->diff_change_job_id && client->old_diff < client->diff)
		diff = client->old_diff;
	if (!invalid) {
		char wdiffsuffix[16];

		suffix_string(wdiff, wdiffsuffix, 16, 0);
		if (sdiff >= diff) {
			if (new_share(sdata, hash, id)) {
				LOGINFO("Accepted client %ld share diff %.1f/%.0f/%s: %s",
					client->id, sdiff, diff, wdiffsuffix, hexhash);
				result = true;
			} else {
				err = SE_DUPE;
				json_set_string(json_msg, "reject-reason", SHARE_ERR(err));
				LOGINFO("Rejected client %ld dupe diff %.1f/%.0f/%s: %s",
					client->id, sdiff, diff, wdiffsuffix, hexhash);
				submit = false;
			}
		} else {
			err = SE_HIGH_DIFF;
			LOGINFO("Rejected client %ld high diff %.1f/%.0f/%s: %s",
				client->id, sdiff, diff, wdiffsuffix, hexhash);
			json_set_string(json_msg, "reject-reason", SHARE_ERR(err));
			submit = false;
		}
	}  else
		LOGINFO("Rejected client %ld invalid share", client->id);

	/* Submit share to upstream pool in proxy mode. We submit valid and
	 * stale shares and filter out the rest. */
	if (wb && wb->proxy && submit) {
		LOGINFO("Submitting share upstream: %s", hexhash);
		submit_share(client, id, nonce2, ntime, nonce, json_integer_value(json_object_get(json_msg, "id")));
	}

	add_submit(ckp, client, diff, result, submit);

	/* Now write to the pool's sharelog. */
	val = json_object();
	json_set_int(val, "workinfoid", id);
	json_set_int(val, "clientid", client->id);
	json_set_string(val, "enonce1", client->enonce1);
	if (!CKP_STANDALONE(ckp))
		json_set_string(val, "secondaryuserid", user_instance->secondaryuserid);
	json_set_string(val, "nonce2", nonce2);
	json_set_string(val, "nonce", nonce);
	json_set_string(val, "ntime", ntime);
	json_set_double(val, "diff", diff);
	json_set_double(val, "sdiff", sdiff);
	json_set_string(val, "hash", hexhash);
	json_set_bool(val, "result", result);
	json_object_set(val, "reject-reason", json_object_get(json_msg, "reject-reason"));
	json_object_set(val, "error", *err_val);
	json_set_int(val, "errn", err);
	json_set_string(val, "createdate", cdfield);
	json_set_string(val, "createby", "code");
	json_set_string(val, "createcode", __func__);
	json_set_string(val, "createinet", ckp->serverurl[client->server]);
	json_set_string(val, "workername", client->workername);
	json_set_string(val, "username", user_instance->username);

	if (ckp->logshares) {
		fp = fopen(fname, "ae");
		if (likely(fp)) {
			s = json_dumps(val, JSON_EOL);
			len = strlen(s);
			len = fprintf(fp, "%s", s);
			free(s);
			fclose(fp);
			if (unlikely(len < 0))
				LOGERR("Failed to fwrite to %s", fname);
		} else
			LOGERR("Failed to fopen %s", fname);
	}
	ckdbq_add(ckp, ID_SHARES, val);
out:
	if ((!result && !submit) || !share) {
		/* Is this the first in a run of invalids? */
		if (client->first_invalid < client->last_share.tv_sec || !client->first_invalid)
			client->first_invalid = now_t;
		else if (client->first_invalid && client->first_invalid < now_t - 120) {
			LOGNOTICE("Client %ld rejecting for 120s, disconnecting", client->id);
			stratum_send_message(sdata, client, "Disconnecting for continuous invalid shares");
			client->reject = 2;
		} else if (client->first_invalid && client->first_invalid < now_t - 60) {
			if (!client->reject) {
				LOGINFO("Client %ld rejecting for 60s, sending diff", client->id);
				stratum_send_diff(sdata, client);
				client->reject = 1;
			}
		}
	} else {
		client->first_invalid = 0;
		client->reject = 0;
	}

	if (!share) {
		val = json_object();
		json_set_int(val, "clientid", client->id);
		if (!CKP_STANDALONE(ckp))
			json_set_string(val, "secondaryuserid", user_instance->secondaryuserid);
		json_set_string(val, "enonce1", client->enonce1);
		json_set_int(val, "workinfoid", sdata->current_workbase->id);
		json_set_string(val, "workername", client->workername);
		json_set_string(val, "username", user_instance->username);
		json_object_set(val, "error", *err_val);
		json_set_int(val, "errn", err);
		json_set_string(val, "createdate", cdfield);
		json_set_string(val, "createby", "code");
		json_set_string(val, "createcode", __func__);
		json_set_string(val, "createinet", ckp->serverurl[client->server]);
		ckdbq_add(ckp, ID_SHAREERR, val);
		LOGINFO("Invalid share from client %ld: %s", client->id, client->workername);
	}
	free(fname);
	return json_boolean(result);
}

/* Must enter with workbase_lock held */
static json_t *__stratum_notify(const workbase_t *wb, const bool clean)
{
	json_t *val;

	JSON_CPACK(val, "{s:[ssssosssb],s:o,s:s}",
			"params",
			wb->idstring,
			wb->prevhash,
			wb->coinb1,
			wb->coinb2,
			json_deep_copy(wb->merkle_array),
			wb->bbversion,
			wb->nbit,
			wb->ntime,
			clean,
			"id", json_null(),
			"method", "mining.notify");
	return val;
}

static void stratum_broadcast_update(sdata_t *sdata, bool clean)
{
	json_t *json_msg;

	ck_rlock(&sdata->workbase_lock);
	json_msg = __stratum_notify(sdata->current_workbase, clean);
	ck_runlock(&sdata->workbase_lock);

	stratum_broadcast(sdata, json_msg);
}

/* For sending a single stratum template update */
static void stratum_send_update(sdata_t *sdata, int64_t client_id, bool clean)
{
	json_t *json_msg;

	ck_rlock(&sdata->workbase_lock);
	json_msg = __stratum_notify(sdata->current_workbase, clean);
	ck_runlock(&sdata->workbase_lock);

	stratum_add_send(sdata, json_msg, client_id);
}

/* Hold instance lock */
static json_t *__user_notify(sdata_t *sdata, user_instance_t *user_instance, bool clean)
{
	int64_t id = sdata->current_workbase->id;
	struct userwb *userwb;
	json_t *val;

	HASH_FIND_I64(user_instance->userwbs, &id, userwb);
	if (unlikely(!userwb)) {
		LOGINFO("Failed to find userwb in __user_notify!");
		return NULL;
	}

	JSON_CPACK(val, "{s:[ssssosssb],s:o,s:s}",
			"params",
			sdata->current_workbase->idstring,
			sdata->current_workbase->prevhash,
			sdata->current_workbase->coinb1,
			userwb->coinb2,
			json_deep_copy(sdata->current_workbase->merkle_array),
			sdata->current_workbase->bbversion,
			sdata->current_workbase->nbit,
			sdata->current_workbase->ntime,
			clean,
			"id", json_null(),
			"method", "mining.notify");
	return val;
}

/* Current workbase can't be pulled out from under us here even without
 * locking since it's serialised with this code. Sends a stratum update with
 * a unique coinb2 for every client. */
static void stratum_broadcast_updates(sdata_t *sdata, bool clean)
{
	stratum_instance_t *client, *tmp;
	json_t *json_msg;

	ck_rlock(&sdata->instance_lock);
	HASH_ITER(hh, sdata->stratum_instances, client, tmp) {
		if (!client->user_instance)
			continue;

		json_msg = __user_notify(sdata, client->user_instance, clean);
		if (likely(json_msg))
			stratum_add_send(sdata, json_msg, client->id);
	}
	ck_runlock(&sdata->instance_lock);
}

static void send_json_err(sdata_t *sdata, int64_t client_id, json_t *id_val, const char *err_msg)
{
	json_t *val;

	JSON_CPACK(val, "{soss}", "id", json_copy(id_val), "error", err_msg);
	stratum_add_send(sdata, val, client_id);
}

/* Needs to be entered with client holding a ref count. */
static void update_client(sdata_t *sdata, stratum_instance_t *client, const int64_t client_id)
{
	stratum_send_update(sdata, client_id, true);
	stratum_send_diff(sdata, client);
}

static json_params_t
*create_json_params(const int64_t client_id, json_t *method, const json_t *params,
		    const json_t *id_val, const char *address)
{
	json_params_t *jp = ckalloc(sizeof(json_params_t));

	jp->method = json_copy(method);
	jp->params = json_deep_copy(params);
	jp->id_val = json_deep_copy(id_val);
	jp->client_id = client_id;
	strcpy(jp->address, address);
	return jp;
}

static void set_worker_mindiff(ckpool_t *ckp, const char *workername, int mindiff)
{
	worker_instance_t *worker = NULL, *tmp;
	char *username = strdupa(workername), *ignore;
	user_instance_t *instance = NULL;
	stratum_instance_t *client;
	sdata_t *sdata = ckp->data;

	ignore = username;
	strsep(&ignore, "._");

	/* Find the user first */
	ck_rlock(&sdata->instance_lock);
	HASH_FIND_STR(sdata->user_instances, username, instance);
	ck_runlock(&sdata->instance_lock);

	/* They may just have not connected yet */
	if (!instance) {
		LOGINFO("Failed to find user %s in set_worker_mindiff", username);
		return;
	}

	/* Then find the matching worker instance */
	ck_rlock(&sdata->instance_lock);
	DL_FOREACH(instance->worker_instances, tmp) {
		if (!safecmp(workername, tmp->workername)) {
			worker = tmp;
			break;
		}
	}
	ck_runlock(&sdata->instance_lock);

	/* They may just not be connected at the moment */
	if (!worker) {
		LOGINFO("Failed to find worker %s in set_worker_mindiff", workername);
		return;
	}

	if (mindiff < 1) {
		LOGINFO("Worker %s requested invalid diff %d", worker->workername, mindiff);
		return;
	}
	if (mindiff < ckp->mindiff)
		mindiff = ckp->mindiff;
	if (mindiff == worker->mindiff)
		return;
	worker->mindiff = mindiff;

	/* Iterate over all the workers from this user to find any with the
	 * matching worker that are currently live and send them a new diff
	 * if we can. Otherwise it will only act as a clamp on next share
	 * submission. */
	ck_rlock(&sdata->instance_lock);
	DL_FOREACH(instance->instances, client) {
		if (client->worker_instance != worker)
			continue;
		/* Per connection suggest diff overrides worker mindiff ugh */
		if (mindiff < client->suggest_diff)
			continue;
		if (mindiff == client->diff)
			continue;
		client->diff = mindiff;
		stratum_send_diff(sdata, client);
	}
	ck_runlock(&sdata->instance_lock);
}

/* Implement support for the diff in the params as well as the originally
 * documented form of placing diff within the method. Needs to be entered with
 * client holding a ref count. */
static void suggest_diff(stratum_instance_t *client, const char *method, json_t *params_val)
{
	json_t *arr_val = json_array_get(params_val, 0);
	sdata_t *sdata = client->ckp->data;
	int64_t sdiff;

	if (unlikely(!client->authorised)) {
		LOGWARNING("Attempted to suggest diff on unauthorised client %ld", client->id);
		return;
	}
	if (arr_val && json_is_integer(arr_val))
		sdiff = json_integer_value(arr_val);
	else if (sscanf(method, "mining.suggest_difficulty(%ld", &sdiff) != 1) {
		LOGINFO("Failed to parse suggest_difficulty for client %"PRId64, client->id);
		return;
	}
	if (sdiff == client->suggest_diff)
		return;
	client->suggest_diff = sdiff;
	if (client->diff == sdiff)
		return;
	if (sdiff < client->ckp->mindiff)
		client->diff = client->ckp->mindiff;
	else
		client->diff = sdiff;
	stratum_send_diff(sdata, client);
}

/* Enter with client holding ref count */
static void parse_method(sdata_t *sdata, stratum_instance_t *client, const int64_t client_id,
			 json_t *id_val, json_t *method_val, json_t *params_val, char *address)
{
	const char *method;
	char buf[256];

	if (unlikely(client->reject == 2)) {
		LOGINFO("Dropping client %"PRId64" tagged for lazy invalidation", client_id);
		snprintf(buf, 255, "dropclient=%ld", client_id);
		send_proc(client->ckp->connector, buf);
		return;
	}

	/* Random broken clients send something not an integer as the id so we copy
	 * the json item for id_val as is for the response. */
	method = json_string_value(method_val);
	if (cmdmatch(method, "mining.subscribe")) {
		json_t *val, *result_val = parse_subscribe(client, client_id, params_val);

		/* Shouldn't happen, sanity check */
		if (unlikely(!result_val)) {
			LOGWARNING("parse_subscribe returned NULL result_val");
			return;
		}
		val = json_object();
		json_object_set_new_nocheck(val, "result", result_val);
		json_object_set_nocheck(val, "id", id_val);
		json_object_set_new_nocheck(val, "error", json_null());
		stratum_add_send(sdata, val, client_id);
		if (!client->ckp->btcsolo && likely(client->subscribed))
			update_client(sdata, client, client_id);
		return;
	}

	if (unlikely(cmdmatch(method, "mining.passthrough"))) {
		LOGNOTICE("Adding passthrough client %ld", client_id);
		/* We need to inform the connector process that this client
		 * is a passthrough and to manage its messages accordingly.
		 * Remove this instance since the client id may well be
		 * reused */
		ck_wlock(&sdata->instance_lock);
		if (likely(__instance_by_id(sdata, client_id)))
			HASH_DEL(sdata->stratum_instances, client);
		__add_dead(sdata, client);
		ck_wunlock(&sdata->instance_lock);

		snprintf(buf, 255, "passthrough=%ld", client_id);
		send_proc(client->ckp->connector, buf);
		return;
	}

	if (cmdmatch(method, "mining.auth") && client->subscribed) {
		json_params_t *jp = create_json_params(client_id, method_val, params_val, id_val, address);

		ckmsgq_add(sdata->sauthq, jp);
		return;
	}

	/* We should only accept authorised requests from here on */
	if (!client->authorised) {
		/* Dropping unauthorised clients here also allows the
		 * stratifier process to restart since it will have lost all
		 * the stratum instance data. Clients will just reconnect. */
		LOGINFO("Dropping unauthorised client %ld", client_id);
		snprintf(buf, 255, "dropclient=%ld", client_id);
		send_proc(client->ckp->connector, buf);
		return;
	}

	if (cmdmatch(method, "mining.submit")) {
		json_params_t *jp = create_json_params(client_id, method_val, params_val, id_val, address);

		ckmsgq_add(sdata->sshareq, jp);
		return;
	}

	if (cmdmatch(method, "mining.suggest")) {
		suggest_diff(client, method, params_val);
		return;
	}

	/* Covers both get_transactions and get_txnhashes */
	if (cmdmatch(method, "mining.get")) {
		json_params_t *jp = create_json_params(client_id, method_val, params_val, id_val, address);

		ckmsgq_add(sdata->stxnq, jp);
		return;
	}
	/* Unhandled message here */
	LOGINFO("Unhandled client %ld method %s", client_id, method);
	return;
}

/* Entered with client holding ref count */
static void parse_instance_msg(sdata_t *sdata, smsg_t *msg, stratum_instance_t *client)
{
	json_t *val = msg->json_msg, *id_val, *method, *params;
	int64_t client_id = msg->client_id;

	/* Return back the same id_val even if it's null or not existent. */
	id_val = json_object_get(val, "id");

	method = json_object_get(val, "method");
	if (unlikely(!method)) {
		json_t *res_val = json_object_get(val, "result");

		/* Is this a spurious result or ping response? */
		if (res_val) {
			const char *result = json_string_value(res_val);

			LOGDEBUG("Received spurious response %s", result ? result : "");
			goto out;
		}
		send_json_err(sdata, client_id, id_val, "-3:method not found");
		goto out;
	}
	if (unlikely(!json_is_string(method))) {
		send_json_err(sdata, client_id, id_val, "-1:method is not string");
		goto out;
	}
	params = json_object_get(val, "params");
	if (unlikely(!params)) {
		send_json_err(sdata, client_id, id_val, "-1:params not found");
		goto out;
	}
	parse_method(sdata, client, client_id, id_val, method, params, msg->address);
out:
	json_decref(val);
	free(msg);
}

static void srecv_process(ckpool_t *ckp, char *buf)
{
	sdata_t *sdata = ckp->data;
	stratum_instance_t *client;
	bool added = false;
	smsg_t *msg;
	json_t *val;
	int server;

	val = json_loads(buf, 0, NULL);
	if (unlikely(!val)) {
		LOGWARNING("Received unrecognised non-json message: %s", buf);
		goto out;
	}
	msg = ckzalloc(sizeof(smsg_t));
	msg->json_msg = val;
	val = json_object_get(msg->json_msg, "client_id");
	if (unlikely(!val)) {
		LOGWARNING("Failed to extract client_id from connector json smsg %s", buf);
		json_decref(msg->json_msg);
		free(msg);
		goto out;
	}

	msg->client_id = json_integer_value(val);
	json_object_clear(val);

	val = json_object_get(msg->json_msg, "address");
	if (unlikely(!val)) {
		LOGWARNING("Failed to extract address from connector json smsg %s", buf);
		json_decref(msg->json_msg);
		free(msg);
		goto out;
	}
	strcpy(msg->address, json_string_value(val));
	json_object_clear(val);

	val = json_object_get(msg->json_msg, "server");
	if (unlikely(!val)) {
		LOGWARNING("Failed to extract server from connector json smsg %s", buf);
		json_decref(msg->json_msg);
		free(msg);
		goto out;
	}
	server = json_integer_value(val);
	json_object_clear(val);

	/* Parse the message here */
	ck_wlock(&sdata->instance_lock);
	client = __instance_by_id(sdata, msg->client_id);
	/* If client_id instance doesn't exist yet, create one */
	if (unlikely(!client)) {
		client = __stratum_add_instance(ckp, msg->client_id, server);
		added = true;
	}
	__inc_instance_ref(client);
	ck_wunlock(&sdata->instance_lock);

	if (added)
		LOGINFO("Stratifier added instance %ld server %d", client->id, server);

	parse_instance_msg(sdata, msg, client);
	dec_instance_ref(sdata, client);
out:
	free(buf);
}

static void discard_stratum_msg(smsg_t **msg)
{
	json_decref((*msg)->json_msg);
	free(*msg);
	*msg = NULL;
}

static void ssend_process(ckpool_t *ckp, smsg_t *msg)
{
	char *s;

	if (unlikely(!msg->json_msg)) {
		LOGERR("Sent null json msg to stratum_sender");
		free(msg);
		return;
	}

	/* Add client_id to the json message and send it to the
	 * connector process to be delivered */
	json_object_set_new_nocheck(msg->json_msg, "client_id", json_integer(msg->client_id));
	s = json_dumps(msg->json_msg, 0);
	send_proc(ckp->connector, s);
	free(s);
	discard_stratum_msg(&msg);
}

static void discard_json_params(json_params_t **jp)
{
	json_decref((*jp)->method);
	json_decref((*jp)->params);
	json_decref((*jp)->id_val);
	free(*jp);
	*jp = NULL;
}

static void sshare_process(ckpool_t *ckp, json_params_t *jp)
{
	json_t *result_val, *json_msg, *err_val = NULL;
	stratum_instance_t *client;
	sdata_t *sdata = ckp->data;
	int64_t client_id;

	client_id = jp->client_id;

	client = ref_instance_by_id(sdata, client_id);
	if (unlikely(!client)) {
		LOGINFO("Share processor failed to find client id %ld in hashtable!", client_id);
		goto out;
	}
	if (unlikely(!client->authorised)) {
		LOGDEBUG("Client %ld no longer authorised to submit shares", client_id);
		goto out_decref;
	}
	json_msg = json_object();
	result_val = parse_submit(client, json_msg, jp->params, &err_val);
	json_object_set_new_nocheck(json_msg, "result", result_val);
	json_object_set_new_nocheck(json_msg, "error", err_val ? err_val : json_null());
	json_object_set_nocheck(json_msg, "id", jp->id_val);
	stratum_add_send(sdata, json_msg, client_id);
out_decref:
	dec_instance_ref(sdata, client);
out:
	discard_json_params(&jp);
}

static void sauth_process(ckpool_t *ckp, json_params_t *jp)
{
	json_t *result_val, *json_msg, *err_val = NULL;
	stratum_instance_t *client;
	sdata_t *sdata = ckp->data;
	int mindiff, errnum = 0;
	int64_t client_id;

	client_id = jp->client_id;

	client = ref_instance_by_id(sdata, client_id);

	if (unlikely(!client)) {
		LOGINFO("Authoriser failed to find client id %ld in hashtable!", client_id);
		goto out;
	}
	result_val = parse_authorise(client, jp->params, &err_val, jp->address, &errnum);
	if (json_is_true(result_val)) {
		char *buf;

		ASPRINTF(&buf, "Authorised, welcome to %s %s!", ckp->name,
			 client->user_instance->username);
		stratum_send_message(sdata, client, buf);
		free(buf);
	} else {
		if (errnum < 0)
			stratum_send_message(sdata, client, "Authorisations temporarily offline :(");
		else
			stratum_send_message(sdata, client, "Failed authorisation :(");
	}
	json_msg = json_object();
	json_object_set_new_nocheck(json_msg, "result", result_val);
	json_object_set_new_nocheck(json_msg, "error", err_val ? err_val : json_null());
	json_object_set_nocheck(json_msg, "id", jp->id_val);
	stratum_add_send(sdata, json_msg, client_id);

	if (!json_is_true(result_val) || !client->suggest_diff)
		goto out;

	/* Update the client now if they have set a valid mindiff different
	 * from the startdiff */
	mindiff = MAX(ckp->mindiff, client->suggest_diff);
	if (mindiff != client->diff) {
		client->diff = mindiff;
		stratum_send_diff(sdata, client);
	}
out:
	if (client)
		dec_instance_ref(sdata, client);
	discard_json_params(&jp);

}

static void parse_ckdb_cmd(ckpool_t __maybe_unused *ckp, const char *cmd)
{
	json_t *val, *res_val, *arr_val;
	json_error_t err_val;
	size_t index;

	val = json_loads(cmd, 0, &err_val);
	if (unlikely(!val)) {
		LOGWARNING("CKDB MSG %s JSON decode failed(%d): %s", cmd, err_val.line, err_val.text);
		return;
	}
	res_val = json_object_get(val, "diffchange");
	json_array_foreach(res_val, index, arr_val) {
		char *workername;
		int mindiff;

		json_get_string(&workername, arr_val, "workername");
		if (!workername)
			continue;
		json_get_int(&mindiff, arr_val, "difficultydefault");
		set_worker_mindiff(ckp, workername, mindiff);
		dealloc(workername);
	}
	json_decref(val);
}

/* Test a value under lock and set it, returning the original value */
static bool test_and_set(bool *val, pthread_mutex_t *lock)
{
	bool ret;

	mutex_lock(lock);
	ret = *val;
	*val = true;
	mutex_unlock(lock);

	return ret;
}

static bool test_and_clear(bool *val, pthread_mutex_t *lock)
{
	bool ret;

	mutex_lock(lock);
	ret = *val;
	*val = false;
	mutex_unlock(lock);

	return ret;
}

static void ckdbq_process(ckpool_t *ckp, char *msg)
{
	sdata_t *sdata = ckp->data;
	char *buf = NULL;

	while (!buf) {
		mutex_lock(&sdata->ckdb_lock);
		buf = ckdb_msg_call(ckp, msg);
		mutex_unlock(&sdata->ckdb_lock);

		if (unlikely(!buf)) {
			if (!test_and_set(&sdata->ckdb_offline, &sdata->ckdb_lock))
				LOGWARNING("Failed to talk to ckdb, queueing messages");
			sleep(5);
		}
	}
	free(msg);
	if (test_and_clear(&sdata->ckdb_offline, &sdata->ckdb_lock))
		LOGWARNING("Successfully resumed talking to ckdb");

	/* TODO: Process any requests from ckdb that are heartbeat responses
	 * with specific requests. */
	if (likely(buf)) {
		char response[PAGESIZE] = {};

		sscanf(buf, "id.%*d.%s", response);
		if (safecmp(response, "ok")) {
			char *cmd;

			cmd = response;
			strsep(&cmd, ".");
			LOGDEBUG("Got ckdb response: %s cmd %s", response, cmd);
			if (cmdmatch(cmd, "heartbeat=")) {
				strsep(&cmd, "=");
				parse_ckdb_cmd(ckp, cmd);
			}
		} else
			LOGWARNING("Got failed ckdb response: %s", buf);
		free(buf);
	}
}

static int transactions_by_jobid(sdata_t *sdata, int64_t id)
{
	workbase_t *wb;
	int ret = -1;

	ck_rlock(&sdata->workbase_lock);
	HASH_FIND_I64(sdata->workbases, &id, wb);
	if (wb)
		ret = wb->transactions;
	ck_runlock(&sdata->workbase_lock);

	return ret;
}

static json_t *txnhashes_by_jobid(sdata_t *sdata, int64_t id)
{
	json_t *ret = NULL;
	workbase_t *wb;

	ck_rlock(&sdata->workbase_lock);
	HASH_FIND_I64(sdata->workbases, &id, wb);
	if (wb)
		ret = json_string(wb->txn_hashes);
	ck_runlock(&sdata->workbase_lock);

	return ret;
}

static void send_transactions(ckpool_t *ckp, json_params_t *jp)
{
	const char *msg = json_string_value(jp->method),
		*params = json_string_value(json_array_get(jp->params, 0));
	stratum_instance_t *client = NULL;
	sdata_t *sdata = ckp->data;
	json_t *val, *hashes;
	int64_t job_id = 0;
	time_t now_t;

	if (unlikely(!msg || !strlen(msg))) {
		LOGWARNING("send_transactions received null method");
		goto out;
	}
	val = json_object();
	json_object_set_nocheck(val, "id", jp->id_val);
	if (cmdmatch(msg, "mining.get_transactions")) {
		int txns;

		/* We don't actually send the transactions as that would use
		 * up huge bandwidth, so we just return the number of
		 * transactions :) . Support both forms of encoding the
		 * request in method name and as a parameter. */
		if (params && strlen(params) > 0)
			sscanf(params, "%lx", &job_id);
		else
			sscanf(msg, "mining.get_transactions(%lx", &job_id);
		txns = transactions_by_jobid(sdata, job_id);
		if (txns != -1) {
			json_set_int(val, "result", txns);
			json_object_set_new_nocheck(val, "error", json_null());
		} else
			json_set_string(val, "error", "Invalid job_id");
		goto out_send;
	}
	if (!cmdmatch(msg, "mining.get_txnhashes")) {
		LOGDEBUG("Unhandled mining get request: %s", msg);
		json_set_string(val, "error", "Unhandled");
		goto out_send;
	}

	client = ref_instance_by_id(sdata, jp->client_id);
	if (unlikely(!client)) {
		LOGINFO("send_transactions failed to find client id %ld in hashtable!",
			jp->client_id);
		goto out;
	}

	now_t = time(NULL);
	if (now_t - client->last_txns < ckp->update_interval) {
		LOGNOTICE("Rate limiting get_txnhashes on client %ld!", jp->client_id);
		json_set_string(val, "error", "Ratelimit");
		goto out_send;
	}
	client->last_txns = now_t;
	if (!params || !strlen(params)) {
		json_set_string(val, "error", "Invalid params");
		goto out_send;
	}
	sscanf(params, "%lx", &job_id);
	hashes = txnhashes_by_jobid(sdata, job_id);
	if (hashes) {
		json_object_set_new_nocheck(val, "result", hashes);
		json_object_set_new_nocheck(val, "error", json_null());
	} else
		json_set_string(val, "error", "Invalid job_id");
out_send:
	stratum_add_send(sdata, val, jp->client_id);
out:
	discard_json_params(&jp);
	if (client)
		dec_instance_ref(sdata, client);
}

/* Called 32 times per min, we send the updated stats to ckdb of those users
 * who have gone 1 minute between updates. This ends up staggering stats to
 * avoid floods of stat data coming at once. */
static void update_workerstats(ckpool_t *ckp, sdata_t *sdata)
{
	json_entry_t *json_list = NULL, *entry, *tmpentry;
	user_instance_t *user, *tmp;
	char cdfield[64];
	time_t now_t;
	ts_t ts_now;

	if (sdata->ckdb_offline) {
		LOGDEBUG("Not queueing workerstats due to ckdb offline");
		return;
	}

	if (++sdata->stats.userstats_cycle > 0x1f)
		sdata->stats.userstats_cycle = 0;

	ts_realtime(&ts_now);
	sprintf(cdfield, "%lu,%lu", ts_now.tv_sec, ts_now.tv_nsec);
	now_t = ts_now.tv_sec;

	ck_rlock(&sdata->instance_lock);
	HASH_ITER(hh, sdata->user_instances, user, tmp) {
		worker_instance_t *worker;
		uint8_t cycle_mask;

		if (!user->authorised)
			continue;

		/* Select users using a mask to return each user's stats once
		 * every ~10 minutes */
		cycle_mask = user->id & 0x1f;
		if (cycle_mask != sdata->stats.userstats_cycle)
			continue;
		DL_FOREACH(user->worker_instances, worker) {
			double ghs1, ghs5, ghs60, ghs1440;
			json_t *val;
			int elapsed;

			/* Send one lot of stats once the worker is idle if
			 * they have submitted no shares in the last 10 minutes
			 * with the idle bool set. */
			if (worker->idle && worker->notified_idle)
				continue;
			elapsed = now_t - worker->start_time;
			ghs1 = worker->dsps1 * nonces;
			ghs5 = worker->dsps5 * nonces;
			ghs60 = worker->dsps60 * nonces;
			ghs1440 = worker->dsps1440 * nonces;
			JSON_CPACK(val, "{ss,si,ss,ss,sf,sf,sf,sf,sb,ss,ss,ss,ss}",
					"poolinstance", ckp->name,
					"elapsed", elapsed,
					"username", user->username,
					"workername", worker->workername,
					"hashrate", ghs1,
					"hashrate5m", ghs5,
					"hashrate1hr", ghs60,
					"hashrate24hr", ghs1440,
					"idle", worker->idle,
					"createdate", cdfield,
					"createby", "code",
					"createcode", __func__,
					"createinet", ckp->serverurl[0]);
			worker->notified_idle = worker->idle;
			entry = ckalloc(sizeof(json_entry_t));
			entry->val = val;
			DL_APPEND(json_list, entry);
		}
	}
	ck_runlock(&sdata->instance_lock);

	/* Add all entries outside of the instance lock */
	DL_FOREACH_SAFE(json_list, entry, tmpentry) {
		ckdbq_add(ckp, ID_WORKERSTATS, entry->val);
		DL_DELETE(json_list, entry);
		free(entry);
	}
}

static void *statsupdate(void *arg)
{
	ckpool_t *ckp = (ckpool_t *)arg;
	sdata_t *sdata = ckp->data;
	pool_stats_t *stats = &sdata->stats;

	pthread_detach(pthread_self());
	rename_proc("statsupdate");

	tv_time(&stats->start_time);
	cksleep_prepare_r(&stats->last_update);
	sleep(1);

	while (42) {
		double ghs, ghs1, ghs5, ghs15, ghs60, ghs360, ghs1440, ghs10080;
		double bias;
		double tdiff, per_tdiff;
		char suffix1[16], suffix5[16], suffix15[16], suffix60[16], cdfield[64];
		char suffix360[16], suffix1440[16], suffix10080[16];
		char_entry_t *char_list = NULL, *char_t, *chartmp_t;
		user_instance_t *instance, *tmpuser;
		stratum_instance_t *client, *tmp;
		double sps1, sps5, sps15, sps60;
		int idle_workers = 0;
		char fname[512] = {};
		tv_t now, diff;
		ts_t ts_now;
		json_t *val;
		FILE *fp;
		char *s;
		int i;

		tv_time(&now);
		timersub(&now, &stats->start_time, &diff);
		tdiff = diff.tv_sec + (double)diff.tv_usec / 1000000;

		ck_rlock(&sdata->instance_lock);
		HASH_ITER(hh, sdata->stratum_instances, client, tmp) {
			if (!client->authorised)
				continue;

			per_tdiff = tvdiff(&now, &client->last_share);
			/* Decay times per connected instance */
			if (per_tdiff > 60) {
				/* No shares for over a minute, decay to 0 */
				decay_time(&client->dsps1, 0, per_tdiff, 60);
				decay_time(&client->dsps5, 0, per_tdiff, 300);
				decay_time(&client->dsps60, 0, per_tdiff, 3600);
				decay_time(&client->dsps1440, 0, per_tdiff, 86400);
				decay_time(&client->dsps10080, 0, per_tdiff, 604800);
				idle_workers++;
				if (per_tdiff > 600)
					client->idle = true;
				continue;
			}
		}

		HASH_ITER(hh, sdata->user_instances, instance, tmpuser) {
			worker_instance_t *worker;
			bool idle = false;

			if (!instance->authorised)
				continue;

			/* Decay times per worker */
			DL_FOREACH(instance->worker_instances, worker) {
				per_tdiff = tvdiff(&now, &worker->last_share);
				if (per_tdiff > 60) {
					decay_time(&worker->dsps1, 0, per_tdiff, 60);
					decay_time(&worker->dsps5, 0, per_tdiff, 300);
					decay_time(&worker->dsps60, 0, per_tdiff, 3600);
					decay_time(&worker->dsps1440, 0, per_tdiff, 86400);
					worker->idle = true;
				}
				ghs = worker->dsps1 * nonces;
				suffix_string(ghs, suffix1, 16, 0);

				ghs = worker->dsps5 * nonces;
				suffix_string(ghs, suffix5, 16, 0);

				ghs = worker->dsps60 * nonces;
				suffix_string(ghs, suffix60, 16, 0);

				ghs = worker->dsps1440 * nonces;
				suffix_string(ghs, suffix1440, 16, 0);

				JSON_CPACK(val, "{ss,ss,ss,ss,sf}",
						"hashrate1m", suffix1,
						"hashrate5m", suffix5,
						"hashrate1hr", suffix60,
						"hashrate1d", suffix1440,
						"bestshare", worker->best_diff);

				snprintf(fname, 511, "%s/workers/%s", ckp->logdir, worker->workername);
				fp = fopen(fname, "we");
				if (unlikely(!fp)) {
					LOGERR("Failed to fopen %s", fname);
					continue;
				}
				s = json_dumps(val, JSON_NO_UTF8 | JSON_PRESERVE_ORDER | JSON_EOL);
				fprintf(fp, "%s", s);
				dealloc(s);
				json_decref(val);
				fclose(fp);
			}

			/* Decay times per user */
			per_tdiff = tvdiff(&now, &instance->last_share);
			if (per_tdiff > 60) {
				decay_time(&instance->dsps1, 0, per_tdiff, 60);
				decay_time(&instance->dsps5, 0, per_tdiff, 300);
				decay_time(&instance->dsps60, 0, per_tdiff, 3600);
				decay_time(&instance->dsps1440, 0, per_tdiff, 86400);
				decay_time(&instance->dsps10080, 0, per_tdiff, 604800);
				idle = true;
			}
			ghs = instance->dsps1 * nonces;
			suffix_string(ghs, suffix1, 16, 0);

			ghs = instance->dsps5 * nonces;
			suffix_string(ghs, suffix5, 16, 0);

			ghs = instance->dsps60 * nonces;
			suffix_string(ghs, suffix60, 16, 0);

			ghs = instance->dsps1440 * nonces;
			suffix_string(ghs, suffix1440, 16, 0);

			ghs = instance->dsps10080 * nonces;
			suffix_string(ghs, suffix10080, 16, 0);

			JSON_CPACK(val, "{ss,ss,ss,ss,ss,si,sf}",
					"hashrate1m", suffix1,
					"hashrate5m", suffix5,
					"hashrate1hr", suffix60,
					"hashrate1d", suffix1440,
					"hashrate7d", suffix10080,
					"workers", instance->workers,
					"bestshare", instance->best_diff);

			snprintf(fname, 511, "%s/users/%s", ckp->logdir, instance->username);
			fp = fopen(fname, "we");
			if (unlikely(!fp)) {
				LOGERR("Failed to fopen %s", fname);
				continue;
			}
			s = json_dumps(val, JSON_NO_UTF8 | JSON_PRESERVE_ORDER);
			fprintf(fp, "%s\n", s);
			if (!idle) {
				char_t = ckalloc(sizeof(char_entry_t));
				ASPRINTF(&char_t->buf, "User %s:%s", instance->username, s);
				DL_APPEND(char_list, char_t);
			}
			dealloc(s);
			json_decref(val);
			fclose(fp);
		}
		ck_runlock(&sdata->instance_lock);

		DL_FOREACH_SAFE(char_list, char_t, chartmp_t) {
			LOGNOTICE("%s", char_t->buf);
			DL_DELETE(char_list, char_t);
			free(char_t->buf);
			dealloc(char_t);
		}

		ghs1 = stats->dsps1 * nonces;
		suffix_string(ghs1, suffix1, 16, 0);
		sps1 = stats->sps1;

		bias = !CKP_STANDALONE(ckp) ? 1.0 : time_bias(tdiff, 300);
		ghs5 = stats->dsps5 * nonces / bias;
		sps5 = stats->sps5 / bias;
		suffix_string(ghs5, suffix5, 16, 0);

		bias = !CKP_STANDALONE(ckp) ? 1.0 : time_bias(tdiff, 900);
		ghs15 = stats->dsps15 * nonces / bias;
		suffix_string(ghs15, suffix15, 16, 0);
		sps15 = stats->sps15 / bias;

		bias = !CKP_STANDALONE(ckp) ? 1.0 : time_bias(tdiff, 3600);
		ghs60 = stats->dsps60 * nonces / bias;
		sps60 = stats->sps60 / bias;
		suffix_string(ghs60, suffix60, 16, 0);

		bias = !CKP_STANDALONE(ckp) ? 1.0 : time_bias(tdiff, 21600);
		ghs360 = stats->dsps360 * nonces / bias;
		suffix_string(ghs360, suffix360, 16, 0);

		bias = !CKP_STANDALONE(ckp) ? 1.0 : time_bias(tdiff, 86400);
		ghs1440 = stats->dsps1440 * nonces / bias;
		suffix_string(ghs1440, suffix1440, 16, 0);

		bias = !CKP_STANDALONE(ckp) ? 1.0 : time_bias(tdiff, 604800);
		ghs10080 = stats->dsps10080 * nonces / bias;
		suffix_string(ghs10080, suffix10080, 16, 0);

		snprintf(fname, 511, "%s/pool/pool.status", ckp->logdir);
		fp = fopen(fname, "we");
		if (unlikely(!fp))
			LOGERR("Failed to fopen %s", fname);

		JSON_CPACK(val, "{si,si,si,si,si,si}",
				"runtime", diff.tv_sec,
				"Users", stats->users,
				"Workers", stats->workers,
				"Idle", idle_workers,
				"Disconnected", stats->disconnected,
				"Dead", stats->dead);
		s = json_dumps(val, JSON_NO_UTF8 | JSON_PRESERVE_ORDER);
		json_decref(val);
		LOGNOTICE("Pool:%s", s);
		fprintf(fp, "%s\n", s);
		dealloc(s);

		JSON_CPACK(val, "{ss,ss,ss,ss,ss,ss,ss}",
				"hashrate1m", suffix1,
				"hashrate5m", suffix5,
				"hashrate15m", suffix15,
				"hashrate1hr", suffix60,
				"hashrate6hr", suffix360,
				"hashrate1d", suffix1440,
				"hashrate7d", suffix10080);
		s = json_dumps(val, JSON_NO_UTF8 | JSON_PRESERVE_ORDER);
		json_decref(val);
		LOGNOTICE("Pool:%s", s);
		fprintf(fp, "%s\n", s);
		dealloc(s);

		JSON_CPACK(val, "{sf,sf,sf,sf}",
				"SPS1m", sps1,
				"SPS5m", sps5,
				"SPS15m", sps15,
				"SPS1h", sps60);
		s = json_dumps(val, JSON_NO_UTF8 | JSON_PRESERVE_ORDER);
		json_decref(val);
		LOGNOTICE("Pool:%s", s);
		fprintf(fp, "%s\n", s);
		dealloc(s);
		fclose(fp);

		ts_realtime(&ts_now);
		sprintf(cdfield, "%lu,%lu", ts_now.tv_sec, ts_now.tv_nsec);
		JSON_CPACK(val, "{ss,si,si,si,sf,sf,sf,sf,ss,ss,ss,ss}",
				"poolinstance", ckp->name,
				"elapsed", diff.tv_sec,
				"users", stats->users,
				"workers", stats->workers,
				"hashrate", ghs1,
				"hashrate5m", ghs5,
				"hashrate1hr", ghs60,
				"hashrate24hr", ghs1440,
				"createdate", cdfield,
				"createby", "code",
				"createcode", __func__,
				"createinet", ckp->serverurl[0]);
		ckdbq_add(ckp, ID_POOLSTATS, val);

		/* Update stats 32 times per minute to divide up userstats for
		 * ckdb, displaying status every minute. */
		for (i = 0; i < 32; i++) {
			cksleep_ms_r(&stats->last_update, 1875);
			cksleep_prepare_r(&stats->last_update);
			update_workerstats(ckp, sdata);

			mutex_lock(&sdata->stats_lock);
			stats->accounted_shares += stats->unaccounted_shares;
			stats->accounted_diff_shares += stats->unaccounted_diff_shares;
			stats->accounted_rejects += stats->unaccounted_rejects;

			decay_time(&stats->sps1, stats->unaccounted_shares, 1.875, 60);
			decay_time(&stats->sps5, stats->unaccounted_shares, 1.875, 300);
			decay_time(&stats->sps15, stats->unaccounted_shares, 1.875, 900);
			decay_time(&stats->sps60, stats->unaccounted_shares, 1.875, 3600);

			decay_time(&stats->dsps1, stats->unaccounted_diff_shares, 1.875, 60);
			decay_time(&stats->dsps5, stats->unaccounted_diff_shares, 1.875, 300);
			decay_time(&stats->dsps15, stats->unaccounted_diff_shares, 1.875, 900);
			decay_time(&stats->dsps60, stats->unaccounted_diff_shares, 1.875, 3600);
			decay_time(&stats->dsps360, stats->unaccounted_diff_shares, 1.875, 21600);
			decay_time(&stats->dsps1440, stats->unaccounted_diff_shares, 1.875, 86400);
			decay_time(&stats->dsps10080, stats->unaccounted_diff_shares, 1.875, 604800);

			stats->unaccounted_shares =
			stats->unaccounted_diff_shares =
			stats->unaccounted_rejects = 0;
			mutex_unlock(&sdata->stats_lock);
		}
	}

	return NULL;
}

/* Sends a heartbeat to ckdb every second to maintain the relationship of
 * ckpool always initiating a request -> getting a ckdb response, but allows
 * ckdb to provide specific commands to ckpool. */
static void *ckdb_heartbeat(void *arg)
{
	ckpool_t *ckp = (ckpool_t *)arg;
	sdata_t *sdata = ckp->data;

	pthread_detach(pthread_self());
	rename_proc("heartbeat");

	while (42) {
		char cdfield[64];
		ts_t ts_now;
		json_t *val;

		cksleep_ms(1000);
		if (unlikely(!ckmsgq_empty(sdata->ckdbq))) {
			LOGDEBUG("Witholding heartbeat due to ckdb messages being queued");
			continue;
		}
		ts_realtime(&ts_now);
		sprintf(cdfield, "%lu,%lu", ts_now.tv_sec, ts_now.tv_nsec);
		JSON_CPACK(val, "{ss,ss,ss,ss}",
				"createdate", cdfield,
				"createby", "code",
				"createcode", __func__,
				"createinet", ckp->serverurl[0]);
		ckdbq_add(ckp, ID_HEARTBEAT, val);
	}
	return NULL;
}

int stratifier(proc_instance_t *pi)
{
	pthread_t pth_blockupdate, pth_statsupdate, pth_heartbeat;
	ckpool_t *ckp = pi->ckp;
	int ret = 1, threads;
	int64_t randomiser;
	sdata_t *sdata;
	char *buf;

	LOGWARNING("%s stratifier starting", ckp->name);
	sdata = ckzalloc(sizeof(sdata_t));
	ckp->data = sdata;

	/* Wait for the generator to have something for us */
	do {
		if (!ping_main(ckp)) {
			ret = 1;
			goto out;
		}
		buf = send_recv_proc(ckp->generator, "ping");
	} while (!buf);

	if (!ckp->proxy) {
		if (!test_address(ckp, ckp->btcaddress)) {
			LOGEMERG("Fatal: btcaddress invalid according to bitcoind");
			goto out;
		}

		/* Store this for use elsewhere */
		hex2bin(scriptsig_header_bin, scriptsig_header, 41);
		address_to_pubkeytxn(sdata->pubkeytxnbin, ckp->btcaddress);

		if (test_address(ckp, ckp->donaddress)) {
			ckp->donvalid = true;
			address_to_pubkeytxn(sdata->donkeytxnbin, ckp->donaddress);
		}
	}

	randomiser = ((int64_t)time(NULL)) << 32;
	/* Set the initial id to time as high bits so as to not send the same
	 * id on restarts */
	if (!ckp->proxy)
		sdata->blockchange_id = sdata->workbase_id = randomiser;
	sdata->enonce1u.u64 = htobe64(randomiser);

	dealloc(buf);

	if (!ckp->serverurls) {
		ckp->serverurl[0] = "127.0.0.1";
		ckp->serverurls = 1;
	}
	cklock_init(&sdata->instance_lock);

	mutex_init(&sdata->ckdb_lock);
	sdata->ssends = create_ckmsgq(ckp, "ssender", &ssend_process);
	/* Create half as many share processing threads as there are CPUs */
	threads = sysconf(_SC_NPROCESSORS_ONLN) / 2 ? : 1;
	sdata->sshareq = create_ckmsgqs(ckp, "sprocessor", &sshare_process, threads);
	/* Create 1/4 as many stratum processing threads as there are CPUs */
	threads = threads / 2 ? : 1;
	sdata->srecvs = create_ckmsgqs(ckp, "sreceiver", &srecv_process, threads);
	sdata->sauthq = create_ckmsgq(ckp, "authoriser", &sauth_process);
	sdata->stxnq = create_ckmsgq(ckp, "stxnq", &send_transactions);
	if (!CKP_STANDALONE(ckp)) {
		sdata->ckdbq = create_ckmsgq(ckp, "ckdbqueue", &ckdbq_process);
		create_pthread(&pth_heartbeat, ckdb_heartbeat, ckp);
	}

	cklock_init(&sdata->workbase_lock);
	if (!ckp->proxy)
		create_pthread(&pth_blockupdate, blockupdate, ckp);

	mutex_init(&sdata->stats_lock);
	create_pthread(&pth_statsupdate, statsupdate, ckp);

	cklock_init(&sdata->share_lock);
	mutex_init(&sdata->block_lock);

	LOGWARNING("%s stratifier ready", ckp->name);

	ret = stratum_loop(ckp, pi);
out:
	dealloc(ckp->data);
	return process_exit(ckp, pi, ret);
}<|MERGE_RESOLUTION|>--- conflicted
+++ resolved
@@ -2249,18 +2249,12 @@
 
 	if (new_instance && !ckp->proxy) {
 		/* Is this a btc address based username? */
-<<<<<<< HEAD
 		if (len > 26 && len < 35) {
-			instance->btcaddress = test_address(ckp, username);
-			if (instance->btcaddress)
-				address_to_pubkeytxn(instance->txnbin, username);
+			user->btcaddress = test_address(ckp, username);
+			if (user->btcaddress)
+				address_to_pubkeytxn(user->txnbin, username);
 		}
-		LOGNOTICE("Added new user %s%s", username, instance->btcaddress ?
-=======
-		if (len > 26 && len < 35)
-			user->btcaddress = test_address(ckp, username);
 		LOGNOTICE("Added new user %s%s", username, user->btcaddress ?
->>>>>>> 52b81dfe
 			  " as address based registration" : "");
 	}
 
