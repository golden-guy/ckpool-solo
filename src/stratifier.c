/*
 * Copyright 2014-2016 Con Kolivas
 *
 * This program is free software; you can redistribute it and/or modify it
 * under the terms of the GNU General Public License as published by the Free
 * Software Foundation; either version 3 of the License, or (at your option)
 * any later version.  See COPYING for more details.
 */

#include "config.h"

#include <arpa/inet.h>
#include <sys/socket.h>
#include <sys/stat.h>
#include <sys/time.h>
#include <sys/types.h>
#include <dirent.h>
#include <fcntl.h>
#include <math.h>
#include <string.h>
#include <unistd.h>

#include "ckpool.h"
#include "libckpool.h"
#include "bitcoin.h"
#include "sha2.h"
#include "stratifier.h"
#include "uthash.h"
#include "utlist.h"

#define MIN1	60
#define MIN5	300
#define MIN15	900
#define HOUR	3600
#define HOUR6	21600
#define DAY	86400
#define WEEK	604800

/* Consistent across all pool instances */
static const char *workpadding = "000000800000000000000000000000000000000000000000000000000000000000000000000000000000000080020000";
static const char *scriptsig_header = "01000000010000000000000000000000000000000000000000000000000000000000000000ffffffff";
static uchar scriptsig_header_bin[41];
static const double nonces = 4294967296;

/* Add unaccounted shares when they arrive, remove them with each update of
 * rolling stats. */
struct pool_stats {
	tv_t start_time;
	ts_t last_update;

	int workers;
	int users;
	int disconnected;

	/* Absolute shares stats */
	int64_t unaccounted_shares;
	int64_t accounted_shares;

	/* Cycle of 32 to determine which users to dump stats on */
	uint8_t userstats_cycle;

	/* Shares per second for 1/5/15/60 minute rolling averages */
	double sps1;
	double sps5;
	double sps15;
	double sps60;

	/* Diff shares stats */
	int64_t unaccounted_diff_shares;
	int64_t accounted_diff_shares;
	int64_t unaccounted_rejects;
	int64_t accounted_rejects;

	/* Diff shares per second for 1/5/15... minute rolling averages */
	double dsps1;
	double dsps5;
	double dsps15;
	double dsps60;
	double dsps360;
	double dsps1440;
	double dsps10080;
};

typedef struct pool_stats pool_stats_t;

struct workbase {
	/* Hash table data */
	UT_hash_handle hh;
	int64_t id;
	char idstring[20];

	ts_t gentime;

	/* GBT/shared variables */
	char target[68];
	double diff;
	double network_diff;
	uint32_t version;
	uint32_t curtime;
	char prevhash[68];
	char ntime[12];
	uint32_t ntime32;
	char bbversion[12];
	char nbit[12];
	uint64_t coinbasevalue;
	int height;
	char *flags;
	int transactions;
	char *txn_data;
	char *txn_hashes;
	int merkles;
	char merklehash[16][68];
	char merklebin[16][32];
	json_t *merkle_array;

	/* Template variables, lengths are binary lengths! */
	char *coinb1; // coinbase1
	uchar *coinb1bin;
	int coinb1len; // length of above

	char enonce1const[32]; // extranonce1 section that is constant
	uchar enonce1constbin[16];
	int enonce1constlen; // length of above - usually zero unless proxying
	int enonce1varlen; // length of unique extranonce1 string for each worker - usually 8

	int enonce2varlen; // length of space left for extranonce2 - usually 8 unless proxying

	char *coinb2; // coinbase2
	uchar *coinb2bin;
	int coinb2len; // length of above
	char *coinb3bin; // coinbase3 for variable coinb2len
	int coinb3len; // length of above

	/* Cached header binary */
	char headerbin[112];

	char *logdir;

	ckpool_t *ckp;
	bool proxy; /* This workbase is proxied work */
};

typedef struct workbase workbase_t;

struct json_params {
	json_t *method;
	json_t *params;
	json_t *id_val;
	int64_t client_id;
};

typedef struct json_params json_params_t;

/* Stratum json messages with their associated client id */
struct smsg {
	json_t *json_msg;
	int64_t client_id;
};

typedef struct smsg smsg_t;

struct userwb {
	UT_hash_handle hh;
	int64_t id;

	uchar *coinb2bin; // Coinb2 cointaining this user's address for generation
	char *coinb2;
	int coinb2len; // Length of user coinb2
};

struct user_instance;
struct worker_instance;
struct stratum_instance;

typedef struct user_instance user_instance_t;
typedef struct worker_instance worker_instance_t;
typedef struct stratum_instance stratum_instance_t;

struct user_instance {
	UT_hash_handle hh;
	char username[128];
	int id;
	char *secondaryuserid;
	bool btcaddress;

	/* A linked list of all connected instances of this user */
	stratum_instance_t *clients;

	/* A linked list of all connected workers of this user */
	worker_instance_t *worker_instances;

	int workers;
	int remote_workers;
	char txnbin[25];
	int txnlen;
	struct userwb *userwbs; /* Protected by instance lock */

	double best_diff; /* Best share found by this user */
	int64_t best_ever; /* Best share ever found by this user */

	int64_t shares;
	double dsps1; /* Diff shares per second, 1 minute rolling average */
	double dsps5; /* ... 5 minute ... */
	double dsps60;/* etc */
	double dsps1440;
	double dsps10080;
	tv_t last_share;
	tv_t last_decay;
	tv_t last_update;

	bool authorised; /* Has this username ever been authorised? */
	time_t auth_time;
	time_t failed_authtime; /* Last time this username failed to authorise */
	int auth_backoff; /* How long to reject any auth attempts since last failure */
	bool throttled; /* Have we begun rejecting auth attempts */
};

/* Combined data from workers with the same workername */
struct worker_instance {
	user_instance_t *user_instance;
	char *workername;

	worker_instance_t *next;
	worker_instance_t *prev;

	int64_t shares;
	double dsps1;
	double dsps5;
	double dsps60;
	double dsps1440;
	double dsps10080;
	tv_t last_share;
	tv_t last_decay;
	tv_t last_update;
	time_t start_time;

	double best_diff; /* Best share found by this worker */
	int64_t best_ever; /* Best share ever found by this worker */
	int mindiff; /* User chosen mindiff */

	bool idle;
	bool notified_idle;
};

typedef struct stratifier_data sdata_t;

typedef struct proxy_base proxy_t;

/* Per client stratum instance == workers */
struct stratum_instance {
	UT_hash_handle hh;
	int64_t id;

	stratum_instance_t *next;
	stratum_instance_t *prev;

	/* Reference count for when this instance is used outside of the
	 * instance_lock */
	int ref;

	char enonce1[36]; /* Fit up to 16 byte binary enonce1 */
	uchar enonce1bin[16];
	char enonce1var[20]; /* Fit up to 8 byte binary enonce1var */
	uint64_t enonce1_64;
	int session_id;

	int64_t diff; /* Current diff */
	int64_t old_diff; /* Previous diff */
	int64_t diff_change_job_id; /* Last job_id we changed diff */
	double dsps1; /* Diff shares per second, 1 minute rolling average */
	double dsps5; /* ... 5 minute ... */
	double dsps60;/* etc */
	double dsps1440;
	double dsps10080;
	tv_t ldc; /* Last diff change */
	int ssdc; /* Shares since diff change */
	tv_t first_share;
	tv_t last_share;
	tv_t last_decay;
	time_t first_invalid; /* Time of first invalid in run of non stale rejects */
	time_t upstream_invalid; /* As first_invalid but for upstream responses */
	time_t start_time;

	char address[INET6_ADDRSTRLEN];
	bool node; /* Is this a mining node */
	bool subscribed;
	bool authorising; /* In progress, protected by instance_lock */
	bool authorised;
	bool dropped;
	bool idle;
	int reject;	/* Indicator that this client is having a run of rejects
			 * or other problem and should be dropped lazily if
			 * this is set to 2 */

	bool reconnect; /* This client really needs to reconnect */
	time_t reconnect_request; /* The time we sent a reconnect message */

	user_instance_t *user_instance;
	worker_instance_t *worker_instance;

	char *useragent;
	char *workername;
	char *password;
	bool messages; /* Is this a client that understands stratum messages */
	int user_id;
	int server; /* Which server is this instance bound to */

	ckpool_t *ckp;

	time_t last_txns; /* Last time this worker requested txn hashes */
	time_t disconnected_time; /* Time this instance disconnected */

	int64_t suggest_diff; /* Stratum client suggested diff */
	double best_diff; /* Best share found by this instance */

	sdata_t *sdata; /* Which sdata this client is bound to */
	proxy_t *proxy; /* Proxy this is bound to in proxy mode */
	int proxyid; /* Which proxy id  */
	int subproxyid; /* Which subproxy */

	bool remote; /* Is this a trusted remote server */
};

struct share {
	UT_hash_handle hh;
	uchar hash[32];
	int64_t workbase_id;
};

typedef struct share share_t;

struct proxy_base {
	UT_hash_handle hh;
	UT_hash_handle sh; /* For subproxy hashlist */
	proxy_t *next; /* For retired subproxies */
	proxy_t *prev;
	int id;
	int subid;

	/* Priority has the user id encoded in the high bits if it's not a
	 * global proxy. */
	int64_t priority;

	bool global; /* Is this a global proxy */
	int userid; /* Userid for non global proxies */

	double diff;

	char url[128];
	char auth[128];
	char pass[128];
	char enonce1[32];
	uchar enonce1bin[16];
	int enonce1constlen;
	int enonce1varlen;

	int nonce2len;
	int enonce2varlen;

	bool subscribed;
	bool notified;

	int64_t clients; /* Incrementing client count */
	int64_t max_clients; /* Maximum number of clients per subproxy */
	int64_t bound_clients; /* Currently actively bound clients */
	int64_t combined_clients; /* Total clients of all subproxies of a parent proxy */
	int64_t headroom; /* Temporary variable when calculating how many more clients can bind */

	int subproxy_count; /* Number of subproxies */
	proxy_t *parent; /* Parent proxy of each subproxy */
	proxy_t *subproxies; /* Hashlist of subproxies sorted by subid */
	sdata_t *sdata; /* Unique stratifer data for each subproxy */
	bool dead;
};

typedef struct session session_t;

struct session {
	UT_hash_handle hh;
	int session_id;
	uint64_t enonce1_64;
	int64_t client_id;
	int userid;
	time_t added;
	char address[INET6_ADDRSTRLEN];
};

#define ID_AUTH 0
#define ID_WORKINFO 1
#define ID_AGEWORKINFO 2
#define ID_SHARES 3
#define ID_SHAREERR 4
#define ID_POOLSTATS 5
#define ID_WORKERSTATS 6
#define ID_BLOCK 7
#define ID_ADDRAUTH 8
#define ID_HEARTBEAT 9

static const char *ckdb_ids[] = {
	"authorise",
	"workinfo",
	"ageworkinfo",
	"shares",
	"shareerror",
	"poolstats",
	"workerstats",
	"block",
	"addrauth",
	"heartbeat"
};

static const char *ckdb_seq_names[] = {
	"seqauthorise",
	"seqworkinfo",
	"seqageworkinfo",
	"seqshares",
	"seqshareerror",
	"seqpoolstats",
	"seqworkerstats",
	"seqblock",
	"seqaddrauth",
	"seqheartbeat"
};

#define ID_COUNT (sizeof(ckdb_ids)/sizeof(char *))

struct stratifier_data {
	ckpool_t *ckp;

	char pubkeytxnbin[25];
	int pubkeytxnlen;
	char donkeytxnbin[25];
	int donkeytxnlen;

	pool_stats_t stats;
	/* Protects changes to pool stats */
	mutex_t stats_lock;

	/* Serialises sends/receives to ckdb if possible */
	mutex_t ckdb_lock;
	/* Protects sequence numbers */
	mutex_t ckdb_msg_lock;
	/* Incrementing global sequence number */
	uint64_t ckdb_seq;
	/* Incrementing ckdb_ids[] sequence numbers */
	uint64_t ckdb_seq_ids[ID_COUNT];

	bool ckdb_offline;
	bool verbose;

	uint64_t enonce1_64;

	/* For protecting the hashtable data */
	cklock_t workbase_lock;

	/* For the hashtable of all workbases */
	workbase_t *workbases;
	workbase_t *current_workbase;
	int workbases_generated;

	/* Semaphore to serialise calls to add_base */
	sem_t update_sem;
	/* Time we last sent out a stratum update */
	time_t update_time;

	int64_t workbase_id;
	int64_t blockchange_id;
	int session_id;
	char lasthash[68];
	char lastswaphash[68];

	ckmsgq_t *ssends;	// Stratum sends
	ckmsgq_t *srecvs;	// Stratum receives
	ckmsgq_t *ckdbq;	// ckdb
	ckmsgq_t *sshareq;	// Stratum share sends
	ckmsgq_t *sauthq;	// Stratum authorisations
	ckmsgq_t *stxnq;	// Transaction requests

	int user_instance_id;

	stratum_instance_t *stratum_instances;
	stratum_instance_t *recycled_instances;
	stratum_instance_t *node_instances;

	int stratum_generated;
	int disconnected_generated;
	int userwbs_generated;
	session_t *disconnected_sessions;

	user_instance_t *user_instances;

	/* Protects both stratum and user instances */
	cklock_t instance_lock;

	share_t *shares;
	mutex_t share_lock;

	int64_t shares_generated;

	/* Linked list of block solves, added to during submission, removed on
	 * accept/reject. It is likely we only ever have one solve on here but
	 * you never know... */
	mutex_t block_lock;
	ckmsg_t *block_solves;

	/* Generator message priority */
	int gen_priority;

	int proxy_count; /* Total proxies generated (not necessarily still alive) */
	proxy_t *proxy; /* Current proxy in use */
	proxy_t *proxies; /* Hashlist of all proxies */
	mutex_t proxy_lock; /* Protects all proxy data */
	proxy_t *subproxy; /* Which subproxy this sdata belongs to in proxy mode */
};

typedef struct json_entry json_entry_t;

struct json_entry {
	json_entry_t *next;
	json_entry_t *prev;
	json_t *val;
};

/* Priority levels for generator messages */
#define GEN_LAX 0
#define GEN_NORMAL 1
#define GEN_PRIORITY 2

/* For storing a set of messages within another lock, allowing us to dump them
 * to the log outside of lock */
static void add_msg_entry(char_entry_t **entries, char **buf)
{
	char_entry_t *entry;

	if (!*buf)
		return;
	entry = ckalloc(sizeof(char_entry_t));
	entry->buf = *buf;
	*buf = NULL;
	DL_APPEND(*entries, entry);
}

static void notice_msg_entries(char_entry_t **entries)
{
	char_entry_t *entry, *tmpentry;

	DL_FOREACH_SAFE(*entries, entry, tmpentry) {
		DL_DELETE(*entries, entry);
		LOGNOTICE("%s", entry->buf);
		free(entry->buf);
		free(entry);
	}
}

static void info_msg_entries(char_entry_t **entries)
{
	char_entry_t *entry, *tmpentry;

	DL_FOREACH_SAFE(*entries, entry, tmpentry) {
		DL_DELETE(*entries, entry);
		LOGINFO("%s", entry->buf);
		free(entry->buf);
		free(entry);
	}
}

static void generate_coinbase(const ckpool_t *ckp, workbase_t *wb)
{
	uint64_t *u64, g64, d64 = 0;
	sdata_t *sdata = ckp->data;
	char header[228];
	int len, ofs = 0;
	ts_t now;

	/* Set fixed length coinb1 arrays to be more than enough */
	wb->coinb1 = ckzalloc(256);
	wb->coinb1bin = ckzalloc(128);

	/* Strings in wb should have been zero memset prior. Generate binary
	 * templates first, then convert to hex */
	memcpy(wb->coinb1bin, scriptsig_header_bin, 41);
	ofs += 41; // Fixed header length;

	ofs++; // Script length is filled in at the end @wb->coinb1bin[41];

	/* Put block height at start of template */
	len = ser_number(wb->coinb1bin + ofs, wb->height);
	ofs += len;

	/* Followed by flag */
	len = strlen(wb->flags) / 2;
	wb->coinb1bin[ofs++] = len;
	hex2bin(wb->coinb1bin + ofs, wb->flags, len);
	ofs += len;

	/* Followed by timestamp */
	ts_realtime(&now);
	len = ser_number(wb->coinb1bin + ofs, now.tv_sec);
	ofs += len;

	/* Followed by our unique randomiser based on the nsec timestamp */
	len = ser_number(wb->coinb1bin + ofs, now.tv_nsec);
	ofs += len;

	wb->enonce1varlen = ckp->nonce1length;
	wb->enonce2varlen = ckp->nonce2length;
	wb->coinb1bin[ofs++] = wb->enonce1varlen + wb->enonce2varlen;

	wb->coinb1len = ofs;

	len = wb->coinb1len - 41;

	len += wb->enonce1varlen;
	len += wb->enonce2varlen;

	wb->coinb2bin = ckzalloc(256);
	memcpy(wb->coinb2bin, "\x0a\x63\x6b\x70\x6f\x6f\x6c", 7);
	wb->coinb2len = 7;
	if (ckp->btcsig) {
		int siglen = strlen(ckp->btcsig);

		LOGDEBUG("Len %d sig %s", siglen, ckp->btcsig);
		if (siglen) {
			wb->coinb2bin[wb->coinb2len++] = siglen;
			memcpy(wb->coinb2bin + wb->coinb2len, ckp->btcsig, siglen);
			wb->coinb2len += siglen;
		}
	}
	len += wb->coinb2len;

	wb->coinb1bin[41] = len - 1; /* Set the length now */
	__bin2hex(wb->coinb1, wb->coinb1bin, wb->coinb1len);
	LOGDEBUG("Coinb1: %s", wb->coinb1);
	/* Coinbase 1 complete */

	memcpy(wb->coinb2bin + wb->coinb2len, "\xff\xff\xff\xff", 4);
	wb->coinb2len += 4;

	// Generation value
	g64 = wb->coinbasevalue;
	if (ckp->donvalid) {
		d64 = g64 / 200; // 0.5% donation
		g64 -= d64; // To guarantee integers add up to the original coinbasevalue
		wb->coinb2bin[wb->coinb2len++] = 2; // 2 transactions
	} else
		wb->coinb2bin[wb->coinb2len++] = 1; // 2 transactions

	u64 = (uint64_t *)&wb->coinb2bin[wb->coinb2len];
	*u64 = htole64(g64);
	wb->coinb2len += 8;

	/* Coinb2 address goes here, takes up 23~25 bytes + 1 byte for length */

	wb->coinb3len = 0;
	wb->coinb3bin = ckzalloc(256);
	if (ckp->donvalid) {
		u64 = (uint64_t *)wb->coinb3bin;
		*u64 = htole64(d64);
		wb->coinb3len += 8;

		wb->coinb3bin[wb->coinb3len++] = sdata->donkeytxnlen;
		memcpy(wb->coinb3bin + wb->coinb3len, sdata->donkeytxnbin, sdata->donkeytxnlen);
		wb->coinb3len += sdata->donkeytxnlen;
	}

	wb->coinb3len += 4; // Blank lock

	if (!ckp->btcsolo) {
		/* Append the generation address and coinb3 in !solo mode */
		wb->coinb2bin[wb->coinb2len++] = sdata->pubkeytxnlen;
		memcpy(wb->coinb2bin + wb->coinb2len, sdata->pubkeytxnbin, sdata->pubkeytxnlen);
		wb->coinb2len += sdata->pubkeytxnlen;
		memcpy(wb->coinb2bin + wb->coinb2len, wb->coinb3bin, wb->coinb3len);
		wb->coinb2len += wb->coinb3len;
		wb->coinb3len = 0;
		dealloc(wb->coinb3bin);
		wb->coinb2 = bin2hex(wb->coinb2bin, wb->coinb2len);
		LOGDEBUG("Coinb2: %s", wb->coinb2);
	}
	/* Coinbases 2 +/- 3 templates complete */

	snprintf(header, 225, "%s%s%s%s%s%s%s",
		 wb->bbversion, wb->prevhash,
		 "0000000000000000000000000000000000000000000000000000000000000000",
		 wb->ntime, wb->nbit,
		 "00000000", /* nonce */
		 workpadding);
	LOGDEBUG("Header: %s", header);
	hex2bin(wb->headerbin, header, 112);
}

static void stratum_broadcast_update(sdata_t *sdata, const workbase_t *wb, bool clean);
static void stratum_broadcast_updates(sdata_t *sdata, bool clean);

static void clear_userwb(sdata_t *sdata, int64_t id)
{
	user_instance_t *instance, *tmp;

	ck_wlock(&sdata->instance_lock);
	HASH_ITER(hh, sdata->user_instances, instance, tmp) {
		struct userwb *userwb;

		HASH_FIND_I64(instance->userwbs, &id, userwb);
		if (!userwb)
			continue;
		HASH_DEL(instance->userwbs, userwb);
		free(userwb->coinb2bin);
		free(userwb->coinb2);
		free(userwb);
	}
	ck_wunlock(&sdata->instance_lock);
}

static void clear_workbase(ckpool_t *ckp, workbase_t *wb)
{
	if (ckp->btcsolo)
		clear_userwb(ckp->data, wb->id);
	free(wb->flags);
	free(wb->txn_data);
	free(wb->txn_hashes);
	free(wb->logdir);
	free(wb->coinb1bin);
	free(wb->coinb1);
	free(wb->coinb2bin);
	free(wb->coinb2);
	free(wb->coinb3bin);
	json_decref(wb->merkle_array);
	free(wb);
}

/* Remove all shares with a workbase id less than wb_id for block changes */
static void purge_share_hashtable(sdata_t *sdata, const int64_t wb_id)
{
	share_t *share, *tmp;
	int purged = 0;

	mutex_lock(&sdata->share_lock);
	HASH_ITER(hh, sdata->shares, share, tmp) {
		if (share->workbase_id < wb_id) {
			HASH_DEL(sdata->shares, share);
			dealloc(share);
			purged++;
		}
	}
	mutex_unlock(&sdata->share_lock);

	if (purged)
		LOGINFO("Cleared %d shares from share hashtable", purged);
}

/* Remove all shares with a workbase id == wb_id being discarded */
static void age_share_hashtable(sdata_t *sdata, const int64_t wb_id)
{
	share_t *share, *tmp;
	int aged = 0;

	mutex_lock(&sdata->share_lock);
	HASH_ITER(hh, sdata->shares, share, tmp) {
		if (share->workbase_id == wb_id) {
			HASH_DEL(sdata->shares, share);
			dealloc(share);
			aged++;
		}
	}
	mutex_unlock(&sdata->share_lock);

	if (aged)
		LOGINFO("Aged %d shares from share hashtable", aged);
}

static char *status_chars = "|/-\\";

/* Absorbs the json and generates a ckdb json message, logs it to the ckdb
 * log and returns the malloced message. */
static char *ckdb_msg(ckpool_t *ckp, sdata_t *sdata, json_t *val, const int idtype)
{
	char *json_msg;
	char logname[512];
	char *ret = NULL;
	uint64_t seqall;

	json_set_int(val, "seqstart", ckp->starttime);
	json_set_int(val, "seqpid", ckp->startpid);
	/* Set the atomically incrementing sequence numbers */
	mutex_lock(&sdata->ckdb_msg_lock);
	seqall = sdata->ckdb_seq++;
	json_set_int(val, "seqall", seqall);
	json_set_int(val, ckdb_seq_names[idtype], sdata->ckdb_seq_ids[idtype]++);
	mutex_unlock(&sdata->ckdb_msg_lock);

	json_msg = json_dumps(val, JSON_COMPACT);
	if (unlikely(!json_msg))
		goto out;
	ASPRINTF(&ret, "%s.%"PRIu64".json=%s", ckdb_ids[idtype], seqall, json_msg);
	free(json_msg);
out:
	json_decref(val);
	snprintf(logname, 511, "%s%s", ckp->logdir, ckp->ckdb_name);
	rotating_log(logname, ret);
	return ret;
}

static void _ckdbq_add(ckpool_t *ckp, const int idtype, json_t *val, const char *file,
		       const char *func, const int line)
{
	static time_t time_counter;
	sdata_t *sdata = ckp->data;
	static int counter = 0;
	char *json_msg;
	time_t now_t;
	char ch;

	if (unlikely(!val)) {
		LOGWARNING("Invalid json sent to ckdbq_add from %s %s:%d", file, func, line);
		return;
	}

	now_t = time(NULL);
	if (now_t != time_counter) {
		pool_stats_t *stats = &sdata->stats;
		char hashrate[16];

		/* Rate limit to 1 update per second */
		time_counter = now_t;
		suffix_string(stats->dsps1 * nonces, hashrate, 16, 3);
		ch = status_chars[(counter++) & 0x3];
		fprintf(stdout, "\33[2K\r%c %sH/s  %.1f SPS  %d users  %d workers",
			ch, hashrate, stats->sps1, stats->users, stats->workers);
		fflush(stdout);
	}

	if (CKP_STANDALONE(ckp))
		return json_decref(val);

	json_msg = ckdb_msg(ckp, sdata, val, idtype);
	if (unlikely(!json_msg)) {
		LOGWARNING("Failed to dump json from %s %s:%d", file, func, line);
		return;
	}

	ckmsgq_add(sdata->ckdbq, json_msg);
}

#define ckdbq_add(ckp, idtype, val) _ckdbq_add(ckp, idtype, val, __FILE__, __func__, __LINE__)

static void stratum_add_send(sdata_t *sdata, json_t *val, const int64_t client_id,
			     const int msg_type);

static void send_node_workinfo(sdata_t *sdata, const workbase_t *wb)
{
	stratum_instance_t *client;
	ckmsg_t *bulk_send = NULL;

	ck_rlock(&sdata->instance_lock);
	if (sdata->node_instances) {
		json_t *wb_val = json_object();

		json_set_int(wb_val, "jobid", wb->id);
		json_set_string(wb_val, "target", wb->target);
		json_set_double(wb_val, "diff", wb->diff);
		json_set_int(wb_val, "version", wb->version);
		json_set_int(wb_val, "curtime", wb->curtime);
		json_set_string(wb_val, "prevhash", wb->prevhash);
		json_set_string(wb_val, "ntime", wb->ntime);
		json_set_string(wb_val, "bbversion", wb->bbversion);
		json_set_string(wb_val, "nbit", wb->nbit);
		json_set_int(wb_val, "coinbasevalue", wb->coinbasevalue);
		json_set_int(wb_val, "height", wb->height);
		json_set_string(wb_val, "flags", wb->flags);
		json_set_int(wb_val, "transactions", wb->transactions);
		if (likely(wb->transactions))
			json_set_string(wb_val, "txn_data", wb->txn_data);
		/* We don't need txn_hashes */
		json_set_int(wb_val, "merkles", wb->merkles);
		json_object_set_new_nocheck(wb_val, "merklehash", json_deep_copy(wb->merkle_array));
		json_set_string(wb_val, "coinb1", wb->coinb1);
		json_set_int(wb_val, "enonce1varlen", wb->enonce1varlen);
		json_set_int(wb_val, "enonce2varlen", wb->enonce2varlen);
		json_set_int(wb_val, "coinb1len", wb->coinb1len);
		json_set_int(wb_val, "coinb2len", wb->coinb2len);
		json_set_string(wb_val, "coinb2", wb->coinb2);

		DL_FOREACH(sdata->node_instances, client) {
			ckmsg_t *client_msg;
			smsg_t *msg;
			json_t *json_msg = json_deep_copy(wb_val);

			json_set_string(json_msg, "node.method", stratum_msgs[SM_WORKINFO]);
			client_msg = ckalloc(sizeof(ckmsg_t));
			msg = ckzalloc(sizeof(smsg_t));
			msg->json_msg = json_msg;
			msg->client_id = client->id;
			client_msg->data = msg;
			DL_APPEND(bulk_send, client_msg);
		}
		json_decref(wb_val);
	}
	ck_runlock(&sdata->instance_lock);

	if (bulk_send) {
		ckmsgq_t *ssends = sdata->ssends;

		LOGINFO("Sending workinfo to mining nodes");

		mutex_lock(ssends->lock);
		DL_CONCAT(ssends->msgs, bulk_send);
		pthread_cond_signal(ssends->cond);
		mutex_unlock(ssends->lock);
	}
}

static void send_workinfo(ckpool_t *ckp, sdata_t *sdata, const workbase_t *wb)
{
	char cdfield[64];
	json_t *val;

	if (CKP_STANDALONE(ckp))
		return;

	sprintf(cdfield, "%lu,%lu", wb->gentime.tv_sec, wb->gentime.tv_nsec);

	JSON_CPACK(val, "{sI,ss,ss,ss,ss,ss,ss,ss,ss,sI,so,ss,ss,ss,ss}",
			"workinfoid", wb->id,
			"poolinstance", ckp->name,
			"transactiontree", wb->txn_hashes,
			"prevhash", wb->prevhash,
			"coinbase1", wb->coinb1,
			"coinbase2", wb->coinb2,
			"version", wb->bbversion,
			"ntime", wb->ntime,
			"bits", wb->nbit,
			"reward", wb->coinbasevalue,
			"merklehash", json_deep_copy(wb->merkle_array),
			"createdate", cdfield,
			"createby", "code",
			"createcode", __func__,
			"createinet", ckp->serverurl[0]);
	ckdbq_add(ckp, ID_WORKINFO, val);
	send_node_workinfo(sdata, wb);
}

static void send_ageworkinfo(ckpool_t *ckp, const int64_t id)
{
	char cdfield[64];
	ts_t ts_now;
	json_t *val;

	if (CKP_STANDALONE(ckp))
		return;

	ts_realtime(&ts_now);
	sprintf(cdfield, "%lu,%lu", ts_now.tv_sec, ts_now.tv_nsec);

	JSON_CPACK(val, "{sI,ss,ss,ss,ss,ss}",
			"workinfoid", id,
			"poolinstance", ckp->name,
			"createdate", cdfield,
			"createby", "code",
			"createcode", __func__,
			"createinet", ckp->serverurl[0]);
	ckdbq_add(ckp, ID_AGEWORKINFO, val);
}

/* Entered with instance_lock held, make sure wb can't be pulled from us */
static void __generate_userwb(sdata_t *sdata, workbase_t *wb, user_instance_t *user)
{
	struct userwb *userwb;
	int64_t id = wb->id;

	/* Make sure this user doesn't have this userwb already */
	HASH_FIND_I64(user->userwbs, &id, userwb);
	if (unlikely(userwb))
		return;

	sdata->userwbs_generated++;
	userwb = ckzalloc(sizeof(struct userwb));
	userwb->id = id;
	userwb->coinb2bin = ckalloc(wb->coinb2len + 1 + user->txnlen + wb->coinb3len);
	memcpy(userwb->coinb2bin, wb->coinb2bin, wb->coinb2len);
	userwb->coinb2len = wb->coinb2len;
	userwb->coinb2bin[userwb->coinb2len++] = user->txnlen;
	memcpy(userwb->coinb2bin + userwb->coinb2len, user->txnbin, user->txnlen);
	userwb->coinb2len += user->txnlen;
	memcpy(userwb->coinb2bin + userwb->coinb2len, wb->coinb3bin, wb->coinb3len);
	userwb->coinb2len += wb->coinb3len;
	userwb->coinb2 = bin2hex(userwb->coinb2bin, userwb->coinb2len);
	HASH_ADD_I64(user->userwbs, id, userwb);
}

static void generate_userwbs(sdata_t *sdata, workbase_t *wb)
{
	user_instance_t *instance, *tmp;

	ck_wlock(&sdata->instance_lock);
	HASH_ITER(hh, sdata->user_instances, instance, tmp) {
		if (!instance->btcaddress)
			continue;
		__generate_userwb(sdata, wb, instance);
	}
	ck_wunlock(&sdata->instance_lock);
}

/* Add a new workbase to the table of workbases. Sdata is the global data in
 * pool mode but unique to each subproxy in proxy mode */
static void add_base(ckpool_t *ckp, sdata_t *sdata, workbase_t *wb, bool *new_block)
{
	workbase_t *tmp, *tmpa, *aged = NULL;
	sdata_t *ckp_sdata = ckp->data;
	int len, ret;

	ts_realtime(&wb->gentime);
	wb->network_diff = diff_from_nbits(wb->headerbin + 72);

	len = strlen(ckp->logdir) + 8 + 1 + 16 + 1;
	wb->logdir = ckzalloc(len);

	/* In proxy mode, the wb->id is received in the notify update and
	 * we set workbase_id from it. In server mode the stratifier is
	 * setting the workbase_id */
	ck_wlock(&sdata->workbase_lock);
	ckp_sdata->workbases_generated++;
	if (!ckp->proxy)
		wb->id = sdata->workbase_id++;
	else
		sdata->workbase_id = wb->id;
	if (strncmp(wb->prevhash, sdata->lasthash, 64)) {
		char bin[32], swap[32];

		*new_block = true;
		memcpy(sdata->lasthash, wb->prevhash, 65);
		hex2bin(bin, sdata->lasthash, 32);
		swap_256(swap, bin);
		__bin2hex(sdata->lastswaphash, swap, 32);
		sdata->blockchange_id = wb->id;
	}
	if (*new_block && ckp->logshares) {
		sprintf(wb->logdir, "%s%08x/", ckp->logdir, wb->height);
		ret = mkdir(wb->logdir, 0750);
		if (unlikely(ret && errno != EEXIST))
			LOGERR("Failed to create log directory %s", wb->logdir);
	}
	sprintf(wb->idstring, "%016lx", wb->id);
	if (ckp->logshares)
		sprintf(wb->logdir, "%s%08x/%s", ckp->logdir, wb->height, wb->idstring);

	/* Is this long enough to ensure we don't dereference a workbase
	 * immediately? Should be unless clock changes 10 minutes so we use
	 * ts_realtime */
	HASH_ITER(hh, sdata->workbases, tmp, tmpa) {
		if (HASH_COUNT(sdata->workbases) < 3)
			break;
		if (wb == tmp)
			continue;
		/*  Age old workbases older than 10 minutes old */
		if (tmp->gentime.tv_sec < wb->gentime.tv_sec - 600) {
			HASH_DEL(sdata->workbases, tmp);
			aged = tmp;
			break;
		}
	}
	HASH_ADD_I64(sdata->workbases, id, wb);
	sdata->current_workbase = wb;
	ck_wunlock(&sdata->workbase_lock);

	/* This wb can't be pulled out from under us so no workbase lock is
	 * required to generate_userwbs */
	if (ckp->btcsolo)
		generate_userwbs(sdata, wb);

	if (*new_block)
		purge_share_hashtable(sdata, wb->id);

	if (!ckp->passthrough)
		send_workinfo(ckp, sdata, wb);

	/* Send the aged work message to ckdb once we have dropped the workbase lock
	 * to prevent taking recursive locks */
	if (aged) {
		send_ageworkinfo(ckp, aged->id);
		age_share_hashtable(sdata, aged->id);
		clear_workbase(ckp, aged);
	}
}

/* Mandatory send_recv to the generator which sets the message priority if this
 * message is higher priority. Races galore on gen_priority mean this might
 * read the wrong priority but occasional wrong values are harmless. */
static char *__send_recv_generator(ckpool_t *ckp, const char *msg, const int prio)
{
	sdata_t *sdata = ckp->data;
	char *buf = NULL;
	bool set;

	if (prio > sdata->gen_priority) {
		sdata->gen_priority = prio;
		set = true;
	} else
		set = false;
	buf = _send_recv_proc(ckp->generator, msg, UNIX_WRITE_TIMEOUT, RPC_TIMEOUT, __FILE__, __func__, __LINE__);
	if (unlikely(!buf))
		buf = strdup("failed");
	if (set)
		sdata->gen_priority = 0;

	return buf;
}

/* Conditionally send_recv a message only if it's equal or higher priority than
 * any currently being serviced. NULL is returned if the request is not
 * processed for priority reasons, "failed" for an actual failure. */
static char *send_recv_generator(ckpool_t *ckp, const char *msg, const int prio)
{
	sdata_t *sdata = ckp->data;
	char *buf = NULL;

	if (prio >= sdata->gen_priority)
		buf = __send_recv_generator(ckp, msg, prio);
	return buf;
}

static void send_generator(const ckpool_t *ckp, const char *msg, const int prio)
{
	sdata_t *sdata = ckp->data;
	bool set;

	if (prio > sdata->gen_priority) {
		sdata->gen_priority = prio;
		set = true;
	} else
		set = false;
	send_proc(ckp->generator, msg);
	if (set)
		sdata->gen_priority = 0;
}

struct update_req {
	pthread_t *pth;
	ckpool_t *ckp;
	int prio;
};

static void broadcast_ping(sdata_t *sdata);

/* This function assumes it will only receive a valid json gbt base template
 * since checking should have been done earlier, and creates the base template
 * for generating work templates. */
static void *do_update(void *arg)
{
	struct update_req *ur = (struct update_req *)arg;
	int prio = ur->prio, retries = 0;
	ckpool_t *ckp = ur->ckp;
	sdata_t *sdata = ckp->data;
	bool new_block = false;
	bool ret = false;
	workbase_t *wb;
	time_t now_t;
	json_t *val;
	char *buf;

	pthread_detach(pthread_self());
	rename_proc("updater");

	/* Serialise access to getbase to avoid out of order new block notifies */
	cksem_wait(&sdata->update_sem);
retry:
	buf = send_recv_generator(ckp, "getbase", prio);
	if (unlikely(!buf)) {
		LOGNOTICE("Get base in update_base delayed due to higher priority request");
		goto out;
	}
	if (unlikely(cmdmatch(buf, "failed"))) {
		if (retries++ < 5 || prio == GEN_PRIORITY) {
			LOGWARNING("Generator returned failure in update_base, retry #%d", retries);
			goto retry;
		}
		LOGWARNING("Generator failed in update_base after retrying");
		goto out;
	}
	if (unlikely(retries))
		LOGWARNING("Generator succeeded in update_base after retrying");

	wb = ckzalloc(sizeof(workbase_t));
	wb->ckp = ckp;
	val = json_loads(buf, 0, NULL);

	json_strcpy(wb->target, val, "target");
	json_dblcpy(&wb->diff, val, "diff");
	json_uintcpy(&wb->version, val, "version");
	json_uintcpy(&wb->curtime, val, "curtime");
	json_strcpy(wb->prevhash, val, "prevhash");
	json_strcpy(wb->ntime, val, "ntime");
	sscanf(wb->ntime, "%x", &wb->ntime32);
	json_strcpy(wb->bbversion, val, "bbversion");
	json_strcpy(wb->nbit, val, "nbit");
	json_uint64cpy(&wb->coinbasevalue, val, "coinbasevalue");
	json_intcpy(&wb->height, val, "height");
	json_strdup(&wb->flags, val, "flags");
	json_intcpy(&wb->transactions, val, "transactions");
	if (wb->transactions) {
		json_strdup(&wb->txn_data, val, "txn_data");
		json_strdup(&wb->txn_hashes, val, "txn_hashes");
	} else
		wb->txn_hashes = ckzalloc(1);
	json_intcpy(&wb->merkles, val, "merkles");
	wb->merkle_array = json_array();
	if (wb->merkles) {
		json_t *arr;
		int i;

		arr = json_object_get(val, "merklehash");
		for (i = 0; i < wb->merkles; i++) {
			strcpy(&wb->merklehash[i][0], json_string_value(json_array_get(arr, i)));
			hex2bin(&wb->merklebin[i][0], &wb->merklehash[i][0], 32);
			json_array_append_new(wb->merkle_array, json_string(&wb->merklehash[i][0]));
		}
	}
	json_decref(val);
	generate_coinbase(ckp, wb);

	add_base(ckp, sdata, wb, &new_block);
	/* Reset the update time to avoid stacked low priority notifies. Bring
	 * forward the next notify in case of a new block. */
	now_t = time(NULL);
	if (new_block)
		now_t -= ckp->update_interval / 2;
	sdata->update_time = now_t;

	if (new_block)
		LOGNOTICE("Block hash changed to %s", sdata->lastswaphash);
	if (ckp->btcsolo)
		stratum_broadcast_updates(sdata, new_block);
	else
		stratum_broadcast_update(sdata, wb, new_block);
	ret = true;
	LOGINFO("Broadcast updated stratum base");
out:
	cksem_post(&sdata->update_sem);

	/* Send a ping to miners if we fail to get a base to keep them
	 * connected while bitcoind recovers(?) */
	if (unlikely(!ret)) {
		LOGINFO("Broadcast ping due to failed stratum base update");
		broadcast_ping(sdata);
	}
	dealloc(buf);
	free(ur->pth);
	free(ur);
	return NULL;
}

static void add_node_base(ckpool_t *ckp, json_t *val)
{
	workbase_t *wb = ckzalloc(sizeof(workbase_t));
	sdata_t *sdata = ckp->data;
	bool new_block = false;
	char header[228];
	int i;

	wb->ckp = ckp;
	json_int64cpy(&wb->id, val, "jobid");
	json_strcpy(wb->target, val, "target");
	json_dblcpy(&wb->diff, val, "diff");
	json_uintcpy(&wb->version, val, "version");
	json_uintcpy(&wb->curtime, val, "curtime");
	json_strcpy(wb->prevhash, val, "prevhash");
	json_strcpy(wb->ntime, val, "ntime");
	sscanf(wb->ntime, "%x", &wb->ntime32);
	json_strcpy(wb->bbversion, val, "bbversion");
	json_strcpy(wb->nbit, val, "nbit");
	json_uint64cpy(&wb->coinbasevalue, val, "coinbasevalue");
	json_intcpy(&wb->height, val, "height");
	json_strdup(&wb->flags, val, "flags");
	json_intcpy(&wb->transactions, val, "transactions");
	if (wb->transactions)
		json_strdup(&wb->txn_data, val, "txn_data");
	json_intcpy(&wb->merkles, val, "merkles");
	wb->merkle_array = json_object_dup(val, "merklehash");
	for (i = 0; i < wb->merkles; i++) {
		strcpy(&wb->merklehash[i][0], json_string_value(json_array_get(wb->merkle_array, i)));
		hex2bin(&wb->merklebin[i][0], &wb->merklehash[i][0], 32);
	}
	json_strdup(&wb->coinb1, val, "coinb1");
	json_intcpy(&wb->coinb1len, val, "coinb1len");
	wb->coinb1bin = ckzalloc(wb->coinb1len);
	hex2bin(wb->coinb1bin, wb->coinb1, wb->coinb1len);
	json_strdup(&wb->coinb2, val, "coinb2");
	json_intcpy(&wb->coinb2len, val, "coinb2len");
	wb->coinb2bin = ckzalloc(wb->coinb2len);
	hex2bin(wb->coinb2bin, wb->coinb2, wb->coinb2len);
	json_intcpy(&wb->enonce1varlen, val, "enonce1varlen");
	json_intcpy(&wb->enonce2varlen, val, "enonce2varlen");
	ts_realtime(&wb->gentime);

	snprintf(header, 225, "%s%s%s%s%s%s%s",
		 wb->bbversion, wb->prevhash,
		 "0000000000000000000000000000000000000000000000000000000000000000",
		 wb->ntime, wb->nbit,
		 "00000000", /* nonce */
		 workpadding);
	LOGDEBUG("Header: %s", header);
	hex2bin(wb->headerbin, header, 112);

	add_base(ckp, sdata, wb, &new_block);
	if (new_block)
		LOGNOTICE("Block hash changed to %s", sdata->lastswaphash);
}

static void update_base(ckpool_t *ckp, const int prio)
{
	struct update_req *ur = ckalloc(sizeof(struct update_req));
	pthread_t *pth = ckalloc(sizeof(pthread_t));

	ur->pth = pth;
	ur->ckp = ckp;
	ur->prio = prio;
	create_pthread(pth, do_update, ur);
}

/* Instead of removing the client instance, we add it to a list of recycled
 * clients allowing us to reuse it instead of callocing a new one */
static void __kill_instance(sdata_t *sdata, stratum_instance_t *client)
{
	if (client->proxy) {
		client->proxy->bound_clients--;
		client->proxy->parent->combined_clients--;
	}
	free(client->workername);
	free(client->password);
	free(client->useragent);
	memset(client, 0, sizeof(stratum_instance_t));
	DL_APPEND(sdata->recycled_instances, client);
}

/* Called with instance_lock held. Note stats.users is protected by
 * instance lock to avoid recursive locking. */
static void __inc_worker(sdata_t *sdata, user_instance_t *instance)
{
	sdata->stats.workers++;
	if (!instance->workers++)
		sdata->stats.users++;
}

static void __dec_worker(sdata_t *sdata, user_instance_t *instance)
{
	sdata->stats.workers--;
	if (!--instance->workers)
		sdata->stats.users--;
}

static void __disconnect_session(sdata_t *sdata, const stratum_instance_t *client)
{
	time_t now_t = time(NULL);
	session_t *session, *tmp;

	/* Opportunity to age old sessions */
	HASH_ITER(hh, sdata->disconnected_sessions, session, tmp) {
		if (now_t - session->added > 600) {
			HASH_DEL(sdata->disconnected_sessions, session);
			dealloc(session);
			sdata->stats.disconnected--;
		}
	}

	if (!client->enonce1_64 || !client->user_instance || !client->authorised)
		return;
	HASH_FIND_INT(sdata->disconnected_sessions, &client->session_id, session);
	if (session)
		return;
	session = ckalloc(sizeof(session_t));
	session->enonce1_64 = client->enonce1_64;
	session->session_id = client->session_id;
	session->client_id = client->id;
	session->userid = client->user_id;
	session->added = now_t;
	strcpy(session->address, client->address);
	HASH_ADD_INT(sdata->disconnected_sessions, session_id, session);
	sdata->stats.disconnected++;
	sdata->disconnected_generated++;
}

/* Removes a client instance we know is on the stratum_instances list and from
 * the user client list if it's been placed on it */
static void __del_client(sdata_t *sdata, stratum_instance_t *client)
{
	user_instance_t *user = client->user_instance;

	HASH_DEL(sdata->stratum_instances, client);
	if (user) {
		DL_DELETE(user->clients, client);
		__dec_worker(sdata, user);
	}
}

static void connector_drop_client(ckpool_t *ckp, const int64_t id)
{
	char buf[256];

	LOGDEBUG("Stratifier requesting connector drop client %"PRId64, id);
	snprintf(buf, 255, "dropclient=%"PRId64, id);
	send_proc(ckp->connector, buf);
}

static void drop_allclients(ckpool_t *ckp)
{
	stratum_instance_t *client, *tmp;
	sdata_t *sdata = ckp->data;
	int kills = 0;

	ck_wlock(&sdata->instance_lock);
	HASH_ITER(hh, sdata->stratum_instances, client, tmp) {
		int64_t client_id = client->id;

		if (!client->ref) {
			__del_client(sdata, client);
			__kill_instance(sdata, client);
		} else
			client->dropped = true;
		kills++;
		connector_drop_client(ckp, client_id);
	}
	sdata->stats.users = sdata->stats.workers = 0;
	ck_wunlock(&sdata->instance_lock);

	if (kills)
		LOGNOTICE("Dropped %d instances for dropall request", kills);
}

/* Copy only the relevant parts of the master sdata for each subproxy */
static sdata_t *duplicate_sdata(const sdata_t *sdata)
{
	sdata_t *dsdata = ckzalloc(sizeof(sdata_t));

	dsdata->ckp = sdata->ckp;

	/* Copy the transaction binaries for workbase creation */
	memcpy(dsdata->pubkeytxnbin, sdata->pubkeytxnbin, 25);
	memcpy(dsdata->donkeytxnbin, sdata->donkeytxnbin, 25);

	/* Use the same work queues for all subproxies */
	dsdata->ssends = sdata->ssends;
	dsdata->srecvs = sdata->srecvs;
	dsdata->ckdbq = sdata->ckdbq;
	dsdata->sshareq = sdata->sshareq;
	dsdata->sauthq = sdata->sauthq;
	dsdata->stxnq = sdata->stxnq;

	/* Give the sbuproxy its own workbase list and lock */
	cklock_init(&dsdata->workbase_lock);
	cksem_init(&dsdata->update_sem);
	cksem_post(&dsdata->update_sem);
	return dsdata;
}

static int64_t prio_sort(proxy_t *a, proxy_t *b)
{
	return (a->priority - b->priority);
}

/* Priority values can be sparse, they do not need to be sequential */
static void __set_proxy_prio(sdata_t *sdata, proxy_t *proxy, int64_t priority)
{
	proxy_t *tmpa, *tmpb, *exists = NULL;
	int64_t next_prio = 0;

	/* Encode the userid as the high bits in priority */
	if (!proxy->global) {
		int64_t high_bits = proxy->userid;

		high_bits <<= 32;
		priority |= high_bits;
	}

	/* See if the priority is already in use */
	HASH_ITER(hh, sdata->proxies, tmpa, tmpb) {
		if (tmpa->priority > priority)
			break;
		if (tmpa->priority == priority) {
			exists = tmpa;
			next_prio = exists->priority + 1;
			break;
		}
	}
	/* See if we need to push the priority of everything after exists up */
	HASH_ITER(hh, exists, tmpa, tmpb) {
		if (tmpa->priority > next_prio)
			break;
		tmpa->priority++;
		next_prio++;
	}
	proxy->priority = priority;
	HASH_SORT(sdata->proxies, prio_sort);
}

static proxy_t *__generate_proxy(sdata_t *sdata, const int id)
{
	proxy_t *proxy = ckzalloc(sizeof(proxy_t));

	proxy->parent = proxy;
	proxy->id = id;
	proxy->sdata = duplicate_sdata(sdata);
	proxy->sdata->subproxy = proxy;
	proxy->sdata->verbose = true;
	/* subid == 0 on parent proxy */
	HASH_ADD(sh, proxy->subproxies, subid, sizeof(int), proxy);
	proxy->subproxy_count++;
	HASH_ADD_INT(sdata->proxies, id, proxy);
	/* Set the new proxy priority to its id */
	__set_proxy_prio(sdata, proxy, id);
	sdata->proxy_count++;
	return proxy;
}

static proxy_t *__generate_subproxy(sdata_t *sdata, proxy_t *proxy, const int subid)
{
	proxy_t *subproxy = ckzalloc(sizeof(proxy_t));

	subproxy->parent = proxy;
	subproxy->id = proxy->id;
	subproxy->subid = subid;
	HASH_ADD(sh, proxy->subproxies, subid, sizeof(int), subproxy);
	proxy->subproxy_count++;
	subproxy->sdata = duplicate_sdata(sdata);
	subproxy->sdata->subproxy = subproxy;
	return subproxy;
}

static proxy_t *__existing_proxy(const sdata_t *sdata, const int id)
{
	proxy_t *proxy;

	HASH_FIND_INT(sdata->proxies, &id, proxy);
	return proxy;
}

static proxy_t *existing_proxy(sdata_t *sdata, const int id)
{
	proxy_t *proxy;

	mutex_lock(&sdata->proxy_lock);
	proxy = __existing_proxy(sdata, id);
	mutex_unlock(&sdata->proxy_lock);

	return proxy;
}

/* Find proxy by id number, generate one if none exist yet by that id */
static proxy_t *__proxy_by_id(sdata_t *sdata, const int id)
{
	proxy_t *proxy = __existing_proxy(sdata, id);

	if (unlikely(!proxy)) {
		proxy = __generate_proxy(sdata, id);
		LOGNOTICE("Stratifier added new proxy %d", id);
	}

	return proxy;
}

static proxy_t *__existing_subproxy(proxy_t *proxy, const int subid)
{
	proxy_t *subproxy;

	HASH_FIND(sh, proxy->subproxies, &subid, sizeof(int), subproxy);
	return subproxy;
}

static proxy_t *__subproxy_by_id(sdata_t *sdata, proxy_t *proxy, const int subid)
{
	proxy_t *subproxy = __existing_subproxy(proxy, subid);

	if (!subproxy) {
		subproxy = __generate_subproxy(sdata, proxy, subid);
		LOGINFO("Stratifier added new subproxy %d:%d", proxy->id, subid);
	}
	return subproxy;
}

static proxy_t *subproxy_by_id(sdata_t *sdata, const int id, const int subid)
{
	proxy_t *proxy, *subproxy;

	mutex_lock(&sdata->proxy_lock);
	proxy = __proxy_by_id(sdata, id);
	subproxy = __subproxy_by_id(sdata, proxy, subid);
	mutex_unlock(&sdata->proxy_lock);

	return subproxy;
}

static proxy_t *existing_subproxy(sdata_t *sdata, const int id, const int subid)
{
	proxy_t *proxy, *subproxy = NULL;

	mutex_lock(&sdata->proxy_lock);
	proxy = __existing_proxy(sdata, id);
	if (proxy)
		subproxy = __existing_subproxy(proxy, subid);
	mutex_unlock(&sdata->proxy_lock);

	return subproxy;
}

static void set_proxy_prio(sdata_t *sdata, proxy_t *proxy, const int priority)
{
	mutex_lock(&sdata->proxy_lock);
	__set_proxy_prio(sdata, proxy, priority);
	mutex_unlock(&sdata->proxy_lock);
}

/* Set proxy to the current proxy and calculate how much headroom it has */
static int64_t current_headroom(sdata_t *sdata, proxy_t **proxy)
{
	proxy_t *subproxy, *tmp;
	int64_t headroom = 0;

	mutex_lock(&sdata->proxy_lock);
	*proxy = sdata->proxy;
	if (!*proxy)
		goto out_unlock;
	HASH_ITER(sh, (*proxy)->subproxies, subproxy, tmp) {
		if (subproxy->dead)
			continue;
		headroom += subproxy->max_clients - subproxy->clients;
	}
out_unlock:
	mutex_unlock(&sdata->proxy_lock);

	return headroom;
}

static int64_t proxy_headroom(sdata_t *sdata, const int userid)
{
	proxy_t *proxy, *subproxy, *tmp, *subtmp;
	int64_t headroom = 0;

	mutex_lock(&sdata->proxy_lock);
	HASH_ITER(hh, sdata->proxies, proxy, tmp) {
		if (proxy->userid < userid)
			continue;
		if (proxy->userid > userid)
			break;
		HASH_ITER(sh, proxy->subproxies, subproxy, subtmp) {
			if (subproxy->dead)
				continue;
			headroom += subproxy->max_clients - subproxy->clients;
		}
	}
	mutex_unlock(&sdata->proxy_lock);

	return headroom;
}

static void reconnect_client(sdata_t *sdata, stratum_instance_t *client);

static void generator_recruit(const ckpool_t *ckp, const int proxyid, const int recruits)
{
	char buf[256];

	sprintf(buf, "recruit=%d:%d", proxyid, recruits);
	LOGINFO("Stratifer requesting %d more subproxies of proxy %d from generator",
		recruits, proxyid);
	send_generator(ckp, buf, GEN_PRIORITY);
}

/* Find how much headroom we have and connect up to that many clients that are
 * not currently on this pool, recruiting more slots to switch more clients
 * later on lazily. Only reconnect clients bound to global proxies. */
static void reconnect_clients(sdata_t *sdata)
{
	stratum_instance_t *client, *tmpclient;
	int reconnects = 0;
	int64_t headroom;
	proxy_t *proxy;

	headroom = current_headroom(sdata, &proxy);
	if (!proxy)
		return;

	ck_rlock(&sdata->instance_lock);
	HASH_ITER(hh, sdata->stratum_instances, client, tmpclient) {
		if (client->dropped)
			continue;
		if (!client->authorised)
			continue;
		/* Is this client bound to a dead proxy? */
		if (!client->reconnect) {
			/* This client is bound to a user proxy */
			if (client->proxy->userid)
				continue;
			if (client->proxyid == proxy->id)
				continue;
		}
		if (headroom-- < 1)
			continue;
		reconnects++;
		reconnect_client(sdata, client);
	}
	ck_runlock(&sdata->instance_lock);

	if (reconnects) {
		LOGINFO("%d clients flagged for reconnect to global proxy %d",
			reconnects, proxy->id);
	}
	if (headroom < 0)
		generator_recruit(sdata->ckp, proxy->id, -headroom);
}

static bool __subproxies_alive(proxy_t *proxy)
{
	proxy_t *subproxy, *tmp;
	bool alive = false;

	HASH_ITER(sh, proxy->subproxies, subproxy, tmp) {
		if (!subproxy->dead) {
			alive = true;
			break;
		}
	}
	return alive;
}

/* Iterate over the current global proxy list and see if the current one is
 * the highest priority alive one. Proxies are sorted by priority so the first
 * available will be highest priority. Uses ckp sdata */
static void check_bestproxy(sdata_t *sdata)
{
	proxy_t *proxy, *tmp;
	int changed_id = -1;

	mutex_lock(&sdata->proxy_lock);
	if (sdata->proxy && !__subproxies_alive(sdata->proxy))
		sdata->proxy = NULL;
	HASH_ITER(hh, sdata->proxies, proxy, tmp) {
		if (!__subproxies_alive(proxy))
			continue;
		if (!proxy->global)
			break;
		if (proxy != sdata->proxy) {
			sdata->proxy = proxy;
			changed_id = proxy->id;
		}
		break;
	}
	mutex_unlock(&sdata->proxy_lock);

	if (changed_id != -1)
		LOGNOTICE("Stratifier setting active proxy to %d", changed_id);
}

static void dead_proxyid(sdata_t *sdata, const int id, const int subid, const bool replaced)
{
	stratum_instance_t *client, *tmp;
	int reconnects = 0, proxyid = 0;
	int64_t headroom;
	proxy_t *proxy;

	proxy = existing_subproxy(sdata, id, subid);
	if (proxy) {
		proxy->dead = true;
		if (!replaced && proxy->global)
			check_bestproxy(sdata);
	}
	LOGINFO("Stratifier dropping clients from proxy %d:%d", id, subid);
	headroom = current_headroom(sdata, &proxy);
	if (proxy)
		proxyid = proxy->id;

	ck_rlock(&sdata->instance_lock);
	HASH_ITER(hh, sdata->stratum_instances, client, tmp) {
		if (client->proxyid != id || client->subproxyid != subid)
			continue;
		/* Clients could remain connected to a dead connection here
		 * but should be picked up when we recruit enough slots after
		 * another notify. */
		if (headroom-- < 1) {
			client->reconnect = true;
			continue;
		}
		reconnects++;
		reconnect_client(sdata, client);
	}
	ck_runlock(&sdata->instance_lock);

	if (reconnects) {
		LOGINFO("%d clients flagged to reconnect from dead proxy %d:%d", reconnects,
			id, subid);
	}
	/* When a proxy dies, recruit more of the global proxies for them to
	 * fail over to in case user proxies are unavailable. */
	if (headroom < 0)
		generator_recruit(sdata->ckp, proxyid, -headroom);
}

static void update_subscribe(ckpool_t *ckp, const char *cmd)
{
	sdata_t *sdata = ckp->data, *dsdata;
	int id = 0, subid = 0, userid = 0;
	proxy_t *proxy, *old = NULL;
	const char *buf;
	bool global;
	json_t *val;

	if (unlikely(strlen(cmd) < 11)) {
		LOGWARNING("Received zero length string for subscribe in update_subscribe");
		return;
	}
	buf = cmd + 10;
	LOGDEBUG("Update subscribe: %s", buf);
	val = json_loads(buf, 0, NULL);
	if (unlikely(!val)) {
		LOGWARNING("Failed to json decode subscribe response in update_subscribe %s", buf);
		return;
	}
	if (unlikely(!json_get_int(&id, val, "proxy"))) {
		LOGWARNING("Failed to json decode proxy value in update_subscribe %s", buf);
		return;
	}
	if (unlikely(!json_get_int(&subid, val, "subproxy"))) {
		LOGWARNING("Failed to json decode subproxy value in update_subscribe %s", buf);
		return;
	}
	if (unlikely(!json_get_bool(&global, val, "global"))) {
		LOGWARNING("Failed to json decode global value in update_subscribe %s", buf);
		return;
	}
	if (!global) {
		if (unlikely(!json_get_int(&userid, val, "userid"))) {
			LOGWARNING("Failed to json decode userid value in update_subscribe %s", buf);
			return;
		}
	}

	if (!subid)
		LOGNOTICE("Got updated subscribe for proxy %d", id);
	else
		LOGINFO("Got updated subscribe for proxy %d:%d", id, subid);

	/* Is this a replacement for an existing proxy id? */
	old = existing_subproxy(sdata, id, subid);
	if (old) {
		dead_proxyid(sdata, id, subid, true);
		proxy = old;
		proxy->dead = false;
	} else
		proxy = subproxy_by_id(sdata, id, subid);
	proxy->global = global;
	proxy->userid = userid;
	proxy->subscribed = true;
	proxy->diff = ckp->startdiff;
	memset(proxy->url, 0, 128);
	memset(proxy->auth, 0, 128);
	memset(proxy->pass, 0, 128);
	strncpy(proxy->url, json_string_value(json_object_get(val, "url")), 127);
	strncpy(proxy->auth, json_string_value(json_object_get(val, "auth")), 127);
	strncpy(proxy->pass, json_string_value(json_object_get(val, "pass")), 127);

	dsdata = proxy->sdata;

	ck_wlock(&dsdata->workbase_lock);
	/* Length is checked by generator */
	strcpy(proxy->enonce1, json_string_value(json_object_get(val, "enonce1")));
	proxy->enonce1constlen = strlen(proxy->enonce1) / 2;
	hex2bin(proxy->enonce1bin, proxy->enonce1, proxy->enonce1constlen);
	proxy->nonce2len = json_integer_value(json_object_get(val, "nonce2len"));
	if (proxy->nonce2len > 7)
		proxy->enonce1varlen = 4;
	else if (proxy->nonce2len > 5)
		proxy->enonce1varlen = 2;
	else if (proxy->nonce2len > 3)
		proxy->enonce1varlen = 1;
	else
		proxy->enonce1varlen = 0;
	proxy->enonce2varlen = proxy->nonce2len - proxy->enonce1varlen;
	proxy->max_clients = 1ll << (proxy->enonce1varlen * 8);
	proxy->clients = 0;
	ck_wunlock(&dsdata->workbase_lock);

	if (subid) {
		LOGINFO("Upstream pool %s %d:%d extranonce2 length %d, max proxy clients %"PRId64,
			proxy->url, id, subid, proxy->nonce2len, proxy->max_clients);
	} else {
		LOGNOTICE("Upstream pool %s %d extranonce2 length %d, max proxy clients %"PRId64,
			  proxy->url, id, proxy->nonce2len, proxy->max_clients);
	}
	json_decref(val);
}

/* Find the highest priority alive proxy belonging to userid and recruit extra
 * subproxies. */
static void recruit_best_userproxy(sdata_t *sdata, const int userid, const int recruits)
{
	proxy_t *proxy, *subproxy, *tmp, *subtmp, *best = NULL;

	mutex_lock(&sdata->proxy_lock);
	HASH_ITER(hh, sdata->proxies, proxy, tmp) {
		if (proxy->userid < userid)
			continue;
		if (proxy->userid > userid)
			break;
		HASH_ITER(sh, proxy->subproxies, subproxy, subtmp) {
			if (subproxy->dead)
				continue;
			best = proxy;
		}
	}
	mutex_unlock(&sdata->proxy_lock);

	if (best)
		generator_recruit(sdata->ckp, best->id, recruits);
}

/* Check how much headroom the userid proxies have and reconnect any clients
 * that are not bound to it that should be */
static void check_userproxies(sdata_t *sdata, const int userid)
{
	int64_t headroom = proxy_headroom(sdata, userid);
	stratum_instance_t *client, *tmpclient;
	int reconnects = 0;

	ck_rlock(&sdata->instance_lock);
	HASH_ITER(hh, sdata->stratum_instances, client, tmpclient) {
		if (client->dropped)
			continue;
		if (!client->authorised)
			continue;
		if (client->user_id != userid)
			continue;
		/* Is this client bound to a dead proxy? */
		if (!client->reconnect && client->proxy->userid == userid)
			continue;
		if (headroom-- < 1)
			continue;
		reconnects++;
		reconnect_client(sdata, client);
	}
	ck_runlock(&sdata->instance_lock);

	if (reconnects) {
		LOGINFO("%d clients flagged for reconnect to user %d proxies",
			reconnects, userid);
	}
	if (headroom < 0)
		recruit_best_userproxy(sdata, userid, -headroom);
}

static proxy_t *best_proxy(sdata_t *sdata)
{
	proxy_t *proxy;

	mutex_lock(&sdata->proxy_lock);
	proxy = sdata->proxy;
	mutex_unlock(&sdata->proxy_lock);

	return proxy;
}

static void update_notify(ckpool_t *ckp, const char *cmd)
{
	sdata_t *sdata = ckp->data, *dsdata;
	bool new_block = false, clean;
	int i, id = 0, subid = 0;
	char header[228];
	const char *buf;
	proxy_t *proxy;
	workbase_t *wb;
	json_t *val;

	if (unlikely(strlen(cmd) < 8)) {
		LOGWARNING("Zero length string passed to update_notify");
		return;
	}
	buf = cmd + 7; /* "notify=" */
	LOGDEBUG("Update notify: %s", buf);

	val = json_loads(buf, 0, NULL);
	if (unlikely(!val)) {
		LOGWARNING("Failed to json decode in update_notify");
		return;
	}
	json_get_int(&id, val, "proxy");
	json_get_int(&subid, val, "subproxy");
	proxy = existing_subproxy(sdata, id, subid);
	if (unlikely(!proxy || !proxy->subscribed)) {
		LOGINFO("No valid proxy %d:%d subscription to update notify yet", id, subid);
		goto out;
	}
	LOGINFO("Got updated notify for proxy %d:%d", id, subid);

	wb = ckzalloc(sizeof(workbase_t));
	wb->ckp = ckp;
	wb->proxy = true;

	json_get_int64(&wb->id, val, "jobid");
	json_strcpy(wb->prevhash, val, "prevhash");
	json_intcpy(&wb->coinb1len, val, "coinb1len");
	wb->coinb1bin = ckalloc(wb->coinb1len);
	wb->coinb1 = ckalloc(wb->coinb1len * 2 + 1);
	json_strcpy(wb->coinb1, val, "coinbase1");
	hex2bin(wb->coinb1bin, wb->coinb1, wb->coinb1len);
	wb->height = get_sernumber(wb->coinb1bin + 42);
	json_strdup(&wb->coinb2, val, "coinbase2");
	wb->coinb2len = strlen(wb->coinb2) / 2;
	wb->coinb2bin = ckalloc(wb->coinb2len);
	hex2bin(wb->coinb2bin, wb->coinb2, wb->coinb2len);
	wb->merkle_array = json_object_dup(val, "merklehash");
	wb->merkles = json_array_size(wb->merkle_array);
	for (i = 0; i < wb->merkles; i++) {
		strcpy(&wb->merklehash[i][0], json_string_value(json_array_get(wb->merkle_array, i)));
		hex2bin(&wb->merklebin[i][0], &wb->merklehash[i][0], 32);
	}
	json_strcpy(wb->bbversion, val, "bbversion");
	json_strcpy(wb->nbit, val, "nbit");
	json_strcpy(wb->ntime, val, "ntime");
	sscanf(wb->ntime, "%x", &wb->ntime32);
	clean = json_is_true(json_object_get(val, "clean"));
	ts_realtime(&wb->gentime);
	snprintf(header, 225, "%s%s%s%s%s%s%s",
		 wb->bbversion, wb->prevhash,
		 "0000000000000000000000000000000000000000000000000000000000000000",
		 wb->ntime, wb->nbit,
		 "00000000", /* nonce */
		 workpadding);
	LOGDEBUG("Header: %s", header);
	hex2bin(wb->headerbin, header, 112);
	wb->txn_hashes = ckzalloc(1);

	dsdata = proxy->sdata;

	ck_rlock(&dsdata->workbase_lock);
	strcpy(wb->enonce1const, proxy->enonce1);
	wb->enonce1constlen = proxy->enonce1constlen;
	memcpy(wb->enonce1constbin, proxy->enonce1bin, wb->enonce1constlen);
	wb->enonce1varlen = proxy->enonce1varlen;
	wb->enonce2varlen = proxy->enonce2varlen;
	wb->diff = proxy->diff;
	ck_runlock(&dsdata->workbase_lock);

	add_base(ckp, dsdata, wb, &new_block);
	if (new_block) {
		if (subid)
			LOGINFO("Block hash on proxy %d:%d changed to %s", id, subid, dsdata->lastswaphash);
		else
			LOGNOTICE("Block hash on proxy %d changed to %s", id, dsdata->lastswaphash);
	}

	if (proxy->global) {
		check_bestproxy(sdata);
		if (proxy->parent == best_proxy(sdata)->parent)
			reconnect_clients(sdata);
	} else
		check_userproxies(sdata, proxy->userid);
	clean |= new_block;
	LOGINFO("Proxy %d:%d broadcast updated stratum notify with%s clean", id,
		subid, clean ? "" : "out");
	stratum_broadcast_update(dsdata, wb, clean);
out:
	json_decref(val);
}

static void stratum_send_diff(sdata_t *sdata, const stratum_instance_t *client);

static void update_diff(ckpool_t *ckp, const char *cmd)
{
	sdata_t *sdata = ckp->data, *dsdata;
	stratum_instance_t *client, *tmp;
	double old_diff, diff;
	int id = 0, subid = 0;
	const char *buf;
	proxy_t *proxy;
	json_t *val;

	if (unlikely(strlen(cmd) < 6)) {
		LOGWARNING("Zero length string passed to update_diff");
		return;
	}
	buf = cmd + 5; /* "diff=" */
	LOGDEBUG("Update diff: %s", buf);

	val = json_loads(buf, 0, NULL);
	if (unlikely(!val)) {
		LOGWARNING("Failed to json decode in update_diff");
		return;
	}
	json_get_int(&id, val, "proxy");
	json_get_int(&subid, val, "subproxy");
	json_dblcpy(&diff, val, "diff");
	json_decref(val);

	LOGINFO("Got updated diff for proxy %d:%d", id, subid);
	proxy = existing_subproxy(sdata, id, subid);
	if (!proxy) {
		LOGINFO("No existing subproxy %d:%d to update diff", id, subid);
		return;
	}

	/* We only really care about integer diffs so clamp the lower limit to
	 * 1 or it will round down to zero. */
	if (unlikely(diff < 1))
		diff = 1;

	dsdata = proxy->sdata;

	if (unlikely(!dsdata->current_workbase)) {
		LOGINFO("No current workbase to update diff yet");
		return;
	}

	ck_wlock(&dsdata->workbase_lock);
	old_diff = proxy->diff;
	dsdata->current_workbase->diff = proxy->diff = diff;
	ck_wunlock(&dsdata->workbase_lock);

	if (old_diff < diff)
		return;

	/* If the diff has dropped, iterate over all the clients and check
	 * they're at or below the new diff, and update it if not. */
	ck_rlock(&sdata->instance_lock);
	HASH_ITER(hh, sdata->stratum_instances, client, tmp) {
		if (client->proxyid != id)
			continue;
		if (client->subproxyid != subid)
			continue;
		if (client->diff > diff) {
			client->diff = diff;
			stratum_send_diff(sdata, client);
		}
	}
	ck_runlock(&sdata->instance_lock);
}

#if 0
static void generator_drop_proxy(ckpool_t *ckp, const int64_t id, const int subid)
{
	char msg[256];

	sprintf(msg, "dropproxy=%ld:%d", id, subid);
	send_generator(ckp, msg, GEN_LAX);
}
#endif

static void free_proxy(proxy_t *proxy)
{
	free(proxy->sdata);
	free(proxy);
}

/* Remove subproxies that are flagged dead. Then see if there
 * are any retired proxies that no longer have any other subproxies and reap
 * those. */
static void reap_proxies(ckpool_t *ckp, sdata_t *sdata)
{
	proxy_t *proxy, *proxytmp, *subproxy, *subtmp;
	int dead = 0;

	if (!ckp->proxy)
		return;

	mutex_lock(&sdata->proxy_lock);
	HASH_ITER(hh, sdata->proxies, proxy, proxytmp) {
		HASH_ITER(sh, proxy->subproxies, subproxy, subtmp) {
			if (!subproxy->bound_clients && !subproxy->dead) {
				/* Reset the counter to reuse this proxy */
				subproxy->clients = 0;
				continue;
			}
			if (proxy == subproxy)
				continue;
			if (subproxy->bound_clients)
				continue;
			if (!subproxy->dead)
				continue;
			if (unlikely(!subproxy->subid)) {
				LOGWARNING("Unexepectedly found proxy %d:%d as subproxy of %d:%d",
					   subproxy->id, subproxy->subid, proxy->id, proxy->subid);
				continue;
			}
			if (unlikely(subproxy == sdata->proxy)) {
				LOGWARNING("Unexepectedly found proxy %d:%d as current",
					   subproxy->id, subproxy->subid);
				continue;
			}
			dead++;
			HASH_DELETE(sh, proxy->subproxies, subproxy);
			proxy->subproxy_count--;
			free_proxy(subproxy);
		}
	}
	mutex_unlock(&sdata->proxy_lock);

	if (dead)
		LOGINFO("Stratifier discarded %d dead proxies", dead);
}

/* Enter with instance_lock held */
static stratum_instance_t *__instance_by_id(sdata_t *sdata, const int64_t id)
{
	stratum_instance_t *client;

	HASH_FIND_I64(sdata->stratum_instances, &id, client);
	return client;
}

/* Increase the reference count of instance */
static void __inc_instance_ref(stratum_instance_t *client)
{
	client->ref++;
}

/* Find an __instance_by_id and increase its reference count allowing us to
 * use this instance outside of instance_lock without fear of it being
 * dereferenced. Does not return dropped clients still on the list. */
static stratum_instance_t *ref_instance_by_id(sdata_t *sdata, const int64_t id)
{
	stratum_instance_t *client;

	ck_wlock(&sdata->instance_lock);
	client = __instance_by_id(sdata, id);
	if (client) {
		if (unlikely(client->dropped))
			client = NULL;
		else
			__inc_instance_ref(client);
	}
	ck_wunlock(&sdata->instance_lock);

	return client;
}

static void __drop_client(sdata_t *sdata, stratum_instance_t *client, bool lazily, char **msg)
{
	user_instance_t *user = client->user_instance;

	if (unlikely(client->node))
		DL_DELETE(sdata->node_instances, client);
	if (client->workername) {
		if (user) {
			ASPRINTF(msg, "Dropped client %"PRId64" %s %suser %s worker %s %s",
				 client->id, client->address, user->throttled ? "throttled " : "",
				 user->username, client->workername, lazily ? "lazily" : "");
		} else {
			ASPRINTF(msg, "Dropped client %"PRId64" %s no user worker %s %s",
				 client->id, client->address, client->workername,
				 lazily ? "lazily" : "");
		}
	} else {
		ASPRINTF(msg, "Dropped workerless client %"PRId64" %s %s",
			 client->id, client->address, lazily ? "lazily" : "");
	}
	__del_client(sdata, client);
	__kill_instance(sdata, client);
}

/* Decrease the reference count of instance. */
static void _dec_instance_ref(sdata_t *sdata, stratum_instance_t *client, const char *file,
			      const char *func, const int line)
{
	char_entry_t *entries = NULL;
	bool dropped = false;
	char *msg;
	int ref;

	ck_wlock(&sdata->instance_lock);
	ref = --client->ref;
	/* See if there are any instances that were dropped that could not be
	 * moved due to holding a reference and drop them now. */
	if (unlikely(client->dropped && !ref)) {
		dropped = true;
		__drop_client(sdata, client, true, &msg);
		add_msg_entry(&entries, &msg);
	}
	ck_wunlock(&sdata->instance_lock);

	notice_msg_entries(&entries);
	/* This should never happen */
	if (unlikely(ref < 0))
		LOGERR("Instance ref count dropped below zero from %s %s:%d", file, func, line);

	if (dropped)
		reap_proxies(sdata->ckp, sdata);
}

#define dec_instance_ref(sdata, instance) _dec_instance_ref(sdata, instance, __FILE__, __func__, __LINE__)

/* If we have a no longer used stratum instance in the recycled linked list,
 * use that, otherwise calloc a fresh one. */
static stratum_instance_t *__recruit_stratum_instance(sdata_t *sdata)
{
	stratum_instance_t *client = sdata->recycled_instances;

	if (client)
		DL_DELETE(sdata->recycled_instances, client);
	else {
		client = ckzalloc(sizeof(stratum_instance_t));
		sdata->stratum_generated++;
	}
	return client;
}

/* Enter with write instance_lock held */
static stratum_instance_t *__stratum_add_instance(ckpool_t *ckp, const int64_t id,
						  const char *address, int server)
{
	stratum_instance_t *client;
	sdata_t *sdata = ckp->data;

	client = __recruit_stratum_instance(sdata);
	client->start_time = time(NULL);
	client->id = id;
	client->session_id = ++sdata->session_id;
	strcpy(client->address, address);
	/* Sanity check to not overflow lookup in ckp->serverurl[] */
	if (server >= ckp->serverurls)
		server = 0;
	client->server = server;
	client->diff = client->old_diff = ckp->startdiff;
	client->ckp = ckp;
	tv_time(&client->ldc);
	HASH_ADD_I64(sdata->stratum_instances, id, client);
	/* Points to ckp sdata in ckpool mode, but is changed later in proxy
	 * mode . */
	client->sdata = sdata;
	return client;
}

static uint64_t disconnected_sessionid_exists(sdata_t *sdata, const int session_id,
					      const int64_t id)
{
	session_t *session;
	int64_t old_id = 0;
	uint64_t ret = 0;

	ck_wlock(&sdata->instance_lock);
	HASH_FIND_INT(sdata->disconnected_sessions, &session_id, session);
	if (!session)
		goto out_unlock;
	HASH_DEL(sdata->disconnected_sessions, session);
	sdata->stats.disconnected--;
	ret = session->enonce1_64;
	old_id = session->client_id;
	dealloc(session);
out_unlock:
	ck_wunlock(&sdata->instance_lock);

	if (ret)
		LOGNOTICE("Reconnecting old instance %"PRId64" to instance %"PRId64, old_id, id);
	return ret;
}

static inline bool client_active(stratum_instance_t *client)
{
	return (client->authorised && !client->dropped);
}

/* Ask the connector asynchronously to send us dropclient commands if this
 * client no longer exists. */
static void connector_test_client(ckpool_t *ckp, const int64_t id)
{
	char buf[256];

	LOGDEBUG("Stratifier requesting connector test client %"PRId64, id);
	snprintf(buf, 255, "testclient=%"PRId64, id);
	send_proc(ckp->connector, buf);
}

/* passthrough subclients have client_ids in the high bits */
static inline bool passthrough_subclient(const int64_t client_id)
{
	return (client_id > 0xffffffffll);
}

/* For creating a list of sends without locking that can then be concatenated
 * to the stratum_sends list. Minimises locking and avoids taking recursive
 * locks. Sends only to sdata bound clients (everyone in ckpool) */
static void stratum_broadcast(sdata_t *sdata, json_t *val, const int msg_type)
{
	ckpool_t *ckp = sdata->ckp;
	sdata_t *ckp_sdata = ckp->data;
	stratum_instance_t *client, *tmp;
	ckmsg_t *bulk_send = NULL;
	time_t now_t = time(NULL);
	ckmsgq_t *ssends;

	if (unlikely(!val)) {
		LOGERR("Sent null json to stratum_broadcast");
		return;
	}

	if (ckp->node) {
		json_decref(val);
		return;
	}

	/* Use this locking as an opportunity to test other clients. */
	ck_rlock(&ckp_sdata->instance_lock);
	HASH_ITER(hh, ckp_sdata->stratum_instances, client, tmp) {
		ckmsg_t *client_msg;
		smsg_t *msg;

		if (sdata != ckp_sdata && client->sdata != sdata)
			continue;

		/* Look for clients that may have been dropped which the stratifer has
		* not been informed about and ask the connector of they still exist */
		if (client->dropped) {
			connector_test_client(ckp, client->id);
			continue;
		}

		if (client->node || client->remote)
			continue;

		/* Test for clients that haven't authed in over a minute and drop them */
		if (!client->authorised) {
			if (now_t > client->start_time + 60) {
				client->dropped = true;
				connector_drop_client(ckp, client->id);
			}
			continue;
		}

		if (!client_active(client))
			continue;

		/* Only send messages to whitelisted clients */
		if (msg_type == SM_MSG && !client->messages)
			continue;

		client_msg = ckalloc(sizeof(ckmsg_t));
		msg = ckzalloc(sizeof(smsg_t));
		if (passthrough_subclient(client->id))
			json_set_string(val, "node.method", stratum_msgs[msg_type]);
		msg->json_msg = json_deep_copy(val);
		msg->client_id = client->id;
		client_msg->data = msg;
		DL_APPEND(bulk_send, client_msg);
	}
	ck_runlock(&ckp_sdata->instance_lock);

	json_decref(val);

	if (!bulk_send)
		return;

	ssends = sdata->ssends;

	mutex_lock(ssends->lock);
	if (ssends->msgs)
		DL_CONCAT(ssends->msgs, bulk_send);
	else
		ssends->msgs = bulk_send;
	pthread_cond_signal(ssends->cond);
	mutex_unlock(ssends->lock);
}

static void stratum_add_send(sdata_t *sdata, json_t *val, const int64_t client_id,
			     const int msg_type)
{
	smsg_t *msg;
	ckpool_t *ckp = sdata->ckp;

	if (ckp->node) {
		/* Node shouldn't be sending any messages as it only uses the
		 * stratifier for monitoring activity. */
		json_decref(val);
		return;
	}

	if (passthrough_subclient(client_id))
		json_set_string(val, "node.method", stratum_msgs[msg_type]);
	LOGDEBUG("Sending stratum message %s", stratum_msgs[msg_type]);
	msg = ckzalloc(sizeof(smsg_t));
	msg->json_msg = val;
	msg->client_id = client_id;
	ckmsgq_add(sdata->ssends, msg);
}

static void drop_client(ckpool_t *ckp, sdata_t *sdata, const int64_t id)
{
	char_entry_t *entries = NULL;
	stratum_instance_t *client;
	char *msg;

	LOGINFO("Stratifier asked to drop client %"PRId64, id);

	ck_wlock(&sdata->instance_lock);
	client = __instance_by_id(sdata, id);
	if (client && !client->dropped) {
		__disconnect_session(sdata, client);
		/* If the client is still holding a reference, don't drop them
		 * now but wait till the reference is dropped */
		if (!client->ref) {
			__drop_client(sdata, client, false, &msg);
			add_msg_entry(&entries, &msg);
		} else
			client->dropped = true;
	}
	ck_wunlock(&sdata->instance_lock);

	notice_msg_entries(&entries);
	reap_proxies(ckp, sdata);
}

static void stratum_broadcast_message(sdata_t *sdata, const char *msg)
{
	json_t *json_msg;

	JSON_CPACK(json_msg, "{sosss[s]}", "id", json_null(), "method", "client.show_message",
			     "params", msg);
	stratum_broadcast(sdata, json_msg, SM_MSG);
}

/* Send a generic reconnect to all clients without parameters to make them
 * reconnect to the same server. */
static void request_reconnect(sdata_t *sdata, const char *cmd)
{
	char *port = strdupa(cmd), *url = NULL;
	stratum_instance_t *client, *tmp;
	json_t *json_msg;

	strsep(&port, ":");
	if (port)
		url = strsep(&port, ",");
	if (url && port) {
		JSON_CPACK(json_msg, "{sosss[ssi]}", "id", json_null(), "method", "client.reconnect",
			"params", url, port, 0);
	} else
		JSON_CPACK(json_msg, "{sosss[]}", "id", json_null(), "method", "client.reconnect",
		   "params");
	stratum_broadcast(sdata, json_msg, SM_RECONNECT);

	/* Tag all existing clients as dropped now so they can be removed
	 * lazily */
	ck_wlock(&sdata->instance_lock);
	HASH_ITER(hh, sdata->stratum_instances, client, tmp) {
		client->dropped = true;
	}
	ck_wunlock(&sdata->instance_lock);
}

static void reset_bestshares(sdata_t *sdata)
{
	user_instance_t *user, *tmpuser;
	stratum_instance_t *client, *tmp;

	ck_rlock(&sdata->instance_lock);
	HASH_ITER(hh, sdata->stratum_instances, client, tmp) {
		client->best_diff = 0;
	}
	HASH_ITER(hh, sdata->user_instances, user, tmpuser) {
		worker_instance_t *worker;

		user->best_diff = 0;
		DL_FOREACH(user->worker_instances, worker) {
			worker->best_diff = 0;
		}
	}
	ck_runlock(&sdata->instance_lock);
}

static user_instance_t *get_user(sdata_t *sdata, const char *username);

static user_instance_t *user_by_workername(sdata_t *sdata, const char *workername)
{
	char *username = strdupa(workername), *ignore;
	user_instance_t *user;

	ignore = username;
	strsep(&ignore, "._");

	/* Find the user first */
	user = get_user(sdata, username);
	return user;
}

static worker_instance_t *get_worker(sdata_t *sdata, user_instance_t *user, const char *workername);

static json_t *worker_stats(const worker_instance_t *worker)
{
	char suffix1[16], suffix5[16], suffix60[16], suffix1440[16], suffix10080[16];
	json_t *val;
	double ghs;

	ghs = worker->dsps1 * nonces;
	suffix_string(ghs, suffix1, 16, 0);

	ghs = worker->dsps5 * nonces;
	suffix_string(ghs, suffix5, 16, 0);

	ghs = worker->dsps60 * nonces;
	suffix_string(ghs, suffix60, 16, 0);

	ghs = worker->dsps1440 * nonces;
	suffix_string(ghs, suffix1440, 16, 0);

	ghs = worker->dsps10080 * nonces;
	suffix_string(ghs, suffix10080, 16, 0);

	JSON_CPACK(val, "{ss,ss,ss,ss,ss}",
			"hashrate1m", suffix1,
			"hashrate5m", suffix5,
			"hashrate1hr", suffix60,
			"hashrate1d", suffix1440,
			"hashrate7d", suffix10080);
	return val;
}

static json_t *user_stats(const user_instance_t *user)
{
	char suffix1[16], suffix5[16], suffix60[16], suffix1440[16], suffix10080[16];
	json_t *val;
	double ghs;

	ghs = user->dsps1 * nonces;
	suffix_string(ghs, suffix1, 16, 0);

	ghs = user->dsps5 * nonces;
	suffix_string(ghs, suffix5, 16, 0);

	ghs = user->dsps60 * nonces;
	suffix_string(ghs, suffix60, 16, 0);

	ghs = user->dsps1440 * nonces;
	suffix_string(ghs, suffix1440, 16, 0);

	ghs = user->dsps10080 * nonces;
	suffix_string(ghs, suffix10080, 16, 0);

	JSON_CPACK(val, "{ss,ss,ss,ss,ss}",
			"hashrate1m", suffix1,
			"hashrate5m", suffix5,
			"hashrate1hr", suffix60,
			"hashrate1d", suffix1440,
			"hashrate7d", suffix10080);
	return val;
}

static void upstream_block(ckpool_t *ckp, const int height, const char *workername,
			   const double diff)
{
	char buf[512];

	snprintf(buf, 511, "upstream={\"method\":\"block\",\"workername\":\"%s\",\"diff\":%lf,\"height\":%d,\"name\":\"%s\"}\n",
		 workername, diff, height, ckp->name);
	send_proc(ckp->connector, buf);
}

static void block_solve(ckpool_t *ckp, const char *blockhash)
{
	ckmsg_t *block, *tmp, *found = NULL;
	char *msg, *workername = NULL;
	sdata_t *sdata = ckp->data;
	char cdfield[64];
	double diff = 0;
	int height = 0;
	ts_t ts_now;
	json_t *val;

	if (!ckp->node)
		update_base(ckp, GEN_PRIORITY);

	ts_realtime(&ts_now);
	sprintf(cdfield, "%lu,%lu", ts_now.tv_sec, ts_now.tv_nsec);

	mutex_lock(&sdata->block_lock);
	DL_FOREACH_SAFE(sdata->block_solves, block, tmp) {
		val = block->data;
		char *solvehash;

		json_get_string(&solvehash, val, "blockhash");
		if (unlikely(!solvehash)) {
			LOGERR("Failed to find blockhash in block_solve json!");
			continue;
		}
		if (!strcmp(solvehash, blockhash)) {
			dealloc(solvehash);
			json_get_string(&workername, val, "workername");
			found = block;
			DL_DELETE(sdata->block_solves, block);
			break;
		}
		dealloc(solvehash);
	}
	mutex_unlock(&sdata->block_lock);

	if (unlikely(!found)) {
		LOGERR("Failed to find blockhash %s in block_solve!", blockhash);
		return;
	}

	val = found->data;
	json_set_string(val, "confirmed", "1");
	json_set_string(val, "createdate", cdfield);
	json_set_string(val, "createcode", __func__);
	json_get_int(&height, val, "height");
	json_get_double(&diff, val, "diff");
	ckdbq_add(ckp, ID_BLOCK, val);
	free(found);

	if (unlikely(!workername)) {
		/* This should be impossible! */
		ASPRINTF(&msg, "Block %d solved by %s!", height, ckp->name);
		LOGWARNING("Solved and confirmed block %d", height);
	} else {
		json_t *user_val, *worker_val;
		worker_instance_t *worker;
		user_instance_t *user;
		char *s;

		ASPRINTF(&msg, "Block %d solved by %s @ %s!", height, workername, ckp->name);
		LOGWARNING("Solved and confirmed block %d by %s", height, workername);
		user = user_by_workername(sdata, workername);
		worker = get_worker(sdata, user, workername);

		ck_rlock(&sdata->instance_lock);
		user_val = user_stats(user);
		worker_val = worker_stats(worker);
		ck_runlock(&sdata->instance_lock);

		s = json_dumps(user_val, JSON_NO_UTF8 | JSON_PRESERVE_ORDER);
		json_decref(user_val);
		LOGWARNING("User %s:%s", user->username, s);
		dealloc(s);
		s = json_dumps(worker_val, JSON_NO_UTF8 | JSON_PRESERVE_ORDER);
		json_decref(worker_val);
		LOGWARNING("Worker %s:%s", workername, s);
		dealloc(s);
	}
	stratum_broadcast_message(sdata, msg);
	free(msg);
	if (ckp->remote)
		upstream_block(ckp, height, workername, diff);

	free(workername);

	reset_bestshares(sdata);
}

static void block_reject(sdata_t *sdata, const char *blockhash)
{
	ckmsg_t *block, *tmp, *found = NULL;
	int height = 0;
	json_t *val;

	mutex_lock(&sdata->block_lock);
	DL_FOREACH_SAFE(sdata->block_solves, block, tmp) {
		val = block->data;
		char *solvehash;

		json_get_string(&solvehash, val, "blockhash");
		if (unlikely(!solvehash)) {
			LOGERR("Failed to find blockhash in block_reject json!");
			continue;
		}
		if (!strcmp(solvehash, blockhash)) {
			dealloc(solvehash);
			found = block;
			DL_DELETE(sdata->block_solves, block);
			break;
		}
		dealloc(solvehash);
	}
	mutex_unlock(&sdata->block_lock);

	if (unlikely(!found)) {
		LOGERR("Failed to find blockhash %s in block_reject!", blockhash);
		return;
	}
	val = found->data;
	json_get_int(&height, val, "height");
	json_decref(val);
	free(found);

	LOGWARNING("Submitted, but rejected block %d", height);
}

/* Some upstream pools (like p2pool) don't update stratum often enough and
 * miners disconnect if they don't receive regular communication so send them
 * a ping at regular intervals */
static void broadcast_ping(sdata_t *sdata)
{
	json_t *json_msg;

	JSON_CPACK(json_msg, "{s:[],s:i,s:s}",
		   "params",
		   "id", 42,
		   "method", "mining.ping");

	stratum_broadcast(sdata, json_msg, SM_PING);
}

static void ckmsgq_stats(ckmsgq_t *ckmsgq, const int size, json_t **val)
{
	int objects, generated;
	int64_t memsize;
	ckmsg_t *msg;

	mutex_lock(ckmsgq->lock);
	DL_COUNT(ckmsgq->msgs, msg, objects);
	generated = ckmsgq->messages;
	mutex_unlock(ckmsgq->lock);

	memsize = (sizeof(ckmsg_t) + size) * objects;
	JSON_CPACK(*val, "{si,si,si}", "count", objects, "memory", memsize, "generated", generated);
}

static char *stratifier_stats(ckpool_t *ckp, sdata_t *sdata)
{
	json_t *val = json_object(), *subval;
	int objects, generated;
	int64_t memsize;
	char *buf;

	ck_rlock(&sdata->workbase_lock);
	objects = HASH_COUNT(sdata->workbases);
	memsize = SAFE_HASH_OVERHEAD(sdata->workbases) + sizeof(workbase_t) * objects;
	generated = sdata->workbases_generated;
	ck_runlock(&sdata->workbase_lock);

	JSON_CPACK(subval, "{si,si,si}", "count", objects, "memory", memsize, "generated", generated);
	json_set_object(val, "workbases", subval);

	ck_rlock(&sdata->instance_lock);
	if (ckp->btcsolo) {
		user_instance_t *user, *tmpuser;
		int subobjects;

		objects = 0;
		memsize = 0;
		HASH_ITER(hh, sdata->user_instances, user, tmpuser) {
			subobjects = HASH_COUNT(user->userwbs);
			objects += subobjects;
			memsize += SAFE_HASH_OVERHEAD(user->userwbs) + sizeof(struct userwb) * subobjects;
		}
		generated = sdata->userwbs_generated;
		JSON_CPACK(subval, "{si,si,si}", "count", objects, "memory", memsize, "generated", generated);
		json_set_object(val, "userwbs", subval);
	}

	objects = HASH_COUNT(sdata->user_instances);
	memsize = SAFE_HASH_OVERHEAD(sdata->user_instances) + sizeof(stratum_instance_t) * objects;
	JSON_CPACK(subval, "{si,si}", "count", objects, "memory", memsize);
	json_set_object(val, "users", subval);

	objects = HASH_COUNT(sdata->stratum_instances);
	memsize = SAFE_HASH_OVERHEAD(sdata->stratum_instances);
	generated = sdata->stratum_generated;
	JSON_CPACK(subval, "{si,si,si}", "count", objects, "memory", memsize, "generated", generated);
	json_set_object(val, "clients", subval);

	objects = sdata->stats.disconnected;
	generated = sdata->disconnected_generated;
	memsize = SAFE_HASH_OVERHEAD(sdata->disconnected_sessions);
	memsize += sizeof(session_t) * sdata->stats.disconnected;
	JSON_CPACK(subval, "{si,si,si}", "count", objects, "memory", memsize, "generated", generated);
	json_set_object(val, "disconnected", subval);
	ck_runlock(&sdata->instance_lock);

	mutex_lock(&sdata->share_lock);
	generated = sdata->shares_generated;
	objects = HASH_COUNT(sdata->shares);
	memsize = SAFE_HASH_OVERHEAD(sdata->shares) + sizeof(share_t) * objects;
	mutex_unlock(&sdata->share_lock);

	JSON_CPACK(subval, "{si,si,si}", "count", objects, "memory", memsize, "generated", generated);
	json_set_object(val, "shares", subval);

	ckmsgq_stats(sdata->ssends, sizeof(smsg_t), &subval);
	json_set_object(val, "ssends", subval);
	/* Don't know exactly how big the string is so just count the pointer for now */
	ckmsgq_stats(sdata->srecvs, sizeof(char *), &subval);
	json_set_object(val, "srecvs", subval);
	if (!CKP_STANDALONE(ckp)) {
		ckmsgq_stats(sdata->ckdbq, sizeof(char *), &subval);
		json_set_object(val, "ckdbq", subval);
	}
	ckmsgq_stats(sdata->stxnq, sizeof(json_params_t), &subval);
	json_set_object(val, "stxnq", subval);

	buf = json_dumps(val, JSON_NO_UTF8 | JSON_PRESERVE_ORDER);
	json_decref(val);
	LOGNOTICE("Stratifier stats: %s", buf);
	return buf;
}

/* Send a single client a reconnect request, setting the time we sent the
 * request so we can drop the client lazily if it hasn't reconnected on its
 * own more than one minute later if we call reconnect again */
static void reconnect_client(sdata_t *sdata, stratum_instance_t *client)
{
	json_t *json_msg;

	/* Already requested? */
	if (client->reconnect_request) {
		if (time(NULL) - client->reconnect_request >= 60)
			connector_drop_client(sdata->ckp, client->id);
		return;
	}
	client->reconnect_request = time(NULL);
	JSON_CPACK(json_msg, "{sosss[]}", "id", json_null(), "method", "client.reconnect",
		   "params");
	stratum_add_send(sdata, json_msg, client->id, SM_RECONNECT);
}

static void dead_proxy(sdata_t *sdata, const char *buf)
{
	int id = 0, subid = 0;

	sscanf(buf, "deadproxy=%d:%d", &id, &subid);
	dead_proxyid(sdata, id, subid, false);
}

static void reconnect_client_id(sdata_t *sdata, const int64_t client_id)
{
	stratum_instance_t *client;

	client = ref_instance_by_id(sdata, client_id);
	if (!client) {
		LOGINFO("reconnect_client_id failed to find client %"PRId64, client_id);
		return;
	}
	client->reconnect = true;
	reconnect_client(sdata, client);
	dec_instance_ref(sdata, client);
}

/* API commands */

static json_t *userinfo(const user_instance_t *user)
{
	json_t *val;

	JSON_CPACK(val, "{ss,si,si,sf,sf,sf,sf,sf,sf,si}",
		   "user", user->username, "id", user->id, "workers", user->workers,
	    "bestdiff", user->best_diff, "dsps1", user->dsps1, "dsps5", user->dsps5,
	    "dsps60", user->dsps60, "dsps1440", user->dsps1440, "dsps10080", user->dsps10080,
	    "lastshare", user->last_share.tv_sec);
	return val;
}

static void getuser(sdata_t *sdata, const char *buf, int *sockd)
{
	char *username = NULL;
	user_instance_t *user;
	json_error_t err_val;
	json_t *val = NULL;

	val = json_loads(buf, 0, &err_val);
	if (unlikely(!val)) {
		val = json_encode_errormsg(&err_val);
		goto out;
	}
	if (!json_get_string(&username, val, "user")) {
		val = json_errormsg("Failed to find user key");
		goto out;
	}
	if (!strlen(username)) {
		val = json_errormsg("Zero length user key");
		goto out;
	}
	user = get_user(sdata, username);
	val = userinfo(user);
out:
	free(username);
	send_api_response(val, *sockd);
	_Close(sockd);
}

static void userclients(sdata_t *sdata, const char *buf, int *sockd)
{
	json_t *val = NULL, *client_arr;
	stratum_instance_t *client;
	char *username = NULL;
	user_instance_t *user;
	json_error_t err_val;

	val = json_loads(buf, 0, &err_val);
	if (unlikely(!val)) {
		val = json_encode_errormsg(&err_val);
		goto out;
	}
	if (!json_get_string(&username, val, "user")) {
		val = json_errormsg("Failed to find user key");
		goto out;
	}
	if (!strlen(username)) {
		val = json_errormsg("Zero length user key");
		goto out;
	}
	user = get_user(sdata, username);
	client_arr = json_array();

	ck_rlock(&sdata->instance_lock);
	DL_FOREACH(user->clients, client) {
		json_array_append_new(client_arr, json_integer(client->id));
	}
	ck_runlock(&sdata->instance_lock);

	JSON_CPACK(val, "{ss,so}", "user", username, "clients", client_arr);
out:
	free(username);
	send_api_response(val, *sockd);
	_Close(sockd);
}

static void workerclients(sdata_t *sdata, const char *buf, int *sockd)
{
	char *tmp, *username, *workername = NULL;
	json_t *val = NULL, *client_arr;
	stratum_instance_t *client;
	user_instance_t *user;
	json_error_t err_val;

	val = json_loads(buf, 0, &err_val);
	if (unlikely(!val)) {
		val = json_encode_errormsg(&err_val);
		goto out;
	}
	if (!json_get_string(&workername, val, "worker")) {
		val = json_errormsg("Failed to find worker key");
		goto out;
	}
	if (!strlen(workername)) {
		val = json_errormsg("Zero length worker key");
		goto out;
	}
	tmp = strdupa(workername);
	username = strsep(&tmp, "._");
	user = get_user(sdata, username);
	client_arr = json_array();

	ck_rlock(&sdata->instance_lock);
	DL_FOREACH(user->clients, client) {
		if (strcmp(client->workername, workername))
			continue;
		json_array_append_new(client_arr, json_integer(client->id));
	}
	ck_runlock(&sdata->instance_lock);

	JSON_CPACK(val, "{ss,so}", "worker", workername, "clients", client_arr);
out:
	free(workername);
	send_api_response(val, *sockd);
	_Close(sockd);
}

static json_t *workerinfo(const user_instance_t *user, const worker_instance_t *worker)
{
	json_t *val;

	JSON_CPACK(val, "{ss,ss,si,sf,sf,sf,sf,si,sf,si,sb}",
		   "user", user->username, "worker", worker->workername, "id", user->id,
	    "dsps1", worker->dsps1, "dsps5", worker->dsps5, "dsps60", worker->dsps60,
	    "dsps1440", worker->dsps1440, "lastshare", worker->last_share.tv_sec,
	    "bestdiff", worker->best_diff, "mindiff", worker->mindiff, "idle", worker->idle);
	return val;
}

static void getworker(sdata_t *sdata, const char *buf, int *sockd)
{
	char *tmp, *username, *workername = NULL;
	worker_instance_t *worker;
	user_instance_t *user;
	json_error_t err_val;
	json_t *val = NULL;

	val = json_loads(buf, 0, &err_val);
	if (unlikely(!val)) {
		val = json_encode_errormsg(&err_val);
		goto out;
	}
	if (!json_get_string(&workername, val, "worker")) {
		val = json_errormsg("Failed to find worker key");
		goto out;
	}
	if (!strlen(workername)) {
		val = json_errormsg("Zero length worker key");
		goto out;
	}
	tmp = strdupa(workername);
	username = strsep(&tmp, "._");
	user = get_user(sdata, username);
	worker = get_worker(sdata, user, workername);
	val = workerinfo(user, worker);
out:
	free(workername);
	send_api_response(val, *sockd);
	_Close(sockd);
}

static void getworkers(sdata_t *sdata, int *sockd)
{
	json_t *val = NULL, *worker_arr;
	worker_instance_t *worker;
	user_instance_t *user;

	worker_arr = json_array();

	ck_rlock(&sdata->instance_lock);
	for (user = sdata->user_instances; user; user = user->hh.next) {
		DL_FOREACH(user->worker_instances, worker) {
			json_array_append_new(worker_arr, workerinfo(user, worker));
		}
	}
	ck_runlock(&sdata->instance_lock);

	JSON_CPACK(val, "{so}", "workers", worker_arr);
	send_api_response(val, *sockd);
	_Close(sockd);
}

static void getusers(sdata_t *sdata, int *sockd)
{
	json_t *val = NULL, *user_array;
	user_instance_t *user;

	user_array = json_array();

	ck_rlock(&sdata->instance_lock);
	for (user = sdata->user_instances; user; user = user->hh.next) {
		json_array_append_new(user_array, userinfo(user));
	}
	ck_runlock(&sdata->instance_lock);

	JSON_CPACK(val, "{so}", "users", user_array);
	send_api_response(val, *sockd);
	_Close(sockd);
}

static json_t *clientinfo(const stratum_instance_t *client)
{
	json_t *val = json_object();

	/* Too many fields for a pack object, do each discretely to keep track */
	json_set_int(val, "id", client->id);
	json_set_string(val, "enonce1", client->enonce1);
	json_set_string(val, "enonce1var", client->enonce1var);
	json_set_int(val, "enonce1_64", client->enonce1_64);
	json_set_double(val, "diff", client->diff);
	json_set_double(val, "dsps1", client->dsps1);
	json_set_double(val, "dsps5", client->dsps5);
	json_set_double(val, "dsps60", client->dsps60);
	json_set_double(val, "dsps1440", client->dsps1440);
	json_set_double(val, "dsps10080", client->dsps10080);
	json_set_int(val, "lastshare", client->last_share.tv_sec);
	json_set_int(val, "starttime", client->start_time);
	json_set_string(val, "address", client->address);
	json_set_bool(val, "subscribed", client->subscribed);
	json_set_bool(val, "authorised", client->authorised);
	json_set_bool(val, "idle", client->idle);
	json_set_string(val, "useragent", client->useragent ? client->useragent : "");
	json_set_string(val, "workername", client->workername ? client->workername : "");
	json_set_int(val, "userid", client->user_id);
	json_set_int(val, "server", client->server);
	json_set_double(val, "bestdiff", client->best_diff);
	json_set_int(val, "proxyid", client->proxyid);
	json_set_int(val, "subproxyid", client->subproxyid);
	return val;
}

static void getclient(sdata_t *sdata, const char *buf, int *sockd)
{
	stratum_instance_t *client;
	json_error_t err_val;
	json_t *val = NULL;
	int64_t client_id;

	val = json_loads(buf, 0, &err_val);
	if (unlikely(!val)) {
		val = json_encode_errormsg(&err_val);
		goto out;
	}
	if (!json_get_int64(&client_id, val, "id")) {
		val = json_errormsg("Failed to find id key");
		goto out;
	}
	client = ref_instance_by_id(sdata, client_id);
	if (!client) {
		val = json_errormsg("Failed to find client %"PRId64, client_id);
		goto out;
	}
	val = clientinfo(client);

	dec_instance_ref(sdata, client);
out:
	send_api_response(val, *sockd);
	_Close(sockd);
}

static void getclients(sdata_t *sdata, int *sockd)
{
	json_t *val = NULL, *client_arr;
	stratum_instance_t *client;

	client_arr = json_array();

	ck_rlock(&sdata->instance_lock);
	for (client = sdata->stratum_instances; client; client = client->hh.next) {
		json_array_append_new(client_arr, clientinfo(client));
	}
	ck_runlock(&sdata->instance_lock);

	JSON_CPACK(val, "{so}", "clients", client_arr);
	send_api_response(val, *sockd);
	_Close(sockd);
}

static void user_clientinfo(sdata_t *sdata, const char *buf, int *sockd)
{
	json_t *val = NULL, *client_arr;
	stratum_instance_t *client;
	char *username = NULL;
	user_instance_t *user;
	json_error_t err_val;

	val = json_loads(buf, 0, &err_val);
	if (unlikely(!val)) {
		val = json_encode_errormsg(&err_val);
		goto out;
	}
	if (!json_get_string(&username, val, "user")) {
		val = json_errormsg("Failed to find user key");
		goto out;
	}
	if (!strlen(username)) {
		val = json_errormsg("Zero length user key");
		goto out;
	}
	user = get_user(sdata, username);
	client_arr = json_array();

	ck_rlock(&sdata->instance_lock);
	DL_FOREACH(user->clients, client) {
		json_array_append_new(client_arr, clientinfo(client));
	}
	ck_runlock(&sdata->instance_lock);

	JSON_CPACK(val, "{ss,so}", "user", username, "clients", client_arr);
out:
	free(username);
	send_api_response(val, *sockd);
	_Close(sockd);
}

static void worker_clientinfo(sdata_t *sdata, const char *buf, int *sockd)
{
	char *tmp, *username, *workername = NULL;
	json_t *val = NULL, *client_arr;
	stratum_instance_t *client;
	user_instance_t *user;
	json_error_t err_val;

	val = json_loads(buf, 0, &err_val);
	if (unlikely(!val)) {
		val = json_encode_errormsg(&err_val);
		goto out;
	}
	if (!json_get_string(&workername, val, "worker")) {
		val = json_errormsg("Failed to find worker key");
		goto out;
	}
	if (!strlen(workername)) {
		val = json_errormsg("Zero length worker key");
		goto out;
	}
	tmp = strdupa(workername);
	username = strsep(&tmp, "._");
	user = get_user(sdata, username);
	client_arr = json_array();

	ck_rlock(&sdata->instance_lock);
	DL_FOREACH(user->clients, client) {
		if (strcmp(client->workername, workername))
			continue;
		json_array_append_new(client_arr, clientinfo(client));
	}
	ck_runlock(&sdata->instance_lock);

	JSON_CPACK(val, "{ss,so}", "worker", workername, "clients", client_arr);
out:
	free(workername);
	send_api_response(val, *sockd);
	_Close(sockd);
}

/* Return the user masked priority value of the proxy */
static int proxy_prio(const proxy_t *proxy)
{
	int prio = proxy->priority & 0x00000000ffffffff;

	return prio;
}

static json_t *json_proxyinfo(const proxy_t *proxy)
{
	const proxy_t *parent = proxy->parent;
	json_t *val;

	JSON_CPACK(val, "{si,si,si,sf,ss,ss,ss,ss,si,si,si,si,sb,sb,sI,sI,sI,sI,si,si,sb,sb,si}",
	    "id", proxy->id, "subid", proxy->subid, "priority", proxy_prio(parent),
	    "diff", proxy->diff, "url", proxy->url, "auth", proxy->auth, "pass", proxy->pass,
	    "enonce1", proxy->enonce1, "enonce1constlen", proxy->enonce1constlen,
	    "enonce1varlen", proxy->enonce1varlen, "nonce2len", proxy->nonce2len,
	    "enonce2varlen", proxy->enonce2varlen, "subscribed", proxy->subscribed,
	    "notified", proxy->notified, "clients", proxy->clients, "maxclients", proxy->max_clients,
	    "bound_clients", proxy->bound_clients, "combined_clients", parent->combined_clients,
	    "headroom", proxy->headroom, "subproxy_count", parent->subproxy_count,
	    "dead", proxy->dead, "global", proxy->global, "userid", proxy->userid);
	return val;
}

static void getproxy(sdata_t *sdata, const char *buf, int *sockd)
{
	json_error_t err_val;
	json_t *val = NULL;
	int id, subid = 0;
	proxy_t *proxy;

	val = json_loads(buf, 0, &err_val);
	if (unlikely(!val)) {
		val = json_encode_errormsg(&err_val);
		goto out;
	}
	if (!json_get_int(&id, val, "id")) {
		val = json_errormsg("Failed to find id key");
		goto out;
	}
	json_get_int(&subid, val, "subid");
	if (!subid)
		proxy = existing_proxy(sdata, id);
	else
		proxy = existing_subproxy(sdata, id, subid);
	if (!proxy) {
		val = json_errormsg("Failed to find proxy %d:%d", id, subid);
		goto out;
	}
	val = json_proxyinfo(proxy);
out:
	send_api_response(val, *sockd);
	_Close(sockd);
}

static void proxyinfo(sdata_t *sdata, const char *buf, int *sockd)
{
	json_t *val = NULL, *arr_val = json_array();
	proxy_t *proxy, *subproxy;
	bool all = true;
	int userid = 0;

	if (buf) {
		/* See if there's a userid specified */
		val = json_loads(buf, 0, NULL);
		if (json_get_int(&userid, val, "userid"))
			all = false;
	}

	mutex_lock(&sdata->proxy_lock);
	for (proxy = sdata->proxies; proxy; proxy = proxy->hh.next) {
		if (!all && proxy->userid != userid)
			continue;
		for (subproxy = proxy->subproxies; subproxy; subproxy = subproxy->sh.next)
			json_array_append_new(arr_val, json_proxyinfo(subproxy));
	}
	mutex_unlock(&sdata->proxy_lock);

	JSON_CPACK(val, "{so}", "proxies", arr_val);
	send_api_response(val, *sockd);
	_Close(sockd);
}

static void setproxy(sdata_t *sdata, const char *buf, int *sockd)
{
	json_error_t err_val;
	json_t *val = NULL;
	int id, priority;
	proxy_t *proxy;

	val = json_loads(buf, 0, &err_val);
	if (unlikely(!val)) {
		val = json_encode_errormsg(&err_val);
		goto out;
	}
	if (!json_get_int(&id, val, "id")) {
		val = json_errormsg("Failed to find id key");
		goto out;
	}
	if (!json_get_int(&priority, val, "priority")) {
		val = json_errormsg("Failed to find priority key");
		goto out;
	}
	proxy = existing_proxy(sdata, id);
	if (!proxy) {
		val = json_errormsg("Failed to find proxy %d", id);
		goto out;
	}
	if (priority != proxy_prio(proxy))
		set_proxy_prio(sdata, proxy, priority);
	val = json_proxyinfo(proxy);
out:
	send_api_response(val, *sockd);
	_Close(sockd);
}

static void get_poolstats(sdata_t *sdata, int *sockd)
{
	pool_stats_t *stats = &sdata->stats;
	json_t *val;

	mutex_lock(&sdata->stats_lock);
	JSON_CPACK(val, "{si,si,si,si,si,sI,sf,sf,sf,sf,sI,sI,sf,sf,sf,sf,sf,sf,sf}",
		   "start", stats->start_time.tv_sec, "update", stats->last_update.tv_sec,
	    "workers", stats->workers, "users", stats->users, "disconnected", stats->disconnected,
	    "shares", stats->accounted_shares, "sps1", stats->sps1, "sps5", stats->sps5,
	    "sps15", stats->sps15, "sps60", stats->sps60, "accepted", stats->accounted_diff_shares,
	    "rejected", stats->accounted_rejects, "dsps1", stats->dsps1, "dsps5", stats->dsps5,
	    "dsps15", stats->dsps15, "dsps60", stats->dsps60, "dsps360", stats->dsps360,
	    "dsps1440", stats->dsps1440, "dsps10080", stats->dsps10080);
	mutex_unlock(&sdata->stats_lock);

	send_api_response(val, *sockd);
	_Close(sockd);
}

static void srecv_process(ckpool_t *ckp, char *buf);

static int stratum_loop(ckpool_t *ckp, proc_instance_t *pi)
{
	sdata_t *sdata = ckp->data;
	unix_msg_t *umsg = NULL;
	int ret = 0;
	char *buf;

retry:
	if (umsg) {
		free(umsg->buf);
		dealloc(umsg);
	}

	do {
		time_t end_t;

		end_t = time(NULL);
		if (end_t - sdata->update_time >= ckp->update_interval) {
			sdata->update_time = end_t;
			if (!ckp->proxy) {
				LOGDEBUG("%ds elapsed in strat_loop, updating gbt base",
					 ckp->update_interval);
				update_base(ckp, GEN_NORMAL);
			} else if (!ckp->passthrough) {
				LOGDEBUG("%ds elapsed in strat_loop, pinging miners",
					 ckp->update_interval);
				broadcast_ping(sdata);
			}
		}

		umsg = get_unix_msg(pi);
		if (unlikely(!umsg &&!ping_main(ckp))) {
			LOGEMERG("Stratifier failed to ping main process, exiting");
			ret = 1;
			goto out;
		}
	} while (!umsg);

	buf = umsg->buf;
	if (likely(buf[0] == '{')) {
		/* The bulk of the messages will be received json from the
		 * connector so look for this first. The srecv_process frees
		 * the buf heap ram */
		Close(umsg->sockd);
		ckmsgq_add(sdata->srecvs, umsg->buf);
		umsg->buf = NULL;
		goto retry;
	}
	if (cmdmatch(buf, "ping")) {
		LOGDEBUG("Stratifier received ping request");
		send_unix_msg(umsg->sockd, "pong");
		Close(umsg->sockd);
		goto retry;
	}
	if (cmdmatch(buf, "stats")) {
		char *msg;

		LOGDEBUG("Stratifier received stats request");
		msg = stratifier_stats(ckp, sdata);
		send_unix_msg(umsg->sockd, msg);
		Close(umsg->sockd);
		goto retry;
	}
	/* Parse API commands here to return a message to sockd */
	if (cmdmatch(buf, "clients")) {
		getclients(sdata, &umsg->sockd);
		goto retry;
	}
	if (cmdmatch(buf, "workers")) {
		getworkers(sdata, &umsg->sockd);
		goto retry;
	}
	if (cmdmatch(buf, "users")) {
		getusers(sdata, &umsg->sockd);
		goto retry;
	}
	if (cmdmatch(buf, "getclient")) {
		getclient(sdata, buf + 10, &umsg->sockd);
		goto retry;
	}
	if (cmdmatch(buf, "getuser")) {
		getuser(sdata, buf + 8, &umsg->sockd);
		goto retry;
	}
	if (cmdmatch(buf, "getworker")) {
		getworker(sdata, buf + 10, &umsg->sockd);
		goto retry;
	}
	if (cmdmatch(buf, "userclients")) {
		userclients(sdata, buf + 12, &umsg->sockd);
		goto retry;
	}
	if (cmdmatch(buf, "workerclients")) {
		workerclients(sdata, buf + 14, &umsg->sockd);
		goto retry;
	}
	if (cmdmatch(buf, "getproxy")) {
		getproxy(sdata, buf + 9, &umsg->sockd);
		goto retry;
	}
	if (cmdmatch(buf, "setproxy")) {
		setproxy(sdata, buf + 9, &umsg->sockd);
		goto retry;
	}
	if (cmdmatch(buf, "poolstats")) {
		get_poolstats(sdata, &umsg->sockd);
		goto retry;
	}
	if (cmdmatch(buf, "proxyinfo")) {
		proxyinfo(sdata, buf + 10, &umsg->sockd);
		goto retry;
	}
	if (cmdmatch(buf, "ucinfo")) {
		user_clientinfo(sdata, buf + 7, &umsg->sockd);
		goto retry;
	}
	if (cmdmatch(buf, "wcinfo")) {
		worker_clientinfo(sdata, buf + 7, &umsg->sockd);
		goto retry;
	}

	Close(umsg->sockd);
	LOGDEBUG("Stratifier received request: %s", buf);
	if (cmdmatch(buf, "shutdown")) {
		ret = 0;
		goto out;
	} else if (cmdmatch(buf, "update")) {
		update_base(ckp, GEN_PRIORITY);
	} else if (cmdmatch(buf, "subscribe")) {
		/* Proxifier has a new subscription */
		update_subscribe(ckp, buf);
	} else if (cmdmatch(buf, "notify")) {
		/* Proxifier has a new notify ready */
		update_notify(ckp, buf);
	} else if (cmdmatch(buf, "diff")) {
		update_diff(ckp, buf);
	} else if (cmdmatch(buf, "dropclient")) {
		int64_t client_id;

		ret = sscanf(buf, "dropclient=%"PRId64, &client_id);
		if (ret < 0)
			LOGDEBUG("Stratifier failed to parse dropclient command: %s", buf);
		else
			drop_client(ckp, sdata, client_id);
	} else if (cmdmatch(buf, "reconnclient")) {
		int64_t client_id;

		ret = sscanf(buf, "reconnclient=%"PRId64, &client_id);
		if (ret < 0)
			LOGWARNING("Stratifier failed to parse reconnclient command: %s", buf);
		else
			reconnect_client_id(sdata, client_id);
	} else if (cmdmatch(buf, "dropall")) {
		drop_allclients(ckp);
	} else if (cmdmatch(buf, "block")) {
		block_solve(ckp, buf + 6);
	} else if (cmdmatch(buf, "noblock")) {
		block_reject(sdata, buf + 8);
	} else if (cmdmatch(buf, "reconnect")) {
		request_reconnect(sdata, buf);
	} else if (cmdmatch(buf, "deadproxy")) {
		dead_proxy(sdata, buf);
	} else if (cmdmatch(buf, "loglevel")) {
		sscanf(buf, "loglevel=%d", &ckp->loglevel);
	} else
		LOGWARNING("Unhandled stratifier message: %s", buf);
	goto retry;

out:
	return ret;
}

static void *blockupdate(void *arg)
{
	ckpool_t *ckp = (ckpool_t *)arg;
	sdata_t *sdata = ckp->data;
	char *buf = NULL;
	char request[8];

	pthread_detach(pthread_self());
	rename_proc("blockupdate");
	buf = send_recv_proc(ckp->generator, "getbest");
	if (!cmdmatch(buf, "failed"))
		sprintf(request, "getbest");
	else
		sprintf(request, "getlast");

	while (42) {
		dealloc(buf);
		buf = send_recv_generator(ckp, request, GEN_LAX);
		if (buf && cmdmatch(buf, "notify"))
			cksleep_ms(5000);
		else if (buf && strcmp(buf, sdata->lastswaphash) && !cmdmatch(buf, "failed"))
			update_base(ckp, GEN_PRIORITY);
		else
			cksleep_ms(ckp->blockpoll);
	}
	return NULL;
}

/* Enter holding workbase_lock and client a ref count. */
static void __fill_enonce1data(const workbase_t *wb, stratum_instance_t *client)
{
	if (wb->enonce1constlen)
		memcpy(client->enonce1bin, wb->enonce1constbin, wb->enonce1constlen);
	if (wb->enonce1varlen) {
		memcpy(client->enonce1bin + wb->enonce1constlen, &client->enonce1_64, wb->enonce1varlen);
		__bin2hex(client->enonce1var, &client->enonce1_64, wb->enonce1varlen);
	}
	__bin2hex(client->enonce1, client->enonce1bin, wb->enonce1constlen + wb->enonce1varlen);
}

/* Create a new enonce1 from the 64 bit enonce1_64 value, using only the number
 * of bytes we have to work with when we are proxying with a split nonce2.
 * When the proxy space is less than 32 bits to work with, we look for an
 * unused enonce1 value and reject clients instead if there is no space left.
 * Needs to be entered with client holding a ref count. */
static bool new_enonce1(ckpool_t *ckp, sdata_t *ckp_sdata, sdata_t *sdata, stratum_instance_t *client)
{
	proxy_t *proxy = NULL;
	uint64_t enonce1;

	if (ckp->proxy) {
		if (!ckp_sdata->proxy)
			return false;

		mutex_lock(&ckp_sdata->proxy_lock);
		proxy = sdata->subproxy;
		client->proxyid = proxy->id;
		client->subproxyid = proxy->subid;
		mutex_unlock(&ckp_sdata->proxy_lock);

		if (proxy->clients >= proxy->max_clients) {
			LOGWARNING("Proxy reached max clients %"PRId64, proxy->max_clients);
			return false;
		}
	}

	/* instance_lock protects enonce1_64. Incrementing a little endian 64bit
	 * number ensures that no matter how many of the bits we take from the
	 * left depending on nonce2 length, we'll always get a changing value
	 * for every next client.*/
	ck_wlock(&ckp_sdata->instance_lock);
	enonce1 = le64toh(ckp_sdata->enonce1_64);
	enonce1++;
	client->enonce1_64 = ckp_sdata->enonce1_64 = htole64(enonce1);
	if (proxy) {
		client->proxy = proxy;
		proxy->clients++;
		proxy->bound_clients++;
		proxy->parent->combined_clients++;
	}
	ck_wunlock(&ckp_sdata->instance_lock);

	ck_rlock(&sdata->workbase_lock);
	__fill_enonce1data(sdata->current_workbase, client);
	ck_runlock(&sdata->workbase_lock);

	return true;
}

static void stratum_send_message(sdata_t *sdata, const stratum_instance_t *client, const char *msg);

/* Need to hold sdata->proxy_lock */
static proxy_t *__best_subproxy(proxy_t *proxy)
{
	proxy_t *subproxy, *best = NULL, *tmp;
	int64_t max_headroom;

	proxy->headroom = max_headroom = 0;
	HASH_ITER(sh, proxy->subproxies, subproxy, tmp) {
		int64_t subproxy_headroom;

		if (subproxy->dead)
			continue;
		if (!subproxy->sdata->current_workbase)
			continue;
		subproxy_headroom = subproxy->max_clients - subproxy->clients;

		proxy->headroom += subproxy_headroom;
		if (subproxy_headroom > max_headroom) {
			best = subproxy;
			max_headroom = subproxy_headroom;
		}
		if (best)
			break;
	}
	return best;
}

/* Choose the stratifier data for a new client. Use the main ckp_sdata except
 * in proxy mode where we find a subproxy based on the current proxy with room
 * for more clients. Signal the generator to recruit more subproxies if we are
 * running out of room. */
static sdata_t *select_sdata(const ckpool_t *ckp, sdata_t *ckp_sdata, const int userid)
{
	proxy_t *current, *proxy, *tmp, *best = NULL;

	if (!ckp->proxy || ckp->passthrough)
		return ckp_sdata;
	current = ckp_sdata->proxy;
	if (!current) {
		LOGWARNING("No proxy available yet to generate subscribes");
		return NULL;
	}

	/* Proxies are ordered by priority so first available will be the best
	 * priority */
	mutex_lock(&ckp_sdata->proxy_lock);
	HASH_ITER(hh, ckp_sdata->proxies, proxy, tmp) {
		if (proxy->userid < userid)
			continue;
		if (proxy->userid > userid)
			break;
		best = __best_subproxy(proxy);
		if (best)
			break;
	}
	mutex_unlock(&ckp_sdata->proxy_lock);

	if (!best) {
		if (!userid)
			LOGWARNING("Temporarily insufficient subproxies to accept more clients");
		return NULL;
	}
	if (!userid) {
		if (best->id != current->id || current_headroom(ckp_sdata, &proxy) < 2)
			generator_recruit(ckp, current->id, 1);
	} else {
		if (proxy_headroom(ckp_sdata, userid) < 2)
			generator_recruit(ckp, best->id, 1);
	}
	return best->sdata;
}

static int int_from_sessionid(const char *sessionid)
{
	int ret = 0, slen;

	if (!sessionid)
		goto out;
	slen = strlen(sessionid) / 2;
	if (slen < 1 || slen > 4)
		goto out;

	if (!validhex(sessionid))
		goto out;

	sscanf(sessionid, "%x", &ret);
out:
	return ret;
}

static int userid_from_sessionid(sdata_t *sdata, const int session_id)
{
	session_t *session;
	int ret = -1;

	ck_wlock(&sdata->instance_lock);
	HASH_FIND_INT(sdata->disconnected_sessions, &session_id, session);
	if (!session)
		goto out_unlock;
	HASH_DEL(sdata->disconnected_sessions, session);
	sdata->stats.disconnected--;
	ret = session->userid;
	dealloc(session);
out_unlock:
	ck_wunlock(&sdata->instance_lock);

	if (ret != -1)
		LOGINFO("Found old session id %d for userid %d", session_id, ret);
	return ret;
}

static int userid_from_sessionip(sdata_t *sdata, const char *address)
{
	session_t *session, *tmp;
	int ret = -1;

	ck_wlock(&sdata->instance_lock);
	HASH_ITER(hh, sdata->disconnected_sessions, session, tmp) {
		if (!strcmp(session->address, address)) {
			ret = session->userid;
			break;
		}
	}
	if (ret == -1)
		goto out_unlock;
	HASH_DEL(sdata->disconnected_sessions, session);
	sdata->stats.disconnected--;
	dealloc(session);
out_unlock:
	ck_wunlock(&sdata->instance_lock);

	if (ret != -1)
		LOGINFO("Found old session address %s for userid %d", address, ret);
	return ret;
}

/* Extranonce1 must be set here. Needs to be entered with client holding a ref
 * count. */
static json_t *parse_subscribe(stratum_instance_t *client, const int64_t client_id, const json_t *params_val)
{
	ckpool_t *ckp = client->ckp;
	sdata_t *sdata, *ckp_sdata = ckp->data;
	int session_id = 0, userid = -1;
	bool old_match = false;
	char sessionid[12];
	int arr_size;
	json_t *ret;
	int n2len;

	if (unlikely(!json_is_array(params_val))) {
		stratum_send_message(ckp_sdata, client, "Invalid json: params not an array");
		return json_string("params not an array");
	}

	sdata = select_sdata(ckp, ckp_sdata, 0);
	if (unlikely(!ckp->node && (!sdata || !sdata->current_workbase))) {
		LOGWARNING("Failed to provide subscription due to no %s", sdata ? "current workbase" : "sdata");
		stratum_send_message(ckp_sdata, client, "Pool Initialising");
		return json_string("Initialising");
	}

	arr_size = json_array_size(params_val);
	/* NOTE useragent is NULL prior to this so should not be used in code
	 * till after this point */
	if (arr_size > 0) {
		const char *buf;

		buf = json_string_value(json_array_get(params_val, 0));
		if (buf && strlen(buf))
			client->useragent = strdup(buf);
		else
			client->useragent = ckzalloc(1); // Set to ""
		if (arr_size > 1) {
			/* This would be the session id for reconnect, it will
			 * not work for clients on a proxied connection. */
			buf = json_string_value(json_array_get(params_val, 1));
			session_id = int_from_sessionid(buf);
			LOGDEBUG("Found old session id %d", session_id);
		}
		if (!ckp->proxy && session_id && !passthrough_subclient(client_id)) {
			if ((client->enonce1_64 = disconnected_sessionid_exists(sdata, session_id, client_id))) {
				sprintf(client->enonce1, "%016lx", client->enonce1_64);
				old_match = true;

				ck_rlock(&ckp_sdata->workbase_lock);
				__fill_enonce1data(sdata->current_workbase, client);
				ck_runlock(&ckp_sdata->workbase_lock);
			}
		}
	} else
		client->useragent = ckzalloc(1);

	/* Whitelist cgminer based clients to receive stratum messages */
	if (strcasestr(client->useragent, "gminer"))
		client->messages = true;

	/* We got what we needed */
	if (ckp->node)
		return NULL;

	if (ckp->proxy) {
		/* Use the session_id to tell us which user this was.
			* If it's not available, see if there's an IP address
			* which matches a recently disconnected session. */
		if (session_id)
			userid = userid_from_sessionid(ckp_sdata, session_id);
		if (userid == -1)
			userid = userid_from_sessionip(ckp_sdata, client->address);
		if (userid != -1) {
			sdata_t *user_sdata = select_sdata(ckp, ckp_sdata, userid);

			if (user_sdata)
				sdata = user_sdata;
		}
	}

	client->sdata = sdata;
	if (ckp->proxy) {
		LOGINFO("Current %d, selecting proxy %d:%d for client %"PRId64, ckp_sdata->proxy->id,
			sdata->subproxy->id, sdata->subproxy->subid, client->id);
	}

	if (!old_match) {
		/* Create a new extranonce1 based on a uint64_t pointer */
		if (!new_enonce1(ckp, ckp_sdata, sdata, client)) {
			stratum_send_message(sdata, client, "Pool full of clients");
			client->reject = 3;
			return json_string("proxy full");
		}
		LOGINFO("Set new subscription %"PRId64" to new enonce1 %lx string %s", client->id,
			client->enonce1_64, client->enonce1);
	} else {
		LOGINFO("Set new subscription %"PRId64" to old matched enonce1 %lx string %s",
			client->id, client->enonce1_64, client->enonce1);
	}

	/* Workbases will exist if sdata->current_workbase is not NULL */
	ck_rlock(&sdata->workbase_lock);
	n2len = sdata->workbases->enonce2varlen;
	sprintf(sessionid, "%08x", client->session_id);
	JSON_CPACK(ret, "[[[s,s]],s,i]", "mining.notify", sessionid, client->enonce1,
			n2len);
	ck_runlock(&sdata->workbase_lock);

	client->subscribed = true;

	return ret;
}

static bool test_address(ckpool_t *ckp, const char *address)
{
	bool ret = false;
	char *buf, *msg;

	ASPRINTF(&msg, "checkaddr:%s", address);
	/* Must wait for a response here */
	buf = __send_recv_generator(ckp, msg, GEN_LAX);
	dealloc(msg);
	if (!buf)
		return ret;
	ret = cmdmatch(buf, "true");
	dealloc(buf);
	return ret;
}

static double dsps_from_key(json_t *val, const char *key)
{
	char *string, *endptr;
	double ret = 0;

	json_get_string(&string, val, key);
	if (!string)
		return ret;
	ret = strtod(string, &endptr) / nonces;
	if (endptr) {
		switch (endptr[0]) {
			case 'E':
				ret *= (double)1000;
			case 'P':
				ret *= (double)1000;
			case 'T':
				ret *= (double)1000;
			case 'G':
				ret *= (double)1000;
			case 'M':
				ret *= (double)1000;
			case 'K':
				ret *= (double)1000;
			default:
				break;
		}
	}
	free(string);
	return ret;
}

/* Sanity check to prevent clock adjustments backwards from screwing up stats */
static double sane_tdiff(tv_t *end, tv_t *start)
{
	double tdiff = tvdiff(end, start);

	if (unlikely(tdiff < 0.001))
		tdiff = 0.001;
	return tdiff;
}

static void decay_client(stratum_instance_t *client, double diff, tv_t *now_t)
{
	double tdiff = sane_tdiff(now_t, &client->last_decay);

	decay_time(&client->dsps1, diff, tdiff, MIN1);
	decay_time(&client->dsps5, diff, tdiff, MIN5);
	decay_time(&client->dsps60, diff, tdiff, HOUR);
	decay_time(&client->dsps1440, diff, tdiff, DAY);
	decay_time(&client->dsps10080, diff, tdiff, WEEK);
	copy_tv(&client->last_decay, now_t);
}

static void decay_worker(worker_instance_t *worker, double diff, tv_t *now_t)
{
	double tdiff = sane_tdiff(now_t, &worker->last_decay);

	decay_time(&worker->dsps1, diff, tdiff, MIN1);
	decay_time(&worker->dsps5, diff, tdiff, MIN5);
	decay_time(&worker->dsps60, diff, tdiff, HOUR);
	decay_time(&worker->dsps1440, diff, tdiff, DAY);
	decay_time(&worker->dsps10080, diff, tdiff, WEEK);
	copy_tv(&worker->last_decay, now_t);
}

static void decay_user(user_instance_t *user, double diff, tv_t *now_t)
{
	double tdiff = sane_tdiff(now_t, &user->last_decay);

	decay_time(&user->dsps1, diff, tdiff, MIN1);
	decay_time(&user->dsps5, diff, tdiff, MIN5);
	decay_time(&user->dsps60, diff, tdiff, HOUR);
	decay_time(&user->dsps1440, diff, tdiff, DAY);
	decay_time(&user->dsps10080, diff, tdiff, WEEK);
	copy_tv(&user->last_decay, now_t);
}

/* Enter holding a reference count */
static void read_userstats(ckpool_t *ckp, user_instance_t *user)
{
	int tvsec_diff = 0, ret;
	char s[512];
	json_t *val;
	FILE *fp;
	tv_t now;

	snprintf(s, 511, "%s/users/%s", ckp->logdir, user->username);
	fp = fopen(s, "re");
	if (!fp) {
		LOGINFO("User %s does not have a logfile to read", user->username);
		return;
	}
	memset(s, 0, 512);
	ret = fread(s, 1, 511, fp);
	fclose(fp);
	if (ret < 1) {
		LOGINFO("Failed to read user %s logfile", user->username);
		return;
	}
	val = json_loads(s, 0, NULL);
	if (!val) {
		LOGINFO("Failed to json decode user %s logfile: %s", user->username, s);
		return;
	}

	tv_time(&now);
	copy_tv(&user->last_share, &now);
	copy_tv(&user->last_decay, &now);
	user->dsps1 = dsps_from_key(val, "hashrate1m");
	user->dsps5 = dsps_from_key(val, "hashrate5m");
	user->dsps60 = dsps_from_key(val, "hashrate1hr");
	user->dsps1440 = dsps_from_key(val, "hashrate1d");
	user->dsps10080 = dsps_from_key(val, "hashrate7d");
	json_get_int64(&user->last_update.tv_sec, val, "lastupdate");
	json_get_int64(&user->shares, val, "shares");
	json_get_double(&user->best_diff, val, "bestshare");
	json_get_int64(&user->best_ever, val, "bestever");
	if (user->best_diff > user->best_ever)
		user->best_ever = user->best_diff;
	LOGINFO("Successfully read user %s stats %f %f %f %f %f %f %ld", user->username,
		user->dsps1, user->dsps5, user->dsps60, user->dsps1440,
		user->dsps10080, user->best_diff, user->best_ever);
	json_decref(val);
	if (user->last_update.tv_sec)
		tvsec_diff = now.tv_sec - user->last_update.tv_sec - 60;
	if (tvsec_diff > 60) {
		LOGINFO("Old user stats indicate not logged for %d seconds, decaying stats",
			tvsec_diff);
		decay_user(user, 0, &now);
	}
}

/* Enter holding a reference count */
static void read_workerstats(ckpool_t *ckp, worker_instance_t *worker)
{
	int tvsec_diff = 0, ret;
	char s[512];
	json_t *val;
	FILE *fp;
	tv_t now;

	snprintf(s, 511, "%s/workers/%s", ckp->logdir, worker->workername);
	fp = fopen(s, "re");
	if (!fp) {
		LOGINFO("Worker %s does not have a logfile to read", worker->workername);
		return;
	}
	memset(s, 0, 512);
	ret = fread(s, 1, 511, fp);
	fclose(fp);
	if (ret < 1) {
		LOGINFO("Failed to read worker %s logfile", worker->workername);
		return;
	}
	val = json_loads(s, 0, NULL);
	if (!val) {
		LOGINFO("Failed to json decode worker %s logfile: %s", worker->workername, s);
		return;
	}

	tv_time(&now);
	copy_tv(&worker->last_share, &now);
	copy_tv(&worker->last_decay, &now);
	worker->dsps1 = dsps_from_key(val, "hashrate1m");
	worker->dsps5 = dsps_from_key(val, "hashrate5m");
	worker->dsps60 = dsps_from_key(val, "hashrate1hr");
	worker->dsps1440 = dsps_from_key(val, "hashrate1d");
	worker->dsps10080 = dsps_from_key(val, "hashrate7d");
	json_get_double(&worker->best_diff, val, "bestshare");
	json_get_int64(&worker->best_ever, val, "bestever");
	if (worker->best_diff > worker->best_ever)
		worker->best_ever = worker->best_diff;
	json_get_int64(&worker->last_update.tv_sec, val, "lastupdate");
	json_get_int64(&worker->shares, val, "shares");
	LOGINFO("Successfully read worker %s stats %f %f %f %f %f %ld", worker->workername,
		worker->dsps1, worker->dsps5, worker->dsps60, worker->dsps1440, worker->best_diff, worker->best_ever);
	json_decref(val);
	if (worker->last_update.tv_sec)
		tvsec_diff = now.tv_sec - worker->last_update.tv_sec - 60;
	if (tvsec_diff > 60) {
		LOGINFO("Old worker stats indicate not logged for %d seconds, decaying stats",
			tvsec_diff);
		decay_worker(worker, 0, &now);
	}
}

#define DEFAULT_AUTH_BACKOFF	(3)  /* Set initial backoff to 3 seconds */

static user_instance_t *__create_user(sdata_t *sdata, const char *username)
{
	user_instance_t *user = ckzalloc(sizeof(user_instance_t));

	user->auth_backoff = DEFAULT_AUTH_BACKOFF;
	strcpy(user->username, username);
	user->id = ++sdata->user_instance_id;
	HASH_ADD_STR(sdata->user_instances, username, user);
	return user;
}


/* Find user by username or create one if it doesn't already exist */
static user_instance_t *get_create_user(ckpool_t *ckp, sdata_t *sdata, const char *username, bool *new_user)
{
	user_instance_t *user;

	ck_wlock(&sdata->instance_lock);
	HASH_FIND_STR(sdata->user_instances, username, user);
	if (unlikely(!user)) {
		user = __create_user(sdata, username);
		*new_user = true;
	}
	ck_wunlock(&sdata->instance_lock);

	if (CKP_STANDALONE(ckp) && *new_user)
		read_userstats(ckp, user);

	return user;
}

static user_instance_t *get_user(sdata_t *sdata, const char *username)
{
	bool dummy;

	return get_create_user(sdata->ckp, sdata, username, &dummy);
}

static worker_instance_t *__create_worker(user_instance_t *user, const char *workername)
{
	worker_instance_t *worker = ckzalloc(sizeof(worker_instance_t));

	worker->workername = strdup(workername);
	worker->user_instance = user;
	DL_APPEND(user->worker_instances, worker);
	worker->start_time = time(NULL);
	return worker;
}

static worker_instance_t *__get_worker(user_instance_t *user, const char *workername)
{
	worker_instance_t *worker = NULL, *tmp;

	DL_FOREACH(user->worker_instances, tmp) {
		if (!safecmp(workername, tmp->workername)) {
			worker = tmp;
			break;
		}
	}
	return worker;
}

/* Find worker amongst a user's workers by workername or create one if it
 * doesn't yet exist. */
static worker_instance_t *get_create_worker(ckpool_t *ckp, sdata_t *sdata, user_instance_t *user,
					    const char *workername, bool *new_worker)
{
	worker_instance_t *worker;

	ck_wlock(&sdata->instance_lock);
	worker = __get_worker(user, workername);
	if (!worker) {
		worker = __create_worker(user, workername);
		*new_worker = true;
	}
	ck_wunlock(&sdata->instance_lock);

	if (CKP_STANDALONE(ckp) && *new_worker)
		read_workerstats(ckp, worker);

	return worker;
}

static worker_instance_t *get_worker(sdata_t *sdata, user_instance_t *user, const char *workername)
{
	bool dummy;

	return get_create_worker(sdata->ckp, sdata, user, workername, &dummy);
}

/* Braindead check to see if this btcaddress is an M of N script address which
 * is currently unsupported as a generation address. */
static bool script_address(const char *btcaddress)
{
	return btcaddress[0] == '3';
}


/* This simply strips off the first part of the workername and matches it to a
 * user or creates a new one. Needs to be entered with client holding a ref
 * count. */
static user_instance_t *generate_user(ckpool_t *ckp, stratum_instance_t *client,
				      const char *workername)
{
	char *base_username = strdupa(workername), *username;
	bool new_user = false, new_worker = false;
	sdata_t *sdata = ckp->data;
	worker_instance_t *worker;
	user_instance_t *user;
	int len;

	username = strsep(&base_username, "._");
	if (!username || !strlen(username))
		username = base_username;
	len = strlen(username);
	if (unlikely(len > 127))
		username[127] = '\0';

	user = get_create_user(ckp, sdata, username, &new_user);
	worker = get_create_worker(ckp, sdata, user, workername, &new_worker);

	/* Create one worker instance for combined data from workers of the
	 * same name */
	ck_wlock(&sdata->instance_lock);
	client->user_instance = user;
	client->worker_instance = worker;
	DL_APPEND(user->clients, client);
	__inc_worker(sdata,user);
	ck_wunlock(&sdata->instance_lock);

	if (new_user && !ckp->proxy) {
		/* Is this a btc address based username? */
		if (len > 26 && len < 35) {
			if (test_address(ckp, username)) {
				user->btcaddress = true;
				if (script_address(username)) {
					user->txnlen = 23;
					address_to_scripttxn(user->txnbin, username);
				} else {
					user->txnlen = 25;
					address_to_pubkeytxn(user->txnbin, username);
				}
			}
		}
		LOGNOTICE("Added new user %s%s", username, user->btcaddress ?
			  " as address based registration" : "");
	}

	return user;
}

static void set_worker_mindiff(ckpool_t *ckp, const char *workername, int mindiff);

static void parse_worker_diffs(ckpool_t *ckp, json_t *worker_array)
{
	json_t *worker_entry;
	char *workername;
	size_t index;
	int mindiff;

	json_array_foreach(worker_array, index, worker_entry) {
		json_get_string(&workername, worker_entry, "workername");
		json_get_int(&mindiff, worker_entry, "difficultydefault");
		set_worker_mindiff(ckp, workername, mindiff);
	}
}

/* Send this to the database and parse the response to authorise a user
 * and get SUID parameters back. We don't add these requests to the sdata->ckdbqueue
 * since we have to wait for the response but this is done from the authoriser
 * thread so it won't hold anything up but other authorisations. Needs to be
 * entered with client holding a ref count. */
static int send_recv_auth(stratum_instance_t *client)
{
	user_instance_t *user = client->user_instance;
	ckpool_t *ckp = client->ckp;
	sdata_t *sdata = ckp->data;
	char *buf = NULL, *json_msg;
	bool contended = false;
	size_t responselen = 0;
	char cdfield[64];
	int ret = 1;
	json_t *val;
	ts_t now;

	ts_realtime(&now);
	sprintf(cdfield, "%lu,%lu", now.tv_sec, now.tv_nsec);

	val = json_object();
	json_set_string(val, "username", user->username);
	json_set_string(val, "workername", client->workername);
	json_set_string(val, "poolinstance", ckp->name);
	json_set_string(val, "useragent", client->useragent);
	json_set_int(val, "clientid", client->id);
	json_set_string(val,"enonce1", client->enonce1);
	json_set_bool(val, "preauth", false);
	json_set_string(val, "createdate", cdfield);
	json_set_string(val, "createby", "code");
	json_set_string(val, "createcode", __func__);
	json_set_string(val, "createinet", client->address);
	if (user->btcaddress)
		json_msg = ckdb_msg(ckp, sdata, val, ID_ADDRAUTH);
	else
		json_msg = ckdb_msg(ckp, sdata, val, ID_AUTH);
	if (unlikely(!json_msg)) {
		LOGWARNING("Failed to dump json in send_recv_auth");
		goto out;
	}

	/* We want responses from ckdb serialised and not interleaved with
	 * other requests. Wait up to 3 seconds for exclusive access to ckdb
	 * and if we don't receive it treat it as a delayed auth if possible */
	if (likely(!mutex_timedlock(&sdata->ckdb_lock, 3))) {
		buf = ckdb_msg_call(ckp, json_msg);
		mutex_unlock(&sdata->ckdb_lock);
	} else
		contended = true;

	free(json_msg);
	/* Leave ample room for response based on buf length */
	if (likely(buf))
		responselen = strlen(buf);
	if (likely(responselen > 0)) {
		char *cmd = NULL, *secondaryuserid = NULL, *response;
		worker_instance_t *worker = client->worker_instance;
		json_error_t err_val;
		json_t *val = NULL;
		int offset = 0;

		LOGINFO("Got ckdb response: %s", buf);
		response = alloca(responselen);
		memset(response, 0, responselen);
		if (unlikely(sscanf(buf, "%*d.%*d.%c%n", response, &offset) < 1)) {
			LOGWARNING("Got1 unparseable ckdb auth response: %s", buf);
			goto out_fail;
		}
		strcpy(response+1, buf+offset);
		if (!strchr(response, '=')) {
			if (cmdmatch(response, "failed"))
				goto out;
			LOGWARNING("Got2 unparseable ckdb auth response: %s", buf);
			goto out_fail;
		}
		cmd = response;
		strsep(&cmd, "=");
		LOGINFO("User %s Worker %s got auth response: %s  cmd: %s",
			user->username, client->workername,
			response, cmd);
		val = json_loads(cmd, 0, &err_val);
		if (unlikely(!val))
			LOGWARNING("AUTH JSON decode failed(%d): %s", err_val.line, err_val.text);
		else {
			json_t *worker_array = json_object_get(val, "workers");

			json_get_string(&secondaryuserid, val, "secondaryuserid");
			parse_worker_diffs(ckp, worker_array);
			client->suggest_diff = worker->mindiff;
			user->auth_time = time(NULL);
		}
		if (secondaryuserid && (!safecmp(response, "ok.authorise") ||
					!safecmp(response, "ok.addrauth"))) {
			if (!user->secondaryuserid)
				user->secondaryuserid = secondaryuserid;
			else
				dealloc(secondaryuserid);
			ret = 0;
		}
		if (likely(val))
			json_decref(val);
		goto out;
	}
	if (contended)
		LOGWARNING("Prolonged lock contention for ckdb while trying to authorise");
	else {
		if (!sdata->ckdb_offline)
			LOGWARNING("Got no auth response from ckdb :(");
		else
			LOGNOTICE("No auth response for %s from offline ckdb", user->username);
	}
out_fail:
	ret = -1;
out:
	free(buf);
	return ret;
}

/* For sending auths to ckdb after we've already decided we can authorise
 * these clients while ckdb is offline, based on an existing client of the
 * same username already having been authorised. Needs to be entered with
 * client holding a ref count. */
static void queue_delayed_auth(stratum_instance_t *client)
{
	ckpool_t *ckp = client->ckp;
	char cdfield[64];
	json_t *val;
	ts_t now;

	/* Read off any cached mindiff from previous auths */
	client->suggest_diff = client->worker_instance->mindiff;

	ts_realtime(&now);
	sprintf(cdfield, "%lu,%lu", now.tv_sec, now.tv_nsec);

	JSON_CPACK(val, "{ss,ss,ss,ss,sI,ss,sb,ss,ss,ss,ss}",
			"username", client->user_instance->username,
			"workername", client->workername,
			"poolinstance", ckp->name,
			"useragent", client->useragent,
			"clientid", client->id,
			"enonce1", client->enonce1,
			"preauth", true,
			"createdate", cdfield,
			"createby", "code",
			"createcode", __func__,
			"createinet", client->address);
	ckdbq_add(ckp, ID_AUTH, val);
}

static void check_global_user(ckpool_t *ckp, user_instance_t *user, stratum_instance_t *client)
{
	sdata_t *sdata = ckp->data;
	proxy_t *proxy = best_proxy(sdata);
	int proxyid = proxy->id;
	char buf[256];

	sprintf(buf, "globaluser=%d:%d:%"PRId64":%s,%s", proxyid, user->id, client->id,
		user->username, client->password);
	send_generator(ckp, buf, GEN_LAX);
}

static json_t *__user_notify(const workbase_t *wb, const user_instance_t *user, const bool clean);

static void __update_solo_client(sdata_t *sdata, stratum_instance_t *client, user_instance_t *user_instance)
{
	json_t *json_msg;

	json_msg = __user_notify(sdata->current_workbase, user_instance, true);
	stratum_add_send(sdata, json_msg, client->id, SM_UPDATE);
}

/* Needs to be entered with client holding a ref count. */
static json_t *parse_authorise(stratum_instance_t *client, const json_t *params_val,
			       json_t **err_val, int *errnum)
{
	user_instance_t *user;
	ckpool_t *ckp = client->ckp;
	const char *buf, *pass;
	bool ret = false;
	int arr_size;
	ts_t now;

	if (unlikely(!json_is_array(params_val))) {
		*err_val = json_string("params not an array");
		goto out;
	}
	arr_size = json_array_size(params_val);
	if (unlikely(arr_size < 1)) {
		*err_val = json_string("params missing array entries");
		goto out;
	}
	if (unlikely(!client->useragent)) {
		*err_val = json_string("Failed subscription");
		goto out;
	}
	buf = json_string_value(json_array_get(params_val, 0));
	if (!buf) {
		*err_val = json_string("Invalid workername parameter");
		goto out;
	}
	if (!strlen(buf)) {
		*err_val = json_string("Empty workername parameter");
		goto out;
	}
	if (!memcmp(buf, ".", 1) || !memcmp(buf, "_", 1)) {
		*err_val = json_string("Empty username parameter");
		goto out;
	}
	if (strchr(buf, '/')) {
		*err_val = json_string("Invalid character in username");
		goto out;
	}
	pass = json_string_value(json_array_get(params_val, 1));
	user = generate_user(ckp, client, buf);
	client->user_id = user->id;
	ts_realtime(&now);
	client->start_time = now.tv_sec;
	/* NOTE workername is NULL prior to this so should not be used in code
	 * till after this point */
	client->workername = strdup(buf);
	if (pass)
		client->password = strndup(pass, 64);
	else
		client->password = strdup("");
	if (user->failed_authtime) {
		time_t now_t = time(NULL);

		if (now_t < user->failed_authtime + user->auth_backoff) {
			if (!user->throttled) {
				user->throttled = true;
				LOGNOTICE("Client %"PRId64" %s worker %s rate limited due to failed auth attempts",
					  client->id, client->address, buf);
			} else{
				LOGINFO("Client %"PRId64" %s worker %s rate limited due to failed auth attempts",
					client->id, client->address, buf);
			}
			client->dropped = true;
			goto out;
		}
	}
	if (CKP_STANDALONE(ckp)) {
		if (!ckp->btcsolo || client->user_instance->btcaddress)
			ret = true;
	} else {
		/* Preauth workers for the first 10 minutes after the user is
		 * first authorised by ckdb to avoid floods of worker auths.
		 * *errnum is implied zero already so ret will be set true */
		if (user->auth_time && time(NULL) - user->auth_time < 600)
			client->suggest_diff = client->worker_instance->mindiff;
		else
			*errnum = send_recv_auth(client);
		if (!*errnum)
			ret = true;
		else if (*errnum < 0 && user->secondaryuserid) {
			/* This user has already been authorised but ckdb is
			 * offline so we assume they already exist but add the
			 * auth request to the queued messages. */
			queue_delayed_auth(client);
			ret = true;
		}
	}
	if (ret) {
		client->authorised = ret;
		user->authorised = ret;
		if (ckp->proxy) {
			LOGNOTICE("Authorised client %"PRId64" to proxy %d:%d, worker %s as user %s",
				  client->id, client->proxyid, client->subproxyid, buf, user->username);
			if (ckp->userproxy)
				check_global_user(ckp, user, client);
		} else {
			LOGNOTICE("Authorised client %"PRId64" worker %s as user %s",
				  client->id, buf, user->username);
		}
		user->auth_backoff = DEFAULT_AUTH_BACKOFF; /* Reset auth backoff time */
		user->throttled = false;
	} else {
		LOGNOTICE("Client %"PRId64" %s worker %s failed to authorise as user %s",
			  client->id, client->address, buf,user->username);
		user->failed_authtime = time(NULL);
		user->auth_backoff <<= 1;
		/* Cap backoff time to 10 mins */
		if (user->auth_backoff > 600)
			user->auth_backoff = 600;
	}
	/* We can set this outside of lock safely */
	client->authorising = false;
out:
	if (ckp->btcsolo && ret) {
		sdata_t *sdata = ckp->data;

		/* recursive lock, grab instance first then workbase */
		ck_wlock(&sdata->instance_lock);
		ck_rlock(&sdata->workbase_lock);
		__generate_userwb(sdata, sdata->current_workbase, user);
		__update_solo_client(sdata, client, user);
		ck_runlock(&sdata->workbase_lock);
		ck_wunlock(&sdata->instance_lock);

		stratum_send_diff(sdata, client);
	}
	return json_boolean(ret);
}

/* Needs to be entered with client holding a ref count. */
static void stratum_send_diff(sdata_t *sdata, const stratum_instance_t *client)
{
	json_t *json_msg;

	JSON_CPACK(json_msg, "{s[I]soss}", "params", client->diff, "id", json_null(),
			     "method", "mining.set_difficulty");
	stratum_add_send(sdata, json_msg, client->id, SM_DIFF);
}

/* Needs to be entered with client holding a ref count. */
static void stratum_send_message(sdata_t *sdata, const stratum_instance_t *client, const char *msg)
{
	json_t *json_msg;

	/* Only send messages to whitelisted clients */
	if (!client->messages)
		return;
	JSON_CPACK(json_msg, "{sosss[s]}", "id", json_null(), "method", "client.show_message",
			     "params", msg);
	stratum_add_send(sdata, json_msg, client->id, SM_MSG);
}

static double time_bias(const double tdiff, const double period)
{
	double dexp = tdiff / period;

	/* Sanity check to prevent silly numbers for double accuracy **/
	if (unlikely(dexp > 36))
		dexp = 36;
	return 1.0 - 1.0 / exp(dexp);
}

static void upstream_shares(ckpool_t *ckp, const char *workername, const int64_t diff,
			    const double sdiff)
{
	char buf[256];

	sprintf(buf, "upstream={\"method\":\"shares\",\"workername\":\"%s\",\"diff\":%"PRId64",\"sdiff\":%lf}\n",
		workername, diff, sdiff);
	send_proc(ckp->connector, buf);
}

/* Needs to be entered with client holding a ref count. */
static void add_submit(ckpool_t *ckp, stratum_instance_t *client, const double diff, const bool valid,
		       const bool submit, const double sdiff)
{
	sdata_t *ckp_sdata = ckp->data, *sdata = client->sdata;
	worker_instance_t *worker = client->worker_instance;
	double tdiff, bdiff, dsps, drr, network_diff, bias;
	user_instance_t *user = client->user_instance;
	int64_t next_blockid, optimal;
	tv_t now_t;

	mutex_lock(&ckp_sdata->stats_lock);
	if (valid) {
		ckp_sdata->stats.unaccounted_shares++;
		ckp_sdata->stats.unaccounted_diff_shares += diff;
	} else
		ckp_sdata->stats.unaccounted_rejects += diff;
	mutex_unlock(&ckp_sdata->stats_lock);

	/* Count only accepted and stale rejects in diff calculation. */
	if (valid) {
		worker->shares += diff;
		user->shares += diff;
		/* Send shares to the upstream pool in trusted remote node */
		if (ckp->remote)
			upstream_shares(ckp, worker->workername, diff, sdiff);
	} else if (!submit)
		return;

	if (ckp->node)
		return;

	tv_time(&now_t);

	ck_rlock(&sdata->workbase_lock);
	next_blockid = sdata->workbase_id + 1;
	if (ckp->proxy)
		network_diff = sdata->current_workbase->diff;
	else
		network_diff = sdata->current_workbase->network_diff;
	ck_runlock(&sdata->workbase_lock);

	if (unlikely(!client->first_share.tv_sec)) {
		copy_tv(&client->first_share, &now_t);
		copy_tv(&client->ldc, &now_t);
	}

	decay_client(client, diff, &now_t);
	copy_tv(&client->last_share, &now_t);

	decay_worker(worker, diff, &now_t);
	copy_tv(&worker->last_share, &now_t);
	worker->idle = false;

	decay_user(user, diff, &now_t);
	copy_tv(&user->last_share, &now_t);
	client->idle = false;

	client->ssdc++;
	bdiff = sane_tdiff(&now_t, &client->first_share);
	bias = time_bias(bdiff, 300);
	tdiff = sane_tdiff(&now_t, &client->ldc);

	/* Check the difficulty every 240 seconds or as many shares as we
	 * should have had in that time, whichever comes first. */
	if (client->ssdc < 72 && tdiff < 240)
		return;

	if (diff != client->diff) {
		client->ssdc = 0;
		return;
	}

	/* Diff rate ratio */
	dsps = client->dsps5 / bias;
	drr = dsps / (double)client->diff;

	/* Optimal rate product is 0.3, allow some hysteresis. */
	if (drr > 0.15 && drr < 0.4)
		return;

	/* Allow slightly lower diffs when users choose their own mindiff */
	if (worker->mindiff || client->suggest_diff) {
		if (drr < 0.5)
			return;
		optimal = lround(dsps * 2.4);
	} else
		optimal = lround(dsps * 3.33);

	/* Clamp to mindiff ~ network_diff */
	if (optimal < ckp->mindiff)
		optimal = ckp->mindiff;
	/* Client suggest diff overrides worker mindiff */
	if (client->suggest_diff) {
		if (optimal < client->suggest_diff)
			optimal = client->suggest_diff;
	} else if (optimal < worker->mindiff)
		optimal = worker->mindiff;
	if (ckp->maxdiff && optimal > ckp->maxdiff)
		optimal = ckp->maxdiff;
	if (optimal > network_diff)
		optimal = network_diff;
	if (client->diff == optimal)
		return;

	/* If this is the first share in a change, reset the last diff change
	 * to make sure the client hasn't just fallen back after a leave of
	 * absence */
	if (optimal < client->diff && client->ssdc == 1) {
		copy_tv(&client->ldc, &now_t);
		return;
	}

	client->ssdc = 0;

	LOGINFO("Client %"PRId64" biased dsps %.2f dsps %.2f drr %.2f adjust diff from %"PRId64" to: %"PRId64" ",
		client->id, dsps, client->dsps5, drr, client->diff, optimal);

	copy_tv(&client->ldc, &now_t);
	client->diff_change_job_id = next_blockid;
	client->old_diff = client->diff;
	client->diff = optimal;
	stratum_send_diff(sdata, client);
}

/* We should already be holding the workbase_lock. Needs to be entered with
 * client holding a ref count. */
static void
test_blocksolve(const stratum_instance_t *client, const workbase_t *wb, const uchar *data,
		const uchar *hash, const double diff, const char *coinbase, int cblen,
		const char *nonce2, const char *nonce)
{
	int transactions = wb->transactions + 1;
	char hexcoinbase[1024], blockhash[68];
	sdata_t *sdata = client->sdata;
	json_t *val = NULL, *val_copy;
	char *gbt_block, varint[12];
	ckpool_t *ckp = wb->ckp;
	ckmsg_t *block_ckmsg;
	char cdfield[64];
	uchar swap[32];
	ts_t ts_now;

	/* Submit anything over 99.9% of the diff in case of rounding errors */
	if (diff < sdata->current_workbase->network_diff * 0.999)
		return;

	LOGWARNING("Possible block solve diff %f !", diff);
	/* Can't submit a block in proxy mode without the transactions */
	if (!ckp->node && wb->proxy)
		return;

	ts_realtime(&ts_now);
	sprintf(cdfield, "%lu,%lu", ts_now.tv_sec, ts_now.tv_nsec);

	gbt_block = ckalloc(1024);
	flip_32(swap, hash);
	__bin2hex(blockhash, swap, 32);

	/* Message format: "submitblock:hash,data" */
	sprintf(gbt_block, "submitblock:%s,", blockhash);
	__bin2hex(gbt_block + 12 + 64 + 1, data, 80);
	if (transactions < 0xfd) {
		uint8_t val8 = transactions;

		__bin2hex(varint, (const unsigned char *)&val8, 1);
	} else if (transactions <= 0xffff) {
		uint16_t val16 = htole16(transactions);

		strcat(gbt_block, "fd");
		__bin2hex(varint, (const unsigned char *)&val16, 2);
	} else {
		uint32_t val32 = htole32(transactions);

		strcat(gbt_block, "fe");
		__bin2hex(varint, (const unsigned char *)&val32, 4);
	}
	strcat(gbt_block, varint);
	__bin2hex(hexcoinbase, coinbase, cblen);
	strcat(gbt_block, hexcoinbase);
	if (wb->transactions)
		realloc_strcat(&gbt_block, wb->txn_data);
	send_generator(ckp, gbt_block, GEN_PRIORITY);
	free(gbt_block);

	JSON_CPACK(val, "{si,ss,ss,sI,ss,ss,sI,ss,ss,ss,sI,ss,ss,ss,ss}",
			"height", wb->height,
			"blockhash", blockhash,
			"confirmed", "n",
			"workinfoid", wb->id,
			"username", client->user_instance->username,
			"workername", client->workername,
			"clientid", client->id,
			"enonce1", client->enonce1,
			"nonce2", nonce2,
			"nonce", nonce,
			"reward", wb->coinbasevalue,
			"createdate", cdfield,
			"createby", "code",
			"createcode", __func__,
			"createinet", ckp->serverurl[client->server]);
	val_copy = json_deep_copy(val);
	json_set_double(val_copy, "diff", diff);
	block_ckmsg = ckalloc(sizeof(ckmsg_t));
	block_ckmsg->data = val_copy;

	mutex_lock(&sdata->block_lock);
	DL_APPEND(sdata->block_solves, block_ckmsg);
	mutex_unlock(&sdata->block_lock);

	ckdbq_add(ckp, ID_BLOCK, val);
}

/* Entered with instance_lock held */
static inline uchar *__user_coinb2(const stratum_instance_t *client, const workbase_t *wb, int *cb2len)
{
	struct userwb *userwb;
	int64_t id;

	if (!client->ckp->btcsolo)
		goto out_nouserwb;

	id = wb->id;
	HASH_FIND_I64(client->user_instance->userwbs, &id, userwb);
	if (unlikely(!userwb))
		goto out_nouserwb;
	*cb2len = userwb->coinb2len;
	return userwb->coinb2bin;

out_nouserwb:
	*cb2len = wb->coinb2len;
	return wb->coinb2bin;
}

/* Needs to be entered with client holding a ref count. */
static double submission_diff(sdata_t *sdata, const stratum_instance_t *client, const workbase_t *wb, const char *nonce2,
			      const uint32_t ntime32, const char *nonce, uchar *hash)
{
	unsigned char merkle_root[32], merkle_sha[64];
	uint32_t *data32, *swap32, benonce32;
	char *coinbase, data[80];
	uchar swap[80], hash1[32];
	int cblen, i, cb2len;
	uchar *coinb2bin;
	double ret;

	/* Leave enough room for 25 byte generation address + length counter */
	coinbase = alloca(wb->coinb1len + wb->enonce1constlen + wb->enonce1varlen + wb->enonce2varlen + wb->coinb2len + 26 + wb->coinb3len);
	memcpy(coinbase, wb->coinb1bin, wb->coinb1len);
	cblen = wb->coinb1len;
	memcpy(coinbase + cblen, &client->enonce1bin, wb->enonce1constlen + wb->enonce1varlen);
	cblen += wb->enonce1constlen + wb->enonce1varlen;
	hex2bin(coinbase + cblen, nonce2, wb->enonce2varlen);
	cblen += wb->enonce2varlen;

	ck_rlock(&sdata->instance_lock);
	coinb2bin = __user_coinb2(client, wb, &cb2len);
	memcpy(coinbase + cblen, coinb2bin, cb2len);
	ck_runlock(&sdata->instance_lock);

	cblen += cb2len;

	gen_hash((uchar *)coinbase, merkle_root, cblen);
	memcpy(merkle_sha, merkle_root, 32);
	for (i = 0; i < wb->merkles; i++) {
		memcpy(merkle_sha + 32, &wb->merklebin[i], 32);
		gen_hash(merkle_sha, merkle_root, 64);
		memcpy(merkle_sha, merkle_root, 32);
	}
	data32 = (uint32_t *)merkle_sha;
	swap32 = (uint32_t *)merkle_root;
	flip_32(swap32, data32);

	/* Copy the cached header binary and insert the merkle root */
	memcpy(data, wb->headerbin, 80);
	memcpy(data + 36, merkle_root, 32);

	/* Insert the nonce value into the data */
	hex2bin(&benonce32, nonce, 4);
	data32 = (uint32_t *)(data + 64 + 12);
	*data32 = benonce32;

	/* Insert the ntime value into the data */
	data32 = (uint32_t *)(data + 68);
	*data32 = htobe32(ntime32);

	/* Hash the share */
	data32 = (uint32_t *)data;
	swap32 = (uint32_t *)swap;
	flip_80(swap32, data32);
	sha256(swap, 80, hash1);
	sha256(hash1, 32, hash);

	/* Calculate the diff of the share here */
	ret = diff_from_target(hash);

	/* Test we haven't solved a block regardless of share status */
	test_blocksolve(client, wb, swap, hash, ret, coinbase, cblen, nonce2, nonce);

	return ret;
}

/* Optimised for the common case where shares are new */
static bool new_share(sdata_t *sdata, const uchar *hash, const int64_t wb_id)
{
	share_t *share = ckzalloc(sizeof(share_t)), *match = NULL;
	bool ret = true;

	memcpy(share->hash, hash, 32);
	share->workbase_id = wb_id;

	mutex_lock(&sdata->share_lock);
	sdata->shares_generated++;
	HASH_FIND(hh, sdata->shares, hash, 32, match);
	if (likely(!match))
		HASH_ADD(hh, sdata->shares, hash, 32, share);
	mutex_unlock(&sdata->share_lock);

	if (unlikely(match)) {
		dealloc(share);
		ret = false;
	}
	return ret;
}

static void update_client(const stratum_instance_t *client, const int64_t client_id);

/* Submit a share in proxy mode to the parent pool. workbase_lock is held.
 * Needs to be entered with client holding a ref count. */
static void submit_share(stratum_instance_t *client, const int64_t jobid, const char *nonce2,
			 const char *ntime, const char *nonce)
{
	ckpool_t *ckp = client->ckp;
	json_t *json_msg;
	char enonce2[32];
	char *msg;

	sprintf(enonce2, "%s%s", client->enonce1var, nonce2);
	JSON_CPACK(json_msg, "{sIsssssssIsIsi}", "jobid", jobid, "nonce2", enonce2,
			     "ntime", ntime, "nonce", nonce, "client_id", client->id,
			     "proxy", client->proxyid, "subproxy", client->subproxyid);
	msg = json_dumps(json_msg, JSON_COMPACT);
	json_decref(json_msg);
	send_generator(ckp, msg, GEN_LAX);
	free(msg);
}

static void check_best_diff(ckpool_t *ckp, sdata_t *sdata, user_instance_t *user,
			    worker_instance_t *worker, const double sdiff, stratum_instance_t *client)
{
	char buf[256];
	bool best_worker = false, best_user = false;

	if (sdiff > worker->best_diff) {
		worker->best_diff = sdiff;
		best_worker = true;
	}
<<<<<<< HEAD
	if (sdiff > worker->best_ever)
		worker->best_ever = sdiff;
	if (sdiff > user->best_diff)
		user->best_diff = sdiff;
	if (sdiff > user->best_ever)
		user->best_ever = sdiff;
=======
	if (sdiff > user->best_diff) {
		user->best_diff = sdiff;
		best_user = true;
	}
	if (likely(!CKP_STANDALONE(ckp) || (!best_user && !best_worker) || !client))
		return;
	if (best_user)
		sprintf(buf, "New best share for user %s:%lf", user->username, sdiff);
	else
		sprintf(buf, "New best share for worker %s: %lf", worker->workername, sdiff);
	stratum_send_message(sdata, client, buf);
>>>>>>> 97eee12d
}

#define JSON_ERR(err) json_string(SHARE_ERR(err))

/* Needs to be entered with client holding a ref count. */
static json_t *parse_submit(stratum_instance_t *client, json_t *json_msg,
			    const json_t *params_val, json_t **err_val)
{
	bool share = false, result = false, invalid = true, submit = false;
	user_instance_t *user = client->user_instance;
	double diff = client->diff, wdiff = 0, sdiff = -1;
	char hexhash[68] = {}, sharehash[32], cdfield[64];
	const char *workername, *job_id, *ntime, *nonce;
	char *fname = NULL, *s, *nonce2;
	sdata_t *sdata = client->sdata;
	enum share_err err = SE_NONE;
	ckpool_t *ckp = client->ckp;
	char idstring[20] = {};
	workbase_t *wb = NULL;
	uint32_t ntime32;
	uchar hash[32];
	int nlen, len;
	time_t now_t;
	json_t *val;
	int64_t id;
	ts_t now;
	FILE *fp;

	ts_realtime(&now);
	now_t = now.tv_sec;
	sprintf(cdfield, "%lu,%lu", now.tv_sec, now.tv_nsec);

	if (unlikely(!json_is_array(params_val))) {
		err = SE_NOT_ARRAY;
		*err_val = JSON_ERR(err);
		goto out;
	}
	if (unlikely(json_array_size(params_val) != 5)) {
		err = SE_INVALID_SIZE;
		*err_val = JSON_ERR(err);
		goto out;
	}
	workername = json_string_value(json_array_get(params_val, 0));
	if (unlikely(!workername || !strlen(workername))) {
		err = SE_NO_USERNAME;
		*err_val = JSON_ERR(err);
		goto out;
	}
	job_id = json_string_value(json_array_get(params_val, 1));
	if (unlikely(!job_id || !strlen(job_id))) {
		err = SE_NO_JOBID;
		*err_val = JSON_ERR(err);
		goto out;
	}
	nonce2 = (char *)json_string_value(json_array_get(params_val, 2));
	if (unlikely(!nonce2 || !strlen(nonce2))) {
		err = SE_NO_NONCE2;
		*err_val = JSON_ERR(err);
		goto out;
	}
	ntime = json_string_value(json_array_get(params_val, 3));
	if (unlikely(!ntime || !strlen(ntime))) {
		err = SE_NO_NTIME;
		*err_val = JSON_ERR(err);
		goto out;
	}
	nonce = json_string_value(json_array_get(params_val, 4));
	if (unlikely(!nonce || !strlen(nonce))) {
		err = SE_NO_NONCE;
		*err_val = JSON_ERR(err);
		goto out;
	}
	if (safecmp(workername, client->workername)) {
		err = SE_WORKER_MISMATCH;
		*err_val = JSON_ERR(err);
		goto out;
	}
	sscanf(job_id, "%lx", &id);
	sscanf(ntime, "%x", &ntime32);

	share = true;

	ck_rlock(&sdata->workbase_lock);
	HASH_FIND_I64(sdata->workbases, &id, wb);
	if (unlikely(!wb)) {
		if (!sdata->current_workbase) {
			ck_runlock(&sdata->workbase_lock);

			return json_boolean(false);
		}
		id = sdata->current_workbase->id;
		err = SE_INVALID_JOBID;
		json_set_string(json_msg, "reject-reason", SHARE_ERR(err));
		strncpy(idstring, job_id, 19);
		ASPRINTF(&fname, "%s.sharelog", sdata->current_workbase->logdir);
		goto out_unlock;
	}
	wdiff = wb->diff;
	strncpy(idstring, wb->idstring, 19);
	ASPRINTF(&fname, "%s.sharelog", wb->logdir);
	/* Fix broken clients sending too many chars. Nonce2 is part of the
	 * read only json so use a temporary variable and modify it. */
	len = wb->enonce2varlen * 2;
	nlen = strlen(nonce2);
	if (nlen > len) {
		nonce2 = strdupa(nonce2);
		nonce2[len] = '\0';
	} else if (nlen < len) {
		char *tmp = nonce2;

		nonce2 = strdupa("0000000000000000");
		memcpy(nonce2, tmp, nlen);
		nonce2[len] = '\0';
	}
	sdiff = submission_diff(sdata, client, wb, nonce2, ntime32, nonce, hash);
	if (sdiff > client->best_diff) {
		worker_instance_t *worker = client->worker_instance;

		client->best_diff = sdiff;
		LOGINFO("User %s worker %s client %"PRId64" new best diff %lf", user->username,
			worker->workername, client->id, sdiff);
		check_best_diff(ckp, sdata, user, worker, sdiff, client);
	}
	bswap_256(sharehash, hash);
	__bin2hex(hexhash, sharehash, 32);

	if (id < sdata->blockchange_id) {
		err = SE_STALE;
		json_set_string(json_msg, "reject-reason", SHARE_ERR(err));
		goto out_submit;
	}
	/* Ntime cannot be less, but allow forward ntime rolling up to max */
	if (ntime32 < wb->ntime32 || ntime32 > wb->ntime32 + 7000) {
		err = SE_NTIME_INVALID;
		json_set_string(json_msg, "reject-reason", SHARE_ERR(err));
		goto out_unlock;
	}
	invalid = false;
out_submit:
	if (sdiff >= wdiff)
		submit = true;
out_unlock:
	ck_runlock(&sdata->workbase_lock);

	/* Accept the lower of new and old diffs until the next update */
	if (id < client->diff_change_job_id && client->old_diff < client->diff)
		diff = client->old_diff;
	if (!invalid) {
		char wdiffsuffix[16];

		suffix_string(wdiff, wdiffsuffix, 16, 0);
		if (sdiff >= diff) {
			if (new_share(sdata, hash, id)) {
				LOGINFO("Accepted client %"PRId64" share diff %.1f/%.0f/%s: %s",
					client->id, sdiff, diff, wdiffsuffix, hexhash);
				result = true;
			} else {
				err = SE_DUPE;
				json_set_string(json_msg, "reject-reason", SHARE_ERR(err));
				LOGINFO("Rejected client %"PRId64" dupe diff %.1f/%.0f/%s: %s",
					client->id, sdiff, diff, wdiffsuffix, hexhash);
				submit = false;
			}
		} else {
			err = SE_HIGH_DIFF;
			LOGINFO("Rejected client %"PRId64" high diff %.1f/%.0f/%s: %s",
				client->id, sdiff, diff, wdiffsuffix, hexhash);
			json_set_string(json_msg, "reject-reason", SHARE_ERR(err));
			submit = false;
		}
	}  else
		LOGINFO("Rejected client %"PRId64" invalid share %s", client->id, SHARE_ERR(err));

	/* Submit share to upstream pool in proxy mode. We submit valid and
	 * stale shares and filter out the rest. */
	if (wb && wb->proxy && submit) {
		LOGINFO("Submitting share upstream: %s", hexhash);
		submit_share(client, id, nonce2, ntime, nonce);
	}

	add_submit(ckp, client, diff, result, submit, sdiff);

	/* Now write to the pool's sharelog. */
	val = json_object();
	json_set_int(val, "workinfoid", id);
	json_set_int(val, "clientid", client->id);
	json_set_string(val, "enonce1", client->enonce1);
	if (!CKP_STANDALONE(ckp))
		json_set_string(val, "secondaryuserid", user->secondaryuserid);
	json_set_string(val, "nonce2", nonce2);
	json_set_string(val, "nonce", nonce);
	json_set_string(val, "ntime", ntime);
	json_set_double(val, "diff", diff);
	json_set_double(val, "sdiff", sdiff);
	json_set_string(val, "hash", hexhash);
	json_set_bool(val, "result", result);
	json_object_set(val, "reject-reason", json_object_get(json_msg, "reject-reason"));
	json_object_set(val, "error", *err_val);
	json_set_int(val, "errn", err);
	json_set_string(val, "createdate", cdfield);
	json_set_string(val, "createby", "code");
	json_set_string(val, "createcode", __func__);
	json_set_string(val, "createinet", ckp->serverurl[client->server]);
	json_set_string(val, "workername", client->workername);
	json_set_string(val, "username", user->username);

	if (ckp->logshares) {
		fp = fopen(fname, "ae");
		if (likely(fp)) {
			s = json_dumps(val, JSON_EOL);
			len = strlen(s);
			len = fprintf(fp, "%s", s);
			free(s);
			fclose(fp);
			if (unlikely(len < 0))
				LOGERR("Failed to fwrite to %s", fname);
		} else
			LOGERR("Failed to fopen %s", fname);
	}
	ckdbq_add(ckp, ID_SHARES, val);
out:
	if ((!result && !submit) || !share) {
		/* Is this the first in a run of invalids? */
		if (client->first_invalid < client->last_share.tv_sec || !client->first_invalid)
			client->first_invalid = now_t;
		else if (client->first_invalid && client->first_invalid < now_t - 180 && client->reject < 3) {
			LOGNOTICE("Client %"PRId64" rejecting for 180s, disconnecting", client->id);
			if (ckp->node)
				connector_drop_client(ckp, client->id);
			else
				stratum_send_message(sdata, client, "Disconnecting for continuous invalid shares");
			client->reject = 3;
		} else if (client->first_invalid && client->first_invalid < now_t - 120 && client->reject < 2) {
			LOGNOTICE("Client %"PRId64" rejecting for 120s, reconnecting", client->id);
			stratum_send_message(sdata, client, "Reconnecting for continuous invalid shares");
			reconnect_client(sdata, client);
			client->reject = 2;
		} else if (client->first_invalid && client->first_invalid < now_t - 60 && !client->reject) {
			LOGNOTICE("Client %"PRId64" rejecting for 60s, sending update", client->id);
			update_client(client, client->id);
			client->reject = 1;
		}
	} else if (client->reject < 3) {
		client->first_invalid = 0;
		client->reject = 0;
	}

	if (!share) {
		val = json_object();
		json_set_int(val, "clientid", client->id);
		if (!CKP_STANDALONE(ckp))
			json_set_string(val, "secondaryuserid", user->secondaryuserid);
		json_set_string(val, "enonce1", client->enonce1);
		json_set_int(val, "workinfoid", sdata->current_workbase->id);
		json_set_string(val, "workername", client->workername);
		json_set_string(val, "username", user->username);
		json_object_set(val, "error", *err_val);
		json_set_int(val, "errn", err);
		json_set_string(val, "createdate", cdfield);
		json_set_string(val, "createby", "code");
		json_set_string(val, "createcode", __func__);
		json_set_string(val, "createinet", ckp->serverurl[client->server]);
		ckdbq_add(ckp, ID_SHAREERR, val);
		LOGINFO("Invalid share from client %"PRId64": %s", client->id, client->workername);
	}
	free(fname);
	return json_boolean(result);
}

/* Must enter with workbase_lock held */
static json_t *__stratum_notify(const workbase_t *wb, const bool clean)
{
	json_t *val;

	JSON_CPACK(val, "{s:[ssssosssb],s:o,s:s}",
			"params",
			wb->idstring,
			wb->prevhash,
			wb->coinb1,
			wb->coinb2,
			json_deep_copy(wb->merkle_array),
			wb->bbversion,
			wb->nbit,
			wb->ntime,
			clean,
			"id", json_null(),
			"method", "mining.notify");
	return val;
}

static void stratum_broadcast_update(sdata_t *sdata, const workbase_t *wb, const bool clean)
{
	json_t *json_msg;

	ck_rlock(&sdata->workbase_lock);
	json_msg = __stratum_notify(wb, clean);
	ck_runlock(&sdata->workbase_lock);

	stratum_broadcast(sdata, json_msg, SM_UPDATE);
}

/* For sending a single stratum template update */
static void stratum_send_update(sdata_t *sdata, const int64_t client_id, const bool clean)
{
	ckpool_t *ckp = sdata->ckp;
	json_t *json_msg;

	if (unlikely(!sdata->current_workbase)) {
		if (!ckp->proxy)
			LOGWARNING("No current workbase to send stratum update");
		else
			LOGDEBUG("No current workbase to send stratum update for client %"PRId64, client_id);
		return;
	}

	ck_rlock(&sdata->workbase_lock);
	json_msg = __stratum_notify(sdata->current_workbase, clean);
	ck_runlock(&sdata->workbase_lock);

	stratum_add_send(sdata, json_msg, client_id, SM_UPDATE);
}

/* Hold instance and workbase lock */
static json_t *__user_notify(const workbase_t *wb, const user_instance_t *user, const bool clean)
{
	int64_t id = wb->id;
	struct userwb *userwb;
	json_t *val;

	HASH_FIND_I64(user->userwbs, &id, userwb);
	if (unlikely(!userwb)) {
		LOGINFO("Failed to find userwb in __user_notify!");
		return NULL;
	}

	JSON_CPACK(val, "{s:[ssssosssb],s:o,s:s}",
			"params",
			wb->idstring,
			wb->prevhash,
			wb->coinb1,
			userwb->coinb2,
			json_deep_copy(wb->merkle_array),
			wb->bbversion,
			wb->nbit,
			wb->ntime,
			clean,
			"id", json_null(),
			"method", "mining.notify");
	return val;
}

/* Sends a stratum update with a unique coinb2 for every client. Note locking
 * order, instance then workbase. */
static void stratum_broadcast_updates(sdata_t *sdata, bool clean)
{
	stratum_instance_t *client, *tmp;
	json_t *json_msg;

	ck_rlock(&sdata->instance_lock);
	HASH_ITER(hh, sdata->stratum_instances, client, tmp) {
		if (!client->user_instance)
			continue;

		ck_rlock(&sdata->workbase_lock);
		json_msg = __user_notify(sdata->current_workbase, client->user_instance, clean);
		ck_runlock(&sdata->workbase_lock);

		if (likely(json_msg))
			stratum_add_send(sdata, json_msg, client->id, SM_UPDATE);
	}
	ck_runlock(&sdata->instance_lock);
}

static void send_json_err(sdata_t *sdata, const int64_t client_id, json_t *id_val, const char *err_msg)
{
	json_t *val;

	JSON_CPACK(val, "{soss}", "id", json_deep_copy(id_val), "error", err_msg);
	stratum_add_send(sdata, val, client_id, SM_ERROR);
}

/* Needs to be entered with client holding a ref count. */
static void update_client(const stratum_instance_t *client, const int64_t client_id)
{
	sdata_t *sdata = client->sdata;

	if (!client->ckp->btcsolo)
		stratum_send_update(sdata, client_id, true);
	stratum_send_diff(sdata, client);
}

static json_params_t
*create_json_params(const int64_t client_id, const json_t *method, const json_t *params,
		    const json_t *id_val)
{
	json_params_t *jp = ckalloc(sizeof(json_params_t));

	jp->method = json_deep_copy(method);
	jp->params = json_deep_copy(params);
	jp->id_val = json_deep_copy(id_val);
	jp->client_id = client_id;
	return jp;
}

static void set_worker_mindiff(ckpool_t *ckp, const char *workername, int mindiff)
{
	stratum_instance_t *client;
	sdata_t *sdata = ckp->data;
	worker_instance_t *worker;
	user_instance_t *user;

	/* Find the user first */
	user = user_by_workername(sdata, workername);

	/* Then find the matching worker user */
	worker = get_worker(sdata, user, workername);

	if (mindiff < 1) {
		LOGINFO("Worker %s requested invalid diff %d", worker->workername, mindiff);
		return;
	}
	if (mindiff < ckp->mindiff)
		mindiff = ckp->mindiff;
	if (mindiff == worker->mindiff)
		return;
	worker->mindiff = mindiff;

	/* Iterate over all the workers from this user to find any with the
	 * matching worker that are currently live and send them a new diff
	 * if we can. Otherwise it will only act as a clamp on next share
	 * submission. */
	ck_rlock(&sdata->instance_lock);
	DL_FOREACH(user->clients, client) {
		if (client->worker_instance != worker)
			continue;
		/* Per connection suggest diff overrides worker mindiff ugh */
		if (mindiff < client->suggest_diff)
			continue;
		if (mindiff == client->diff)
			continue;
		client->diff = mindiff;
		stratum_send_diff(sdata, client);
	}
	ck_runlock(&sdata->instance_lock);
}

/* Implement support for the diff in the params as well as the originally
 * documented form of placing diff within the method. Needs to be entered with
 * client holding a ref count. */
static void suggest_diff(stratum_instance_t *client, const char *method, const json_t *params_val)
{
	json_t *arr_val = json_array_get(params_val, 0);
	sdata_t *sdata = client->ckp->data;
	int64_t sdiff;

	if (unlikely(!client_active(client))) {
		LOGNOTICE("Attempted to suggest diff on unauthorised client %"PRId64, client->id);
		return;
	}
	if (arr_val && json_is_integer(arr_val))
		sdiff = json_integer_value(arr_val);
	else if (sscanf(method, "mining.suggest_difficulty(%"PRId64, &sdiff) != 1) {
		LOGINFO("Failed to parse suggest_difficulty for client %"PRId64, client->id);
		return;
	}
	if (sdiff == client->suggest_diff)
		return;
	client->suggest_diff = sdiff;
	if (client->diff == sdiff)
		return;
	if (sdiff < client->ckp->mindiff)
		client->diff = client->ckp->mindiff;
	else
		client->diff = sdiff;
	stratum_send_diff(sdata, client);
}

/* Send diff first when sending the first stratum template after subscribing */
static void init_client(sdata_t *sdata, const stratum_instance_t *client, const int64_t client_id)
{
	stratum_send_diff(sdata, client);
	if (!client->ckp->btcsolo)
		stratum_send_update(sdata, client_id, true);
}

static void add_mining_node(ckpool_t *ckp, sdata_t *sdata, stratum_instance_t *client)
{
	client->node = true;

	ck_wlock(&sdata->instance_lock);
	DL_APPEND(sdata->node_instances, client);
	ck_wunlock(&sdata->instance_lock);

	LOGWARNING("Added client %"PRId64" %s as mining node on server %d:%s", client->id,
		   client->address, client->server, ckp->serverurl[client->server]);
}

/* Enter with client holding ref count */
static void parse_method(ckpool_t *ckp, sdata_t *sdata, stratum_instance_t *client,
			 const int64_t client_id, json_t *id_val, json_t *method_val,
			 json_t *params_val)
{
	const char *method;

	/* Random broken clients send something not an integer as the id so we
	 * copy the json item for id_val as is for the response. By far the
	 * most common messages will be shares so look for those first */
	method = json_string_value(method_val);
	if (likely(cmdmatch(method, "mining.submit") && client->authorised)) {
		json_params_t *jp = create_json_params(client_id, method_val, params_val, id_val);

		ckmsgq_add(sdata->sshareq, jp);
		return;
	}

	if (cmdmatch(method, "mining.term")) {
		LOGDEBUG("Mining terminate requested from %"PRId64" %s", client_id, client->address);
		drop_client(ckp, sdata, client_id);
		return;
	}

	if (cmdmatch(method, "mining.subscribe")) {
		json_t *val, *result_val;

		if (unlikely(client->subscribed)) {
			LOGNOTICE("Client %"PRId64" %s trying to subscribe twice",
				  client_id, client->address);
			return;
		}
		result_val = parse_subscribe(client, client_id, params_val);
		/* Shouldn't happen, sanity check */
		if (unlikely(!result_val)) {
			LOGWARNING("parse_subscribe returned NULL result_val");
			return;
		}
		val = json_object();
		json_object_set_new_nocheck(val, "result", result_val);
		json_object_set_nocheck(val, "id", id_val);
		json_object_set_new_nocheck(val, "error", json_null());
		stratum_add_send(sdata, val, client_id, SM_SUBSCRIBERESULT);
		if (likely(client->subscribed))
			init_client(sdata, client, client_id);
		return;
	}

	if (unlikely(cmdmatch(method, "mining.remote"))) {
		char buf[256];

		/* Add this client as a trusted remote node in the connector and
		 * drop the client in the stratifier */
		if (!ckp->trusted[client->server]) {
			LOGNOTICE("Dropping client %"PRId64" %s trying to authorise as remote node on non trusted server %d",
				  client_id, client->address, client->server);
			connector_drop_client(ckp, client_id);
		} else {
			snprintf(buf, 255, "remote=%"PRId64, client_id);
			send_proc(ckp->connector, buf);
		}
		client->remote = true;
		return;
	}

	if (unlikely(cmdmatch(method, "mining.node"))) {
		char buf[256];

		/* Add this client as a passthrough in the connector and
		 * add it to the list of mining nodes in the stratifier */
		if (!ckp->nodeserver[client->server]) {
			LOGNOTICE("Dropping client %"PRId64" %s trying to authorise as node on non node server %d",
				  client_id, client->address, client->server);
			connector_drop_client(ckp, client_id);
			drop_client(ckp, sdata, client_id);
		} else {
			add_mining_node(ckp, sdata, client);
			snprintf(buf, 255, "passthrough=%"PRId64, client_id);
			send_proc(ckp->connector, buf);
		}
		return;
	}

	if (unlikely(cmdmatch(method, "mining.passthrough"))) {
		char buf[256];

		/* We need to inform the connector process that this client
		 * is a passthrough and to manage its messages accordingly. No
		 * data from this client id should ever come back to this
		 * stratifier after this so drop the client in the stratifier. */
		LOGNOTICE("Adding passthrough client %"PRId64" %s", client_id, client->address);
		snprintf(buf, 255, "passthrough=%"PRId64, client_id);
		send_proc(ckp->connector, buf);
		drop_client(ckp, sdata, client_id);
		return;
	}

	/* We shouldn't really allow unsubscribed users to authorise first but
	 * some broken stratum implementations do that and we can handle it. */
	if (cmdmatch(method, "mining.auth")) {
		json_params_t *jp;

		if (unlikely(client->authorised)) {
			LOGNOTICE("Client %"PRId64" %s trying to authorise twice",
				  client_id, client->address);
			return;
		}
		jp = create_json_params(client_id, method_val, params_val, id_val);
		ckmsgq_add(sdata->sauthq, jp);
		return;
	}

	/* We should only accept requests from subscribed and authed users here
	 * on */
	if (!client->subscribed) {
		LOGINFO("Dropping %s from unsubscribed client %"PRId64" %s", method,
			client_id, client->address);
		connector_drop_client(ckp, client_id);
		return;
	}

	/* We should only accept authorised requests from here on */
	if (!client->authorised) {
		LOGINFO("Dropping %s from unauthorised client %"PRId64" %s", method,
			client_id, client->address);
		return;
	}

	if (cmdmatch(method, "mining.suggest")) {
		suggest_diff(client, method, params_val);
		return;
	}

	/* Covers both get_transactions and get_txnhashes */
	if (cmdmatch(method, "mining.get")) {
		json_params_t *jp = create_json_params(client_id, method_val, params_val, id_val);

		ckmsgq_add(sdata->stxnq, jp);
		return;
	}

	/* Unhandled message here */
	LOGINFO("Unhandled client %"PRId64" %s method %s", client_id, client->address, method);
	return;
}

static void free_smsg(smsg_t *msg)
{
	json_decref(msg->json_msg);
	free(msg);
}

/* Even though we check the results locally in node mode, check the upstream
 * results in case of runs of invalids. */
static void parse_share_result(ckpool_t *ckp, stratum_instance_t *client, json_t *val)
{
	time_t now_t;
	ts_t now;

	if (likely(json_is_true(val))) {
		client->upstream_invalid = 0;
		return;
	}
	ts_realtime(&now);
	now_t = now.tv_sec;
	if (client->upstream_invalid < client->last_share.tv_sec || !client->upstream_invalid)
		client->upstream_invalid = now_t;
	else if (client->upstream_invalid && client->upstream_invalid < now_t - 150) {
		LOGNOTICE("Client %"PRId64" upstream rejects for 150s, disconnecting", client->id);
		connector_drop_client(ckp, client->id);
		client->reject = 3;
	}
}

static void parse_diff(stratum_instance_t *client, json_t *val)
{
	double diff = json_number_value(json_array_get(val, 0));

	LOGINFO("Set client %"PRId64" to diff %lf", client->id, diff);
	client->diff = diff;
}

static void parse_subscribe_result(stratum_instance_t *client, json_t *val)
{
	int len;

	strncpy(client->enonce1, json_string_value(json_array_get(val, 1)), 16);
	len = strlen(client->enonce1) / 2;
	hex2bin(client->enonce1bin, client->enonce1, len);
	memcpy(&client->enonce1_64, client->enonce1bin, 8);
	LOGINFO("Client %"PRId64" got enonce1 %lx string %s", client->id, client->enonce1_64, client->enonce1);
}

static void parse_authorise_result(stratum_instance_t *client, json_t *val)
{
	client->authorised = json_is_true(val);
	LOGDEBUG("Client %"PRId64" is %sauthorised", client->id, client->authorised ? "" : "not ");
}

static int node_msg_type(json_t *val)
{
	int i, ret = -1;
	char *method;

	if (!val)
		goto out;
	if (!json_get_string(&method, val, "node.method"))
		goto out;
	for (i = 0; i < SM_NONE; i++) {
		if (!strcmp(method, stratum_msgs[i])) {
			ret = i;
			break;
		}
	}
	json_object_del(val, "node.method");
out:
	if (ret < 0 && json_get_string(&method, val, "method")) {
		if (!safecmp(method, "mining.submit"))
			ret = SM_SHARE;
		else if (!safecmp(method, "mining.notify"))
			ret = SM_UPDATE;
		else if (!safecmp(method, "mining.subscribe"))
			ret = SM_SUBSCRIBE;
		else if (cmdmatch(method, "mining.auth"))
			ret = SM_AUTH;
		else if (cmdmatch(method, "mining.get"))
			ret = SM_TXNS;
		else if (cmdmatch(method, "mining.suggest_difficulty"))
			ret = SM_SUGGESTDIFF;
	}
	return ret;
}

static user_instance_t *generate_remote_user(ckpool_t *ckp, const char *workername)
{
	char *base_username = strdupa(workername), *username;
	sdata_t *sdata = ckp->data;
	bool new_user = false;
	user_instance_t *user;
	int len;

	username = strsep(&base_username, "._");
	if (!username || !strlen(username))
		username = base_username;
	len = strlen(username);
	if (unlikely(len > 127))
		username[127] = '\0';

	user = get_create_user(ckp, sdata, username, &new_user);

	if (new_user && !ckp->proxy) {
		/* Is this a btc address based username? */
		if (len > 26 && len < 35) {
			if (test_address(ckp, username)) {
				user->btcaddress = true;
				if (script_address(username)) {
					user->txnlen = 23;
					address_to_scripttxn(user->txnbin, username);
				} else {
					user->txnlen = 25;
					address_to_pubkeytxn(user->txnbin, username);
				}
			}
		}
		LOGNOTICE("Added new remote user %s%s", username, user->btcaddress ?
			  " as address based registration" : "");
	}

	return user;
}


static void parse_remote_shares(ckpool_t *ckp, sdata_t *sdata, json_t *val, const char *buf)
{
	json_t *workername_val = json_object_get(val, "workername");
	worker_instance_t *worker;
	const char *workername;
	user_instance_t *user;
	double sdiff = 0;
	int64_t diff;
	tv_t now_t;

	workername = json_string_value(workername_val);
	if (unlikely(!workername_val || !workername)) {
		LOGWARNING("Failed to get workername from remote message %s", buf);
		return;
	}
	if (unlikely(!json_get_int64(&diff, val, "diff") || diff < 1)) {
		LOGWARNING("Unable to parse valid diff from remote message %s", buf);
		return;
	}
	json_get_double(&sdiff, val, "sdiff");
	user = generate_remote_user(ckp, workername);
	user->authorised = true;
	worker = get_worker(sdata, user, workername);
	check_best_diff(ckp, sdata, user, worker, sdiff, NULL);

	mutex_lock(&sdata->stats_lock);
	sdata->stats.unaccounted_shares++;
	sdata->stats.unaccounted_diff_shares += diff;
	mutex_unlock(&sdata->stats_lock);

	worker->shares += diff;
	user->shares += diff;
	tv_time(&now_t);

	decay_worker(worker, diff, &now_t);
	copy_tv(&worker->last_share, &now_t);
	worker->idle = false;

	decay_user(user, diff, &now_t);
	copy_tv(&user->last_share, &now_t);

	LOGINFO("Added %"PRId64" remote shares to worker %s", diff, workername);
}

/* Get the remote worker count once per minute from all the remote servers */
static void parse_remote_workers(sdata_t *sdata, json_t *val, const char *buf)
{
	json_t *username_val = json_object_get(val, "username");
	user_instance_t *user;
	const char *username;
	int workers;

	username = json_string_value(username_val);
	if (unlikely(!username_val || !username)) {
		LOGWARNING("Failed to get username from remote message %s", buf);
		return;
	}
	user = get_user(sdata, username);
	if (unlikely(!json_get_int(&workers, val, "workers"))) {
		LOGWARNING("Failed to get workers from remote message %s", buf);
		return;
	}
	user->remote_workers += workers;
	LOGDEBUG("Adding %d remote workers to user %s", workers, username);
}

static void parse_remote_block(sdata_t *sdata, json_t *val, const char *buf)
{
	json_t *workername_val = json_object_get(val, "workername"),
		*name_val = json_object_get(val, "name");
	const char *workername, *name;
	double diff = 0;
	int height = 0;
	char *msg;

	workername = json_string_value(workername_val);
	if (unlikely(!workername_val || !workername)) {
		LOGWARNING("Failed to get workername from remote message %s", buf);
		workername = "";
	}
	name = json_string_value(name_val);
	if (unlikely(!name_val || !name)) {
		LOGWARNING("Failed to get name from remote message %s", buf);
		name = "";
	}
	if (unlikely(!json_get_int(&height, val, "height")))
		LOGWARNING("Failed to get height from remote message %s", buf);
	if (unlikely(!json_get_double(&diff, val, "diff")))
		LOGWARNING("Failed to get diff from remote message %s", buf);
	ASPRINTF(&msg, "Block %d solved by %s @ %s!", height, workername, name);
	LOGWARNING("%s", msg);
	stratum_broadcast_message(sdata, msg);
	free(msg);
	reset_bestshares(sdata);
}

static void parse_trusted_msg(ckpool_t *ckp, sdata_t *sdata, json_t *val, const char *buf)
{
	json_t *method_val = json_object_get(val, "method");
	const char *method;

	LOGDEBUG("Got remote message %s", buf);
	method = json_string_value(method_val);
	if (unlikely(!method_val || !method)) {
		LOGWARNING("Failed to get method from remote message %s", buf);
		return;
	}
	if (likely(!safecmp(method, "shares")))
		parse_remote_shares(ckp, sdata, val, buf);
	else if (!safecmp(method, "workers"))
		parse_remote_workers(sdata, val, buf);
	else if (!safecmp(method, "block"))
		parse_remote_block(sdata, val, buf);
	else
		LOGWARNING("unrecognised trusted message %s", buf);
}

/* Entered with client holding ref count */
static void node_client_msg(ckpool_t *ckp, json_t *val, const char *buf, stratum_instance_t *client)
{
	json_t *params, *method, *res_val, *id_val, *err_val = NULL;
	int msg_type = node_msg_type(val);
	sdata_t *sdata = ckp->data;
	json_params_t *jp;
	int errnum;

	if (msg_type < 0) {
		LOGERR("Missing client %"PRId64" node method from %s", client->id, buf);
		return;
	}
	LOGDEBUG("Got client %"PRId64" node method %d:%s", client->id, msg_type, stratum_msgs[msg_type]);
	id_val = json_object_get(val, "id");
	method = json_object_get(val, "method");
	params = json_object_get(val, "params");
	res_val = json_object_get(val, "result");
	switch (msg_type) {
		case SM_SHARE:
			jp = create_json_params(client->id, method, params, id_val);
			ckmsgq_add(sdata->sshareq, jp);
			break;
		case SM_SHARERESULT:
			parse_share_result(ckp, client, res_val);
			break;
		case SM_DIFF:
			parse_diff(client, params);
			break;
		case SM_SUBSCRIBE:
			parse_subscribe(client, client->id, params);
			break;
		case SM_SUBSCRIBERESULT:
			parse_subscribe_result(client, res_val);
			break;
		case SM_AUTH:
			parse_authorise(client, params, &err_val, &errnum);
			break;
		case SM_AUTHRESULT:
			parse_authorise_result(client, res_val);
			break;
		default:
			break;
	}
}

static void parse_node_msg(ckpool_t *ckp, json_t *val, const char *buf)
{
	int msg_type = node_msg_type(val);

	if (msg_type < 0) {
		LOGERR("Missing node method from %s", buf);
		return;
	}
	LOGDEBUG("Got node method %d:%s", msg_type, stratum_msgs[msg_type]);
	switch (msg_type) {
		case SM_WORKINFO:
			add_node_base(ckp, val);
			break;
		default:
			break;
	}
}

/* Entered with client holding ref count */
static void parse_instance_msg(ckpool_t *ckp, sdata_t *sdata, smsg_t *msg, stratum_instance_t *client)
{
	json_t *val = msg->json_msg, *id_val, *method, *params;
	int64_t client_id = msg->client_id;
	int delays = 0;

	if (client->reject == 3) {
		LOGINFO("Dropping client %"PRId64" %s tagged for lazy invalidation",
			client_id, client->address);
		connector_drop_client(ckp, client_id);
		return;
	}

	/* Return back the same id_val even if it's null or not existent. */
	id_val = json_object_get(val, "id");

	method = json_object_get(val, "method");
	if (unlikely(!method)) {
		json_t *res_val = json_object_get(val, "result");

		/* Is this a spurious result or ping response? */
		if (res_val) {
			const char *result = json_string_value(res_val);

			if (!safecmp(result, "pong"))
				LOGDEBUG("Received pong from client %"PRId64, client_id);
			else
				LOGDEBUG("Received spurious response %s from client %"PRId64,
					 result ? result : "", client_id);
			return;
		}
		send_json_err(sdata, client_id, id_val, "-3:method not found");
		return;
	}
	if (unlikely(!json_is_string(method))) {
		send_json_err(sdata, client_id, id_val, "-1:method is not string");
		return;
	}
	params = json_object_get(val, "params");
	if (unlikely(!params)) {
		send_json_err(sdata, client_id, id_val, "-1:params not found");
		return;
	}
	/* At startup we block until there's a current workbase otherwise we
	 * will reject miners with the initialising message. A slightly delayed
	 * response to subscribe is better tolerated. */
	while (unlikely(!ckp->proxy && !sdata->current_workbase)) {
		cksleep_ms(100);
		if (!(++delays % 50))
			LOGWARNING("%d Second delay waiting for bitcoind at startup", delays / 10);
	}
	parse_method(ckp, sdata, client, client_id, id_val, method, params);
}

static void srecv_process(ckpool_t *ckp, char *buf)
{
	bool noid = false, dropped = false;
	char address[INET6_ADDRSTRLEN];
	sdata_t *sdata = ckp->data;
	stratum_instance_t *client;
	smsg_t *msg;
	json_t *val;
	int server;

	val = json_loads(buf, 0, NULL);
	if (unlikely(!val)) {
		LOGWARNING("Received unrecognised non-json message: %s", buf);
		goto out;
	}
	msg = ckzalloc(sizeof(smsg_t));
	msg->json_msg = val;
	val = json_object_get(msg->json_msg, "client_id");
	if (unlikely(!val)) {
		if (ckp->node)
			parse_node_msg(ckp, msg->json_msg, buf);
		else
			LOGWARNING("Failed to extract client_id from connector json smsg %s", buf);
		json_decref(msg->json_msg);
		free(msg);
		goto out;
	}

	msg->client_id = json_integer_value(val);
	json_object_clear(val);

	val = json_object_get(msg->json_msg, "address");
	if (unlikely(!val)) {
		LOGWARNING("Failed to extract address from connector json smsg %s", buf);
		json_decref(msg->json_msg);
		free(msg);
		goto out;
	}
	strcpy(address, json_string_value(val));
	json_object_clear(val);

	val = json_object_get(msg->json_msg, "server");
	if (unlikely(!val)) {
		LOGWARNING("Failed to extract server from connector json smsg %s", buf);
		json_decref(msg->json_msg);
		free(msg);
		goto out;
	}
	server = json_integer_value(val);
	json_object_clear(val);

	/* Parse the message here */
	ck_wlock(&sdata->instance_lock);
	client = __instance_by_id(sdata, msg->client_id);
	/* If client_id instance doesn't exist yet, create one */
	if (unlikely(!client)) {
		noid = true;
		client = __stratum_add_instance(ckp, msg->client_id, address, server);
	} else if (unlikely(client->dropped))
		dropped = true;
	if (likely(!dropped))
		__inc_instance_ref(client);
	ck_wunlock(&sdata->instance_lock);

	if (unlikely(dropped)) {
		/* Client may be NULL here */
		LOGNOTICE("Stratifier skipped dropped instance %"PRId64" message from server %d",
			  msg->client_id, server);
		connector_drop_client(ckp, msg->client_id);
		free_smsg(msg);
		goto out;
	}
	if (unlikely(noid))
		LOGINFO("Stratifier added instance %"PRId64" server %d", client->id, server);

	if (client->remote)
		parse_trusted_msg(ckp, sdata, msg->json_msg, buf);
	else if (ckp->node)
		node_client_msg(ckp, msg->json_msg, buf, client);
	else
		parse_instance_msg(ckp, sdata, msg, client);
	free_smsg(msg);
	dec_instance_ref(sdata, client);
out:
	free(buf);
}

static void ssend_process(ckpool_t *ckp, smsg_t *msg)
{
	char *s;

	if (unlikely(!msg->json_msg)) {
		LOGERR("Sent null json msg to stratum_sender");
		free(msg);
		return;
	}

	/* Add client_id to the json message and send it to the
	 * connector process to be delivered */
	json_object_set_new_nocheck(msg->json_msg, "client_id", json_integer(msg->client_id));
	s = json_dumps(msg->json_msg, JSON_COMPACT);
	send_proc(ckp->connector, s);
	free(s);
	free_smsg(msg);
}

static void discard_json_params(json_params_t *jp)
{
	json_decref(jp->method);
	json_decref(jp->params);
	if (jp->id_val)
		json_decref(jp->id_val);
	free(jp);
}

static void steal_json_id(json_t *val, json_params_t *jp)
{
	/* Steal the id_val as is to avoid a copy */
	json_object_set_new_nocheck(val, "id", jp->id_val);
	jp->id_val = NULL;
}

static void sshare_process(ckpool_t *ckp, json_params_t *jp)
{
	json_t *result_val, *json_msg, *err_val = NULL;
	stratum_instance_t *client;
	sdata_t *sdata = ckp->data;
	int64_t client_id;

	client_id = jp->client_id;

	client = ref_instance_by_id(sdata, client_id);
	if (unlikely(!client)) {
		LOGINFO("Share processor failed to find client id %"PRId64" in hashtable!", client_id);
		goto out;
	}
	if (unlikely(!client->authorised)) {
		LOGDEBUG("Client %"PRId64" no longer authorised to submit shares", client_id);
		goto out_decref;
	}
	json_msg = json_object();
	result_val = parse_submit(client, json_msg, jp->params, &err_val);
	json_object_set_new_nocheck(json_msg, "result", result_val);
	json_object_set_new_nocheck(json_msg, "error", err_val ? err_val : json_null());
	steal_json_id(json_msg, jp);
	stratum_add_send(sdata, json_msg, client_id, SM_SHARERESULT);
out_decref:
	dec_instance_ref(sdata, client);
out:
	discard_json_params(jp);
}

/* As ref_instance_by_id but only returns clients not authorising or authorised,
 * and sets the authorising flag */
static stratum_instance_t *preauth_ref_instance_by_id(sdata_t *sdata, const int64_t id)
{
	stratum_instance_t *client;

	ck_wlock(&sdata->instance_lock);
	client = __instance_by_id(sdata, id);
	if (client) {
		if (client->dropped || client->authorising || client->authorised)
			client = NULL;
		else {
			__inc_instance_ref(client);
			client->authorising = true;
		}
	}
	ck_wunlock(&sdata->instance_lock);

	return client;
}

static void sauth_process(ckpool_t *ckp, json_params_t *jp)
{
	json_t *result_val, *json_msg, *err_val = NULL;
	stratum_instance_t *client;
	sdata_t *sdata = ckp->data;
	int mindiff, errnum = 0;
	int64_t client_id;

	client_id = jp->client_id;

	client = preauth_ref_instance_by_id(sdata, client_id);
	if (unlikely(!client)) {
		LOGINFO("Authoriser failed to find client id %"PRId64" in hashtable!", client_id);
		goto out;
	}

	result_val = parse_authorise(client, jp->params, &err_val, &errnum);
	if (json_is_true(result_val)) {
		char *buf;

		ASPRINTF(&buf, "Authorised, welcome to %s %s!", ckp->name,
			 client->user_instance->username);
		stratum_send_message(sdata, client, buf);
		free(buf);
	} else {
		if (errnum < 0)
			stratum_send_message(sdata, client, "Authorisations temporarily offline :(");
		else
			stratum_send_message(sdata, client, "Failed authorisation :(");
	}
	json_msg = json_object();
	json_object_set_new_nocheck(json_msg, "result", result_val);
	json_object_set_new_nocheck(json_msg, "error", err_val ? err_val : json_null());
	steal_json_id(json_msg, jp);
	stratum_add_send(sdata, json_msg, client_id, SM_AUTHRESULT);

	if (!json_is_true(result_val) || !client->suggest_diff)
		goto out;

	/* Update the client now if they have set a valid mindiff different
	 * from the startdiff */
	mindiff = MAX(ckp->mindiff, client->suggest_diff);
	if (mindiff != client->diff) {
		client->diff = mindiff;
		stratum_send_diff(sdata, client);
	}
out:
	if (client)
		dec_instance_ref(sdata, client);
	discard_json_params(jp);

}

static void parse_ckdb_cmd(ckpool_t *ckp, const char *cmd)
{
	json_t *val, *res_val, *arr_val;
	json_error_t err_val;
	size_t index;

	val = json_loads(cmd, 0, &err_val);
	if (unlikely(!val)) {
		LOGWARNING("CKDB MSG %s JSON decode failed(%d): %s", cmd, err_val.line, err_val.text);
		return;
	}
	res_val = json_object_get(val, "diffchange");
	json_array_foreach(res_val, index, arr_val) {
		char *workername;
		int mindiff;

		json_get_string(&workername, arr_val, "workername");
		if (!workername)
			continue;
		json_get_int(&mindiff, arr_val, "difficultydefault");
		set_worker_mindiff(ckp, workername, mindiff);
		dealloc(workername);
	}
	json_decref(val);
}

/* Test a value under lock and set it, returning the original value */
static bool test_and_set(bool *val, mutex_t *lock)
{
	bool ret;

	mutex_lock(lock);
	ret = *val;
	*val = true;
	mutex_unlock(lock);

	return ret;
}

static bool test_and_clear(bool *val, mutex_t *lock)
{
	bool ret;

	mutex_lock(lock);
	ret = *val;
	*val = false;
	mutex_unlock(lock);

	return ret;
}

static void ckdbq_process(ckpool_t *ckp, char *msg)
{
	sdata_t *sdata = ckp->data;
	size_t responselen = 0;
	char *buf = NULL;

	while (!buf) {
		mutex_lock(&sdata->ckdb_lock);
		buf = ckdb_msg_call(ckp, msg);
		mutex_unlock(&sdata->ckdb_lock);

		if (unlikely(!buf)) {
			if (!test_and_set(&sdata->ckdb_offline, &sdata->ckdb_lock))
				LOGWARNING("Failed to talk to ckdb, queueing messages");
			sleep(5);
		}
	}
	free(msg);
	if (test_and_clear(&sdata->ckdb_offline, &sdata->ckdb_lock))
		LOGWARNING("Successfully resumed talking to ckdb");

	/* Process any requests from ckdb that are heartbeat responses with
	 * specific requests. */
	if (likely(buf))
		responselen = strlen(buf);
	if (likely(responselen > 0)) {
		char *response = alloca(responselen);
		int offset = 0;

		memset(response, 0, responselen);
		if (sscanf(buf, "%*d.%*d.%c%n", response, &offset) > 0) {
			strcpy(response+1, buf+offset);
			if (safecmp(response, "ok")) {
				char *cmd;

				cmd = response;
				strsep(&cmd, ".");
				LOGDEBUG("Got ckdb response: %s cmd %s", response, cmd);
				if (cmdmatch(cmd, "heartbeat=")) {
					strsep(&cmd, "=");
					parse_ckdb_cmd(ckp, cmd);
				}
			} else
				LOGWARNING("Got ckdb failure response: %s", buf);
		} else
			LOGWARNING("Got bad ckdb response: %s", buf);
		free(buf);
	}
}

static int transactions_by_jobid(sdata_t *sdata, const int64_t id)
{
	workbase_t *wb;
	int ret = -1;

	ck_rlock(&sdata->workbase_lock);
	HASH_FIND_I64(sdata->workbases, &id, wb);
	if (wb)
		ret = wb->transactions;
	ck_runlock(&sdata->workbase_lock);

	return ret;
}

static json_t *txnhashes_by_jobid(sdata_t *sdata, const int64_t id)
{
	json_t *ret = NULL;
	workbase_t *wb;

	ck_rlock(&sdata->workbase_lock);
	HASH_FIND_I64(sdata->workbases, &id, wb);
	if (wb)
		ret = json_string(wb->txn_hashes);
	ck_runlock(&sdata->workbase_lock);

	return ret;
}

static void send_transactions(ckpool_t *ckp, json_params_t *jp)
{
	const char *msg = json_string_value(jp->method),
		*params = json_string_value(json_array_get(jp->params, 0));
	stratum_instance_t *client = NULL;
	sdata_t *sdata = ckp->data;
	json_t *val, *hashes;
	int64_t job_id = 0;
	time_t now_t;

	if (unlikely(!msg || !strlen(msg))) {
		LOGWARNING("send_transactions received null method");
		goto out;
	}
	val = json_object();
	steal_json_id(val, jp);
	if (cmdmatch(msg, "mining.get_transactions")) {
		int txns;

		/* We don't actually send the transactions as that would use
		 * up huge bandwidth, so we just return the number of
		 * transactions :) . Support both forms of encoding the
		 * request in method name and as a parameter. */
		if (params && strlen(params) > 0)
			sscanf(params, "%lx", &job_id);
		else
			sscanf(msg, "mining.get_transactions(%lx", &job_id);
		txns = transactions_by_jobid(sdata, job_id);
		if (txns != -1) {
			json_set_int(val, "result", txns);
			json_object_set_new_nocheck(val, "error", json_null());
		} else
			json_set_string(val, "error", "Invalid job_id");
		goto out_send;
	}
	if (!cmdmatch(msg, "mining.get_txnhashes")) {
		LOGDEBUG("Unhandled mining get request: %s", msg);
		json_set_string(val, "error", "Unhandled");
		goto out_send;
	}

	client = ref_instance_by_id(sdata, jp->client_id);
	if (unlikely(!client)) {
		LOGINFO("send_transactions failed to find client id %"PRId64" in hashtable!",
			jp->client_id);
		goto out;
	}

	now_t = time(NULL);
	if (now_t - client->last_txns < ckp->update_interval) {
		LOGNOTICE("Rate limiting get_txnhashes on client %"PRId64"!", jp->client_id);
		json_set_string(val, "error", "Ratelimit");
		goto out_send;
	}
	client->last_txns = now_t;
	if (!params || !strlen(params)) {
		json_set_string(val, "error", "Invalid params");
		goto out_send;
	}
	sscanf(params, "%lx", &job_id);
	hashes = txnhashes_by_jobid(sdata, job_id);
	if (hashes) {
		json_object_set_new_nocheck(val, "result", hashes);
		json_object_set_new_nocheck(val, "error", json_null());
	} else
		json_set_string(val, "error", "Invalid job_id");
out_send:
	stratum_add_send(sdata, val, jp->client_id, SM_TXNSRESULT);
out:
	if (client)
		dec_instance_ref(sdata, client);
	discard_json_params(jp);
}

/* Called 32 times per min, we send the updated stats to ckdb of those users
 * who have gone 1 minute between updates. This ends up staggering stats to
 * avoid floods of stat data coming at once. */
static void update_workerstats(ckpool_t *ckp, sdata_t *sdata)
{
	json_entry_t *json_list = NULL, *entry, *tmpentry;
	user_instance_t *user, *tmp;
	char cdfield[64];
	time_t now_t;
	ts_t ts_now;

	if (sdata->ckdb_offline) {
		LOGDEBUG("Not queueing workerstats due to ckdb offline");
		return;
	}

	if (++sdata->stats.userstats_cycle > 0x1f)
		sdata->stats.userstats_cycle = 0;

	ts_realtime(&ts_now);
	sprintf(cdfield, "%lu,%lu", ts_now.tv_sec, ts_now.tv_nsec);
	now_t = ts_now.tv_sec;

	ck_rlock(&sdata->instance_lock);
	HASH_ITER(hh, sdata->user_instances, user, tmp) {
		worker_instance_t *worker;
		uint8_t cycle_mask;

		if (!user->authorised)
			continue;

		/* Select users using a mask to return each user's stats once
		 * every ~10 minutes */
		cycle_mask = user->id & 0x1f;
		if (cycle_mask != sdata->stats.userstats_cycle)
			continue;
		DL_FOREACH(user->worker_instances, worker) {
			double ghs1, ghs5, ghs60, ghs1440;
			json_t *val;
			int elapsed;

			/* Send one lot of stats once the worker is idle if
			 * they have submitted no shares in the last 10 minutes
			 * with the idle bool set. */
			if (worker->idle && worker->notified_idle)
				continue;
			elapsed = now_t - worker->start_time;
			ghs1 = worker->dsps1 * nonces;
			ghs5 = worker->dsps5 * nonces;
			ghs60 = worker->dsps60 * nonces;
			ghs1440 = worker->dsps1440 * nonces;
			JSON_CPACK(val, "{ss,si,ss,ss,sf,sf,sf,sf,sb,ss,ss,ss,ss}",
					"poolinstance", ckp->name,
					"elapsed", elapsed,
					"username", user->username,
					"workername", worker->workername,
					"hashrate", ghs1,
					"hashrate5m", ghs5,
					"hashrate1hr", ghs60,
					"hashrate24hr", ghs1440,
					"idle", worker->idle,
					"createdate", cdfield,
					"createby", "code",
					"createcode", __func__,
					"createinet", ckp->serverurl[0]);
			worker->notified_idle = worker->idle;
			entry = ckalloc(sizeof(json_entry_t));
			entry->val = val;
			DL_APPEND(json_list, entry);
		}
	}
	ck_runlock(&sdata->instance_lock);

	/* Add all entries outside of the instance lock */
	DL_FOREACH_SAFE(json_list, entry, tmpentry) {
		ckdbq_add(ckp, ID_WORKERSTATS, entry->val);
		DL_DELETE(json_list, entry);
		free(entry);
	}
}

static void add_log_entry(log_entry_t **entries, char **fname, char **buf)
{
	log_entry_t *entry = ckalloc(sizeof(log_entry_t));

	entry->fname = *fname;
	*fname = NULL;
	entry->buf = *buf;
	*buf = NULL;
	DL_APPEND(*entries, entry);
}

static void dump_log_entries(log_entry_t **entries)
{
	log_entry_t *entry, *tmpentry;
	FILE *fp;

	DL_FOREACH_SAFE(*entries, entry, tmpentry) {
		DL_DELETE(*entries, entry);
		fp = fopen(entry->fname, "we");
		if (likely(fp)) {
			fprintf(fp, "%s", entry->buf);
			fclose(fp);
		} else
			LOGERR("Failed to fopen %s in dump_log_entries", entry->fname);
		free(entry->fname);
		free(entry->buf);
		free(entry);
	}
}

static void upstream_workers(ckpool_t *ckp, user_instance_t *user)
{
	char buf[256];

	sprintf(buf, "upstream={\"method\":\"workers\",\"username\":\"%s\",\"workers\":%d}\n",
		user->username, user->workers);
	send_proc(ckp->connector, buf);
}

static void *statsupdate(void *arg)
{
	ckpool_t *ckp = (ckpool_t *)arg;
	sdata_t *sdata = ckp->data;
	pool_stats_t *stats = &sdata->stats;

	pthread_detach(pthread_self());
	rename_proc("statsupdate");

	tv_time(&stats->start_time);
	cksleep_prepare_r(&stats->last_update);
	sleep(1);

	while (42) {
		double ghs, ghs1, ghs5, ghs15, ghs60, ghs360, ghs1440, ghs10080, per_tdiff;
		char suffix1[16], suffix5[16], suffix15[16], suffix60[16], cdfield[64];
		char suffix360[16], suffix1440[16], suffix10080[16];
		stratum_instance_t *client, *tmp;
		log_entry_t *log_entries = NULL;
		user_instance_t *user, *tmpuser;
		char_entry_t *char_list = NULL;
		int idle_workers = 0;
		char *fname, *s, *sp;
		tv_t now, diff;
		ts_t ts_now;
		json_t *val;
		FILE *fp;
		int i;

		tv_time(&now);
		timersub(&now, &stats->start_time, &diff);

		ck_rlock(&sdata->instance_lock);
		HASH_ITER(hh, sdata->stratum_instances, client, tmp) {
			if (!client_active(client))
				continue;

			per_tdiff = tvdiff(&now, &client->last_share);
			/* Decay times per connected instance */
			if (per_tdiff > 60) {
				/* No shares for over a minute, decay to 0 */
				decay_client(client, 0, &now);
				idle_workers++;
				if (per_tdiff > 600)
					client->idle = true;
				continue;
			}
		}

		HASH_ITER(hh, sdata->user_instances, user, tmpuser) {
			worker_instance_t *worker;
			bool idle = false;

			if (!user->authorised)
				continue;

			/* Decay times per worker */
			DL_FOREACH(user->worker_instances, worker) {
				per_tdiff = tvdiff(&now, &worker->last_share);
				if (per_tdiff > 60) {
					decay_worker(worker, 0, &now);
					worker->idle = true;
				}
				ghs = worker->dsps1 * nonces;
				suffix_string(ghs, suffix1, 16, 0);

				ghs = worker->dsps5 * nonces;
				suffix_string(ghs, suffix5, 16, 0);

				ghs = worker->dsps60 * nonces;
				suffix_string(ghs, suffix60, 16, 0);

				ghs = worker->dsps1440 * nonces;
				suffix_string(ghs, suffix1440, 16, 0);

				ghs = worker->dsps10080 * nonces;
				suffix_string(ghs, suffix10080, 16, 0);

				copy_tv(&worker->last_update, &now);

				JSON_CPACK(val, "{ss,ss,ss,ss,ss,si,sI,sf,sI}",
						"hashrate1m", suffix1,
						"hashrate5m", suffix5,
						"hashrate1hr", suffix60,
						"hashrate1d", suffix1440,
						"hashrate7d", suffix10080,
						"lastupdate", now.tv_sec,
						"shares", worker->shares,
						"bestshare", worker->best_diff,
						"bestever", worker->best_ever);

				ASPRINTF(&fname, "%s/workers/%s", ckp->logdir, worker->workername);
				s = json_dumps(val, JSON_NO_UTF8 | JSON_PRESERVE_ORDER | JSON_EOL);
				add_log_entry(&log_entries, &fname, &s);
				json_decref(val);
			}

			/* Decay times per user */
			per_tdiff = tvdiff(&now, &user->last_share);
			if (per_tdiff > 60) {
				decay_user(user, 0, &now);
				idle = true;
			}
			ghs = user->dsps1 * nonces;
			suffix_string(ghs, suffix1, 16, 0);

			ghs = user->dsps5 * nonces;
			suffix_string(ghs, suffix5, 16, 0);

			ghs = user->dsps60 * nonces;
			suffix_string(ghs, suffix60, 16, 0);

			ghs = user->dsps1440 * nonces;
			suffix_string(ghs, suffix1440, 16, 0);

			ghs = user->dsps10080 * nonces;
			suffix_string(ghs, suffix10080, 16, 0);

			copy_tv(&user->last_update, &now);

			JSON_CPACK(val, "{ss,ss,ss,ss,ss,si,si,sI,sf,sI}",
					"hashrate1m", suffix1,
					"hashrate5m", suffix5,
					"hashrate1hr", suffix60,
					"hashrate1d", suffix1440,
					"hashrate7d", suffix10080,
					"lastupdate", now.tv_sec,
					"workers", user->workers + user->remote_workers,
					"shares", user->shares,
					"bestshare", user->best_diff,
					"bestever", user->best_ever);

			/* Reset the remote_workers count once per minute */
			user->remote_workers = 0;

			ASPRINTF(&fname, "%s/users/%s", ckp->logdir, user->username);
			s = json_dumps(val, JSON_NO_UTF8 | JSON_PRESERVE_ORDER | JSON_EOL);
			add_log_entry(&log_entries, &fname, &s);
			if (!idle) {
				s = json_dumps(val, JSON_NO_UTF8 | JSON_PRESERVE_ORDER);
				ASPRINTF(&sp, "User %s:%s", user->username, s);
				dealloc(s);
				add_msg_entry(&char_list, &sp);
			}
			json_decref(val);
			if (ckp->remote)
				upstream_workers(ckp, user);
		}
		ck_runlock(&sdata->instance_lock);

		/* Dump log entries out of instance_lock */
		dump_log_entries(&log_entries);
		notice_msg_entries(&char_list);

		ghs1 = stats->dsps1 * nonces;
		suffix_string(ghs1, suffix1, 16, 0);

		ghs5 = stats->dsps5 * nonces;
		suffix_string(ghs5, suffix5, 16, 0);

		ghs15 = stats->dsps15 * nonces;
		suffix_string(ghs15, suffix15, 16, 0);

		ghs60 = stats->dsps60 * nonces;
		suffix_string(ghs60, suffix60, 16, 0);

		ghs360 = stats->dsps360 * nonces;
		suffix_string(ghs360, suffix360, 16, 0);

		ghs1440 = stats->dsps1440 * nonces;
		suffix_string(ghs1440, suffix1440, 16, 0);

		ghs10080 = stats->dsps10080 * nonces;
		suffix_string(ghs10080, suffix10080, 16, 0);

		ASPRINTF(&fname, "%s/pool/pool.status", ckp->logdir);
		fp = fopen(fname, "we");
		if (unlikely(!fp))
			LOGERR("Failed to fopen %s", fname);
		dealloc(fname);

		JSON_CPACK(val, "{si,si,si,si,si,si}",
				"runtime", diff.tv_sec,
				"lastupdate", now.tv_sec,
				"Users", stats->users,
				"Workers", stats->workers,
				"Idle", idle_workers,
				"Disconnected", stats->disconnected);
		s = json_dumps(val, JSON_NO_UTF8 | JSON_PRESERVE_ORDER);
		json_decref(val);
		LOGNOTICE("Pool:%s", s);
		fprintf(fp, "%s\n", s);
		dealloc(s);

		JSON_CPACK(val, "{ss,ss,ss,ss,ss,ss,ss}",
				"hashrate1m", suffix1,
				"hashrate5m", suffix5,
				"hashrate15m", suffix15,
				"hashrate1hr", suffix60,
				"hashrate6hr", suffix360,
				"hashrate1d", suffix1440,
				"hashrate7d", suffix10080);
		s = json_dumps(val, JSON_NO_UTF8 | JSON_PRESERVE_ORDER);
		json_decref(val);
		LOGNOTICE("Pool:%s", s);
		fprintf(fp, "%s\n", s);
		dealloc(s);

		JSON_CPACK(val, "{sf,sf,sf,sf}",
				"SPS1m", stats->sps1,
				"SPS5m", stats->sps5,
				"SPS15m", stats->sps15,
				"SPS1h", stats->sps60);
		s = json_dumps(val, JSON_NO_UTF8 | JSON_PRESERVE_ORDER);
		json_decref(val);
		LOGNOTICE("Pool:%s", s);
		fprintf(fp, "%s\n", s);
		dealloc(s);
		fclose(fp);

		if (ckp->proxy && sdata->proxy) {
			proxy_t *proxy, *proxytmp, *subproxy, *subtmp;

			mutex_lock(&sdata->proxy_lock);
			JSON_CPACK(val, "{sI,si,si}",
				   "current", sdata->proxy->id,
				   "active", HASH_COUNT(sdata->proxies),
				   "total", sdata->proxy_count);
			mutex_unlock(&sdata->proxy_lock);

			s = json_dumps(val, JSON_NO_UTF8 | JSON_PRESERVE_ORDER);
			json_decref(val);
			LOGNOTICE("Proxy:%s", s);
			dealloc(s);

			mutex_lock(&sdata->proxy_lock);
			HASH_ITER(hh, sdata->proxies, proxy, proxytmp) {
				JSON_CPACK(val, "{sI,si,sI,sb}",
					   "id", proxy->id,
					   "subproxies", proxy->subproxy_count,
					   "clients", proxy->combined_clients,
					   "alive", !proxy->dead);
				s = json_dumps(val, JSON_NO_UTF8 | JSON_PRESERVE_ORDER);
				json_decref(val);
				ASPRINTF(&sp, "Proxies:%s", s);
				dealloc(s);
				add_msg_entry(&char_list, &sp);
				HASH_ITER(sh, proxy->subproxies, subproxy, subtmp) {
					JSON_CPACK(val, "{sI,si,si,sI,sI,sf,sb}",
						   "id", subproxy->id,
						   "subid", subproxy->subid,
						   "nonce2len", subproxy->nonce2len,
						   "clients", subproxy->bound_clients,
						   "maxclients", subproxy->max_clients,
						   "diff", subproxy->diff,
						   "alive", !subproxy->dead);
					s = json_dumps(val, JSON_NO_UTF8 | JSON_PRESERVE_ORDER);
					json_decref(val);
					ASPRINTF(&sp, "Subproxies:%s", s);
					dealloc(s);
					add_msg_entry(&char_list, &sp);
				}
			}
			mutex_unlock(&sdata->proxy_lock);
			info_msg_entries(&char_list);
		}

		ts_realtime(&ts_now);
		sprintf(cdfield, "%lu,%lu", ts_now.tv_sec, ts_now.tv_nsec);
		JSON_CPACK(val, "{ss,si,si,si,sf,sf,sf,sf,ss,ss,ss,ss}",
				"poolinstance", ckp->name,
				"elapsed", diff.tv_sec,
				"users", stats->users,
				"workers", stats->workers,
				"hashrate", ghs1,
				"hashrate5m", ghs5,
				"hashrate1hr", ghs60,
				"hashrate24hr", ghs1440,
				"createdate", cdfield,
				"createby", "code",
				"createcode", __func__,
				"createinet", ckp->serverurl[0]);
		ckdbq_add(ckp, ID_POOLSTATS, val);

		/* Update stats 32 times per minute to divide up userstats for
		 * ckdb, displaying status every minute. */
		for (i = 0; i < 32; i++) {
			cksleep_ms_r(&stats->last_update, 1875);
			cksleep_prepare_r(&stats->last_update);
			update_workerstats(ckp, sdata);

			mutex_lock(&sdata->stats_lock);
			stats->accounted_shares += stats->unaccounted_shares;
			stats->accounted_diff_shares += stats->unaccounted_diff_shares;
			stats->accounted_rejects += stats->unaccounted_rejects;

			decay_time(&stats->sps1, stats->unaccounted_shares, 1.875, MIN1);
			decay_time(&stats->sps5, stats->unaccounted_shares, 1.875, MIN5);
			decay_time(&stats->sps15, stats->unaccounted_shares, 1.875, MIN15);
			decay_time(&stats->sps60, stats->unaccounted_shares, 1.875, HOUR);

			decay_time(&stats->dsps1, stats->unaccounted_diff_shares, 1.875, MIN1);
			decay_time(&stats->dsps5, stats->unaccounted_diff_shares, 1.875, MIN5);
			decay_time(&stats->dsps15, stats->unaccounted_diff_shares, 1.875, MIN15);
			decay_time(&stats->dsps60, stats->unaccounted_diff_shares, 1.875, HOUR);
			decay_time(&stats->dsps360, stats->unaccounted_diff_shares, 1.875, HOUR6);
			decay_time(&stats->dsps1440, stats->unaccounted_diff_shares, 1.875, DAY);
			decay_time(&stats->dsps10080, stats->unaccounted_diff_shares, 1.875, WEEK);

			stats->unaccounted_shares =
			stats->unaccounted_diff_shares =
			stats->unaccounted_rejects = 0;
			mutex_unlock(&sdata->stats_lock);
		}
	}

	return NULL;
}

/* Sends a heartbeat to ckdb every second to maintain the relationship of
 * ckpool always initiating a request -> getting a ckdb response, but allows
 * ckdb to provide specific commands to ckpool. */
static void *ckdb_heartbeat(void *arg)
{
	ckpool_t *ckp = (ckpool_t *)arg;
	sdata_t *sdata = ckp->data;

	pthread_detach(pthread_self());
	rename_proc("heartbeat");

	while (42) {
		char cdfield[64];
		ts_t ts_now;
		json_t *val;

		cksleep_ms(1000);
		if (unlikely(!ckmsgq_empty(sdata->ckdbq))) {
			LOGDEBUG("Witholding heartbeat due to ckdb messages being queued");
			continue;
		}
		ts_realtime(&ts_now);
		sprintf(cdfield, "%lu,%lu", ts_now.tv_sec, ts_now.tv_nsec);
		JSON_CPACK(val, "{ss,ss,ss,ss}",
				"createdate", cdfield,
				"createby", "code",
				"createcode", __func__,
				"createinet", ckp->serverurl[0]);
		ckdbq_add(ckp, ID_HEARTBEAT, val);
	}
	return NULL;
}

static void read_poolstats(ckpool_t *ckp)
{
	char *s = alloca(4096), *pstats, *dsps, *sps;
	sdata_t *sdata = ckp->data;
	pool_stats_t *stats = &sdata->stats;
	int tvsec_diff = 0, ret;
	tv_t now, last;
	json_t *val;
	FILE *fp;

	snprintf(s, 4095, "%s/pool/pool.status", ckp->logdir);
	fp = fopen(s, "re");
	if (!fp) {
		LOGINFO("Pool does not have a logfile to read");
		return;
	}
	memset(s, 0, 4096);
	ret = fread(s, 1, 4095, fp);
	fclose(fp);
	if (ret < 1 || !strlen(s)) {
		LOGDEBUG("No string to read in pool logfile");
		return;
	}
	/* Strip out end of line terminators */
	pstats = strsep(&s, "\n");
	dsps = strsep(&s, "\n");
	sps = strsep(&s, "\n");
	if (!s) {
		LOGINFO("Failed to find EOL in pool logfile");
		return;
	}
	val = json_loads(pstats, 0, NULL);
	if (!val) {
		LOGINFO("Failed to json decode pstats line from pool logfile: %s", pstats);
		return;
	}
	tv_time(&now);
	last.tv_sec = 0;
	json_get_int64(&last.tv_sec, val, "lastupdate");
	json_decref(val);
	LOGINFO("Successfully read pool pstats: %s", pstats);

	val = json_loads(dsps, 0, NULL);
	if (!val) {
		LOGINFO("Failed to json decode dsps line from pool logfile: %s", sps);
		return;
	}
	stats->dsps1 = dsps_from_key(val, "hashrate1m");
	stats->dsps5 = dsps_from_key(val, "hashrate5m");
	stats->dsps15 = dsps_from_key(val, "hashrate15m");
	stats->dsps60 = dsps_from_key(val, "hashrate1hr");
	stats->dsps360 = dsps_from_key(val, "hashrate6hr");
	stats->dsps1440 = dsps_from_key(val, "hashrate1d");
	stats->dsps10080 = dsps_from_key(val, "hashrate7d");
	json_decref(val);
	LOGINFO("Successfully read pool dsps: %s", dsps);

	val = json_loads(sps, 0, NULL);
	if (!val) {
		LOGINFO("Failed to json decode sps line from pool logfile: %s", dsps);
		return;
	}
	json_get_double(&stats->sps1, val, "SPS1m");
	json_get_double(&stats->sps5, val, "SPS5m");
	json_get_double(&stats->sps15, val, "SPS15m");
	json_get_double(&stats->sps60, val, "SPS1h");
	json_decref(val);

	LOGINFO("Successfully read pool sps: %s", sps);
	if (last.tv_sec)
		tvsec_diff = now.tv_sec - last.tv_sec - 60;
	if (tvsec_diff > 60) {
		LOGNOTICE("Old pool stats indicate pool down for %d seconds, decaying stats",
			  tvsec_diff);
		decay_time(&stats->sps1, 0, tvsec_diff, MIN1);
		decay_time(&stats->sps5, 0, tvsec_diff, MIN5);
		decay_time(&stats->sps15, 0, tvsec_diff, MIN15);
		decay_time(&stats->sps60, 0, tvsec_diff, HOUR);

		decay_time(&stats->dsps1, 0, tvsec_diff, MIN1);
		decay_time(&stats->dsps5, 0, tvsec_diff, MIN5);
		decay_time(&stats->dsps15, 0, tvsec_diff, MIN15);
		decay_time(&stats->dsps60, 0, tvsec_diff, HOUR);
		decay_time(&stats->dsps360, 0, tvsec_diff, HOUR6);
		decay_time(&stats->dsps1440, 0, tvsec_diff, DAY);
		decay_time(&stats->dsps10080, 0, tvsec_diff, WEEK);
	}
}

int stratifier(proc_instance_t *pi)
{
	pthread_t pth_blockupdate, pth_statsupdate, pth_heartbeat;
	ckpool_t *ckp = pi->ckp;
	int ret = 1, threads;
	int64_t randomiser;
	char *buf = NULL;
	sdata_t *sdata;

	LOGWARNING("%s stratifier starting", ckp->name);
	sdata = ckzalloc(sizeof(sdata_t));
	ckp->data = sdata;
	sdata->ckp = ckp;
	sdata->verbose = true;

	/* Wait for the generator to have something for us */
	do {
		if (!ping_main(ckp)) {
			ret = 1;
			goto out;
		}
		if (ckp->proxy)
			break;
		buf = send_recv_proc(ckp->generator, "ping");
	} while (!buf);
	dealloc(buf);

	if (!ckp->proxy) {
		if (!test_address(ckp, ckp->btcaddress)) {
			LOGEMERG("Fatal: btcaddress invalid according to bitcoind");
			goto out;
		}

		/* Store this for use elsewhere */
		hex2bin(scriptsig_header_bin, scriptsig_header, 41);
		if (script_address(ckp->btcaddress)) {
			address_to_scripttxn(sdata->pubkeytxnbin, ckp->btcaddress);
			sdata->pubkeytxnlen = 23;
		} else {
			address_to_pubkeytxn(sdata->pubkeytxnbin, ckp->btcaddress);
			sdata->pubkeytxnlen = 25;
		}

		if (test_address(ckp, ckp->donaddress)) {
			ckp->donvalid = true;
			if (script_address(ckp->donaddress)) {
				sdata->donkeytxnlen = 23;
				address_to_scripttxn(sdata->donkeytxnbin, ckp->donaddress);
			} else {
				sdata->donkeytxnlen = 25;
				address_to_pubkeytxn(sdata->donkeytxnbin, ckp->donaddress);
			}
		}
	}

	randomiser = time(NULL);
	sdata->enonce1_64 = htole64(randomiser);
	/* Set the initial id to time as high bits so as to not send the same
	 * id on restarts */
	randomiser <<= 32;
	if (!ckp->proxy)
		sdata->blockchange_id = sdata->workbase_id = randomiser;

	if (!ckp->serverurls) {
		ckp->serverurl[0] = "127.0.0.1";
		ckp->serverurls = 1;
	}
	cklock_init(&sdata->instance_lock);
	cksem_init(&sdata->update_sem);
	cksem_post(&sdata->update_sem);

	mutex_init(&sdata->ckdb_lock);
	mutex_init(&sdata->ckdb_msg_lock);
	/* Create half as many share processing and receiving threads as there
	 * are CPUs */
	threads = sysconf(_SC_NPROCESSORS_ONLN) / 2 ? : 1;
	sdata->sshareq = create_ckmsgqs(ckp, "sprocessor", &sshare_process, threads);
	sdata->ssends = create_ckmsgq(ckp, "ssender", &ssend_process);
	sdata->sauthq = create_ckmsgq(ckp, "authoriser", &sauth_process);
	sdata->stxnq = create_ckmsgq(ckp, "stxnq", &send_transactions);
	sdata->srecvs = create_ckmsgqs(ckp, "sreceiver", &srecv_process, threads);
	if (!CKP_STANDALONE(ckp)) {
		sdata->ckdbq = create_ckmsgq(ckp, "ckdbqueue", &ckdbq_process);
		create_pthread(&pth_heartbeat, ckdb_heartbeat, ckp);
	}
	read_poolstats(ckp);

	cklock_init(&sdata->workbase_lock);
	if (!ckp->proxy)
		create_pthread(&pth_blockupdate, blockupdate, ckp);
	else {
		mutex_init(&sdata->proxy_lock);
	}

	mutex_init(&sdata->stats_lock);
	if (!ckp->passthrough || ckp->node)
		create_pthread(&pth_statsupdate, statsupdate, ckp);

	mutex_init(&sdata->share_lock);
	mutex_init(&sdata->block_lock);

	create_unix_receiver(pi);

	LOGWARNING("%s stratifier ready", ckp->name);

	ret = stratum_loop(ckp, pi);
out:
	if (ckp->proxy) {
		proxy_t *proxy, *tmpproxy;

		mutex_lock(&sdata->proxy_lock);
		HASH_ITER(hh, sdata->proxies, proxy, tmpproxy) {
			HASH_DEL(sdata->proxies, proxy);
			dealloc(proxy);
		}
		mutex_unlock(&sdata->proxy_lock);
	}
	dealloc(ckp->data);
	return process_exit(ckp, pi, ret);
}<|MERGE_RESOLUTION|>--- conflicted
+++ resolved
@@ -5005,32 +5005,25 @@
 			    worker_instance_t *worker, const double sdiff, stratum_instance_t *client)
 {
 	char buf[256];
-	bool best_worker = false, best_user = false;
-
+	bool best_ever = false, best_worker = false, best_user = false;
+
+	if (sdiff > user->best_ever) {
+		user->best_ever = sdiff;
+		best_ever = true;
+	}
 	if (sdiff > worker->best_diff) {
 		worker->best_diff = sdiff;
 		best_worker = true;
 	}
-<<<<<<< HEAD
-	if (sdiff > worker->best_ever)
-		worker->best_ever = sdiff;
-	if (sdiff > user->best_diff)
-		user->best_diff = sdiff;
-	if (sdiff > user->best_ever)
-		user->best_ever = sdiff;
-=======
 	if (sdiff > user->best_diff) {
 		user->best_diff = sdiff;
 		best_user = true;
 	}
 	if (likely(!CKP_STANDALONE(ckp) || (!best_user && !best_worker) || !client))
 		return;
-	if (best_user)
-		sprintf(buf, "New best share for user %s:%lf", user->username, sdiff);
-	else
-		sprintf(buf, "New best share for worker %s: %lf", worker->workername, sdiff);
+	sprintf(buf, "New best %sshare for %s: %lf", best_ever ? "ever " : "",
+		best_user ? "user" : "worker", sdiff);
 	stratum_send_message(sdata, client, buf);
->>>>>>> 97eee12d
 }
 
 #define JSON_ERR(err) json_string(SHARE_ERR(err))
