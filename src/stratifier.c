--- conflicted
+++ resolved
@@ -5004,13 +5004,8 @@
 static void check_best_diff(ckpool_t *ckp, sdata_t *sdata, user_instance_t *user,
 			    worker_instance_t *worker, const double sdiff, stratum_instance_t *client)
 {
-<<<<<<< HEAD
-	char buf[256];
+	char buf[512];
 	bool best_ever = false, best_worker = false, best_user = false;
-=======
-	char buf[512];
-	bool best_worker = false, best_user = false;
->>>>>>> 50d83355
 
 	if (sdiff > user->best_ever) {
 		user->best_ever = sdiff;
@@ -5026,12 +5021,8 @@
 	}
 	if (likely(!CKP_STANDALONE(ckp) || (!best_user && !best_worker) || !client))
 		return;
-<<<<<<< HEAD
-	sprintf(buf, "New best %sshare for %s: %lf", best_ever ? "ever " : "",
-		best_user ? "user" : "worker", sdiff);
-=======
-	snprintf(buf, 511, "New best share for %s: %lf", best_user ? "user" : "worker", sdiff);
->>>>>>> 50d83355
+	snprintf(buf, 511, "New best %sshare for %s: %lf", best_ever ? "ever " : "",
+		 best_user ? "user" : "worker", sdiff);
 	stratum_send_message(sdata, client, buf);
 }
 
