/*
 * Copyright 2014-2015 Con Kolivas
 *
 * This program is free software; you can redistribute it and/or modify it
 * under the terms of the GNU General Public License as published by the Free
 * Software Foundation; either version 3 of the License, or (at your option)
 * any later version.  See COPYING for more details.
 */

#include "config.h"

#include <arpa/inet.h>
#include <sys/socket.h>
#include <sys/stat.h>
#include <sys/time.h>
#include <sys/types.h>
#include <dirent.h>
#include <fcntl.h>
#include <math.h>
#include <string.h>
#include <unistd.h>

#include "ckpool.h"
#include "libckpool.h"
#include "bitcoin.h"
#include "sha2.h"
#include "stratifier.h"
#include "uthash.h"
#include "utlist.h"
#include "api.h"

#define MIN1	60
#define MIN5	300
#define MIN15	900
#define HOUR	3600
#define HOUR6	21600
#define DAY	86400
#define WEEK	604800

/* Consistent across all pool instances */
static const char *workpadding = "000000800000000000000000000000000000000000000000000000000000000000000000000000000000000080020000";
static const char *scriptsig_header = "01000000010000000000000000000000000000000000000000000000000000000000000000ffffffff";
static uchar scriptsig_header_bin[41];
static const double nonces = 4294967296;

/* Add unaccounted shares when they arrive, remove them with each update of
 * rolling stats. */
struct pool_stats {
	tv_t start_time;
	ts_t last_update;

	int workers;
	int users;
	int disconnected;

	/* Absolute shares stats */
	int64_t unaccounted_shares;
	int64_t accounted_shares;

	/* Cycle of 32 to determine which users to dump stats on */
	uint8_t userstats_cycle;

	/* Shares per second for 1/5/15/60 minute rolling averages */
	double sps1;
	double sps5;
	double sps15;
	double sps60;

	/* Diff shares stats */
	int64_t unaccounted_diff_shares;
	int64_t accounted_diff_shares;
	int64_t unaccounted_rejects;
	int64_t accounted_rejects;

	/* Diff shares per second for 1/5/15... minute rolling averages */
	double dsps1;
	double dsps5;
	double dsps15;
	double dsps60;
	double dsps360;
	double dsps1440;
	double dsps10080;
};

typedef struct pool_stats pool_stats_t;

struct workbase {
	/* Hash table data */
	UT_hash_handle hh;
	int64_t id;
	char idstring[20];

	ts_t gentime;

	/* GBT/shared variables */
	char target[68];
	double diff;
	double network_diff;
	uint32_t version;
	uint32_t curtime;
	char prevhash[68];
	char ntime[12];
	uint32_t ntime32;
	char bbversion[12];
	char nbit[12];
	uint64_t coinbasevalue;
	int height;
	char *flags;
	int transactions;
	char *txn_data;
	char *txn_hashes;
	int merkles;
	char merklehash[16][68];
	char merklebin[16][32];
	json_t *merkle_array;

	/* Template variables, lengths are binary lengths! */
	char *coinb1; // coinbase1
	uchar *coinb1bin;
	int coinb1len; // length of above

	char enonce1const[32]; // extranonce1 section that is constant
	uchar enonce1constbin[16];
	int enonce1constlen; // length of above - usually zero unless proxying
	int enonce1varlen; // length of unique extranonce1 string for each worker - usually 8

	int enonce2varlen; // length of space left for extranonce2 - usually 8 unless proxying

	char *coinb2; // coinbase2
	uchar *coinb2bin;
	int coinb2len; // length of above

	/* Cached header binary */
	char headerbin[112];

	char *logdir;

	ckpool_t *ckp;
	bool proxy; /* This workbase is proxied work */
};

typedef struct workbase workbase_t;

struct json_params {
	json_t *method;
	json_t *params;
	json_t *id_val;
	int64_t client_id;
};

typedef struct json_params json_params_t;

/* Stratum json messages with their associated client id */
struct smsg {
	json_t *json_msg;
	int64_t client_id;
};

typedef struct smsg smsg_t;

struct user_instance;
struct worker_instance;
struct stratum_instance;

typedef struct user_instance user_instance_t;
typedef struct worker_instance worker_instance_t;
typedef struct stratum_instance stratum_instance_t;

struct user_instance {
	UT_hash_handle hh;
	char username[128];
	int id;
	char *secondaryuserid;
	bool btcaddress;

	/* A linked list of all connected instances of this user */
	stratum_instance_t *clients;

	/* A linked list of all connected workers of this user */
	worker_instance_t *worker_instances;

	int workers;

	double best_diff; /* Best share found by this user */

	int64_t shares;
	double dsps1; /* Diff shares per second, 1 minute rolling average */
	double dsps5; /* ... 5 minute ... */
	double dsps60;/* etc */
	double dsps1440;
	double dsps10080;
	tv_t last_share;
	tv_t last_decay;
	tv_t last_update;

	bool authorised; /* Has this username ever been authorised? */
	time_t auth_time;
	time_t failed_authtime; /* Last time this username failed to authorise */
	int auth_backoff; /* How long to reject any auth attempts since last failure */
	bool throttled; /* Have we begun rejecting auth attempts */
};

/* Combined data from workers with the same workername */
struct worker_instance {
	user_instance_t *user_instance;
	char *workername;

	worker_instance_t *next;
	worker_instance_t *prev;

	int64_t shares;
	double dsps1;
	double dsps5;
	double dsps60;
	double dsps1440;
	double dsps10080;
	tv_t last_share;
	tv_t last_decay;
	tv_t last_update;
	time_t start_time;

	double best_diff; /* Best share found by this worker */
	int mindiff; /* User chosen mindiff */

	bool idle;
	bool notified_idle;
};

typedef struct stratifier_data sdata_t;

typedef struct proxy_base proxy_t;

/* Per client stratum instance == workers */
struct stratum_instance {
	UT_hash_handle hh;
	int64_t id;

	stratum_instance_t *next;
	stratum_instance_t *prev;

	/* Reference count for when this instance is used outside of the
	 * instance_lock */
	int ref;

	char enonce1[36]; /* Fit up to 16 byte binary enonce1 */
	uchar enonce1bin[16];
	char enonce1var[20]; /* Fit up to 8 byte binary enonce1var */
	uint64_t enonce1_64;
	int session_id;

	int64_t diff; /* Current diff */
	int64_t old_diff; /* Previous diff */
	int64_t diff_change_job_id; /* Last job_id we changed diff */
	double dsps1; /* Diff shares per second, 1 minute rolling average */
	double dsps5; /* ... 5 minute ... */
	double dsps60;/* etc */
	double dsps1440;
	double dsps10080;
	tv_t ldc; /* Last diff change */
	int ssdc; /* Shares since diff change */
	tv_t first_share;
	tv_t last_share;
	tv_t last_decay;
	time_t first_invalid; /* Time of first invalid in run of non stale rejects */
	time_t start_time;

	char address[INET6_ADDRSTRLEN];
	bool subscribed;
	bool authorising; /* In progress, protected by instance_lock */
	bool authorised;
	bool dropped;
	bool idle;
	int reject;	/* Indicator that this client is having a run of rejects
			 * or other problem and should be dropped lazily if
			 * this is set to 2 */

	bool reconnect; /* This client really needs to reconnect */
	time_t reconnect_request; /* The time we sent a reconnect message */

	user_instance_t *user_instance;
	worker_instance_t *worker_instance;

	char *useragent;
	char *workername;
	int user_id;
	int server; /* Which server is this instance bound to */

	ckpool_t *ckp;

	time_t last_txns; /* Last time this worker requested txn hashes */
	time_t disconnected_time; /* Time this instance disconnected */

	int64_t suggest_diff; /* Stratum client suggested diff */
	double best_diff; /* Best share found by this instance */

	sdata_t *sdata; /* Which sdata this client is bound to */
	proxy_t *proxy; /* Proxy this is bound to in proxy mode */
	int proxyid; /* Which proxy id  */
	int subproxyid; /* Which subproxy */
};

struct share {
	UT_hash_handle hh;
	uchar hash[32];
	int64_t workbase_id;
};

typedef struct share share_t;

struct proxy_base {
	UT_hash_handle hh;
	UT_hash_handle sh; /* For subproxy hashlist */
	proxy_t *next; /* For retired subproxies */
	proxy_t *prev;
	int id;
	int subid;

	/* Priority has the user id encoded in the high bits if it's not a
	 * global proxy. */
	int64_t priority;

	bool global; /* Is this a global proxy */
	int userid; /* Userid for non global proxies */

	double diff;

	char url[128];
	char auth[128];
	char pass[128];
	char enonce1[32];
	uchar enonce1bin[16];
	int enonce1constlen;
	int enonce1varlen;

	int nonce2len;
	int enonce2varlen;

	bool subscribed;
	bool notified;

	int64_t clients; /* Incrementing client count */
	int64_t max_clients; /* Maximum number of clients per subproxy */
	int64_t bound_clients; /* Currently actively bound clients */
	int64_t combined_clients; /* Total clients of all subproxies of a parent proxy */
	int64_t headroom; /* Temporary variable when calculating how many more clients can bind */

	int subproxy_count; /* Number of subproxies */
	proxy_t *parent; /* Parent proxy of each subproxy */
	proxy_t *subproxies; /* Hashlist of subproxies sorted by subid */
	sdata_t *sdata; /* Unique stratifer data for each subproxy */
	bool dead;
};

typedef struct session session_t;

struct session {
	UT_hash_handle hh;
	int session_id;
	uint64_t enonce1_64;
	int64_t client_id;
	int userid;
	time_t added;
};

#define ID_AUTH 0
#define ID_WORKINFO 1
#define ID_AGEWORKINFO 2
#define ID_SHARES 3
#define ID_SHAREERR 4
#define ID_POOLSTATS 5
#define ID_WORKERSTATS 6
#define ID_BLOCK 7
#define ID_ADDRAUTH 8
#define ID_HEARTBEAT 9

static const char *ckdb_ids[] = {
	"authorise",
	"workinfo",
	"ageworkinfo",
	"shares",
	"shareerror",
	"poolstats",
	"workerstats",
	"block",
	"addrauth",
	"heartbeat"
};

static const char *ckdb_seq_names[] = {
	"seqauthorise",
	"seqworkinfo",
	"seqageworkinfo",
	"seqshares",
	"seqshareerror",
	"seqpoolstats",
	"seqworkerstats",
	"seqblock",
	"seqaddrauth",
	"seqheartbeat"
};

#define ID_COUNT (sizeof(ckdb_ids)/sizeof(char *))

struct stratifier_data {
	ckpool_t *ckp;

	char pubkeytxnbin[25];
	int pubkeytxnlen;
	char donkeytxnbin[25];
	int donkeytxnlen;

	pool_stats_t stats;
	/* Protects changes to pool stats */
	mutex_t stats_lock;

	/* Serialises sends/receives to ckdb if possible */
	mutex_t ckdb_lock;
	/* Protects sequence numbers */
	mutex_t ckdb_msg_lock;
	/* Incrementing global sequence number */
	uint64_t ckdb_seq;
	/* Incrementing ckdb_ids[] sequence numbers */
	uint64_t ckdb_seq_ids[ID_COUNT];

	bool ckdb_offline;
	bool verbose;

	uint64_t enonce1_64;

	/* For protecting the hashtable data */
	cklock_t workbase_lock;

	/* For the hashtable of all workbases */
	workbase_t *workbases;
	workbase_t *current_workbase;
	int workbases_generated;

	/* Semaphore to serialise calls to add_base */
	sem_t update_sem;
	/* Time we last sent out a stratum update */
	time_t update_time;

	int64_t workbase_id;
	int64_t blockchange_id;
	int session_id;
	char lasthash[68];
	char lastswaphash[68];

	ckmsgq_t *ssends;	// Stratum sends
	ckmsgq_t *srecvs;	// Stratum receives
	ckmsgq_t *ckdbq;	// ckdb
	ckmsgq_t *sshareq;	// Stratum share sends
	ckmsgq_t *sauthq;	// Stratum authorisations
	ckmsgq_t *stxnq;	// Transaction requests

	int user_instance_id;

	stratum_instance_t *stratum_instances;
	stratum_instance_t *recycled_instances;

	int stratum_generated;
	int disconnected_generated;
	session_t *disconnected_sessions;

	user_instance_t *user_instances;

	/* Protects both stratum and user instances */
	cklock_t instance_lock;

	share_t *shares;
	mutex_t share_lock;

	int64_t shares_generated;

	/* Linked list of block solves, added to during submission, removed on
	 * accept/reject. It is likely we only ever have one solve on here but
	 * you never know... */
	mutex_t block_lock;
	ckmsg_t *block_solves;

	/* Generator message priority */
	int gen_priority;

	int proxy_count; /* Total proxies generated (not necessarily still alive) */
	proxy_t *proxy; /* Current proxy in use */
	proxy_t *proxies; /* Hashlist of all proxies */
	mutex_t proxy_lock; /* Protects all proxy data */
	proxy_t *subproxy; /* Which subproxy this sdata belongs to in proxy mode */
};

typedef struct json_entry json_entry_t;

struct json_entry {
	json_entry_t *next;
	json_entry_t *prev;
	json_t *val;
};

/* Priority levels for generator messages */
#define GEN_LAX 0
#define GEN_NORMAL 1
#define GEN_PRIORITY 2

/* For storing a set of messages within another lock, allowing us to dump them
 * to the log outside of lock */
static void add_msg_entry(char_entry_t **entries, char **buf)
{
	char_entry_t *entry = ckalloc(sizeof(char_entry_t));

	entry->buf = *buf;
	*buf = NULL;
	DL_APPEND(*entries, entry);
}

static void notice_msg_entries(char_entry_t **entries)
{
	char_entry_t *entry, *tmpentry;

	DL_FOREACH_SAFE(*entries, entry, tmpentry) {
		DL_DELETE(*entries, entry);
		LOGNOTICE("%s", entry->buf);
		free(entry->buf);
		free(entry);
	}
}

static void info_msg_entries(char_entry_t **entries)
{
	char_entry_t *entry, *tmpentry;

	DL_FOREACH_SAFE(*entries, entry, tmpentry) {
		DL_DELETE(*entries, entry);
		LOGINFO("%s", entry->buf);
		free(entry->buf);
		free(entry);
	}
}

static void generate_coinbase(const ckpool_t *ckp, workbase_t *wb)
{
	uint64_t *u64, g64, d64 = 0;
	sdata_t *sdata = ckp->data;
	char header[228];
	int len, ofs = 0;
	ts_t now;

	/* Set fixed length coinb1 arrays to be more than enough */
	wb->coinb1 = ckzalloc(256);
	wb->coinb1bin = ckzalloc(128);

	/* Strings in wb should have been zero memset prior. Generate binary
	 * templates first, then convert to hex */
	memcpy(wb->coinb1bin, scriptsig_header_bin, 41);
	ofs += 41; // Fixed header length;

	ofs++; // Script length is filled in at the end @wb->coinb1bin[41];

	/* Put block height at start of template */
	len = ser_number(wb->coinb1bin + ofs, wb->height);
	ofs += len;

	/* Followed by flag */
	len = strlen(wb->flags) / 2;
	wb->coinb1bin[ofs++] = len;
	hex2bin(wb->coinb1bin + ofs, wb->flags, len);
	ofs += len;

	/* Followed by timestamp */
	ts_realtime(&now);
	len = ser_number(wb->coinb1bin + ofs, now.tv_sec);
	ofs += len;

	/* Followed by our unique randomiser based on the nsec timestamp */
	len = ser_number(wb->coinb1bin + ofs, now.tv_nsec);
	ofs += len;

	wb->enonce1varlen = ckp->nonce1length;
	wb->enonce2varlen = ckp->nonce2length;
	wb->coinb1bin[ofs++] = wb->enonce1varlen + wb->enonce2varlen;

	wb->coinb1len = ofs;

	len = wb->coinb1len - 41;

	len += wb->enonce1varlen;
	len += wb->enonce2varlen;

	wb->coinb2bin = ckzalloc(256);
	memcpy(wb->coinb2bin, "\x0a\x63\x6b\x70\x6f\x6f\x6c", 7);
	wb->coinb2len = 7;
	if (ckp->btcsig) {
		int siglen = strlen(ckp->btcsig);

		LOGDEBUG("Len %d sig %s", siglen, ckp->btcsig);
		if (siglen) {
			wb->coinb2bin[wb->coinb2len++] = siglen;
			memcpy(wb->coinb2bin + wb->coinb2len, ckp->btcsig, siglen);
			wb->coinb2len += siglen;
		}
	}
	len += wb->coinb2len;

	wb->coinb1bin[41] = len - 1; /* Set the length now */
	__bin2hex(wb->coinb1, wb->coinb1bin, wb->coinb1len);
	LOGDEBUG("Coinb1: %s", wb->coinb1);
	/* Coinbase 1 complete */

	memcpy(wb->coinb2bin + wb->coinb2len, "\xff\xff\xff\xff", 4);
	wb->coinb2len += 4;

	// Generation value
	g64 = wb->coinbasevalue;
	if (ckp->donvalid) {
		d64 = g64 / 200; // 0.5% donation
		g64 -= d64; // To guarantee integers add up to the original coinbasevalue
		wb->coinb2bin[wb->coinb2len++] = 2; // 2 transactions
	} else
		wb->coinb2bin[wb->coinb2len++] = 1; // 2 transactions

	u64 = (uint64_t *)&wb->coinb2bin[wb->coinb2len];
	*u64 = htole64(g64);
	wb->coinb2len += 8;

	wb->coinb2bin[wb->coinb2len++] = sdata->pubkeytxnlen;
	memcpy(wb->coinb2bin + wb->coinb2len, sdata->pubkeytxnbin, sdata->pubkeytxnlen);
	wb->coinb2len += sdata->pubkeytxnlen;

	if (ckp->donvalid) {
		u64 = (uint64_t *)&wb->coinb2bin[wb->coinb2len];
		*u64 = htole64(d64);
		wb->coinb2len += 8;

		wb->coinb2bin[wb->coinb2len++] = sdata->donkeytxnlen;
		memcpy(wb->coinb2bin + wb->coinb2len, sdata->donkeytxnbin, sdata->donkeytxnlen);
		wb->coinb2len += sdata->donkeytxnlen;
	}

	wb->coinb2len += 4; // Blank lock

	wb->coinb2 = bin2hex(wb->coinb2bin, wb->coinb2len);
	LOGDEBUG("Coinb2: %s", wb->coinb2);
	/* Coinbase 2 complete */

	snprintf(header, 225, "%s%s%s%s%s%s%s",
		 wb->bbversion, wb->prevhash,
		 "0000000000000000000000000000000000000000000000000000000000000000",
		 wb->ntime, wb->nbit,
		 "00000000", /* nonce */
		 workpadding);
	LOGDEBUG("Header: %s", header);
	hex2bin(wb->headerbin, header, 112);
}

static void stratum_broadcast_update(sdata_t *sdata, const workbase_t *wb, bool clean);

static void clear_workbase(workbase_t *wb)
{
	free(wb->flags);
	free(wb->txn_data);
	free(wb->txn_hashes);
	free(wb->logdir);
	free(wb->coinb1bin);
	free(wb->coinb1);
	free(wb->coinb2bin);
	free(wb->coinb2);
	json_decref(wb->merkle_array);
	free(wb);
}

/* Remove all shares with a workbase id less than wb_id for block changes */
static void purge_share_hashtable(sdata_t *sdata, const int64_t wb_id)
{
	share_t *share, *tmp;
	int purged = 0;

	mutex_lock(&sdata->share_lock);
	HASH_ITER(hh, sdata->shares, share, tmp) {
		if (share->workbase_id < wb_id) {
			HASH_DEL(sdata->shares, share);
			dealloc(share);
			purged++;
		}
	}
	mutex_unlock(&sdata->share_lock);

	if (purged)
		LOGINFO("Cleared %d shares from share hashtable", purged);
}

/* Remove all shares with a workbase id == wb_id being discarded */
static void age_share_hashtable(sdata_t *sdata, const int64_t wb_id)
{
	share_t *share, *tmp;
	int aged = 0;

	mutex_lock(&sdata->share_lock);
	HASH_ITER(hh, sdata->shares, share, tmp) {
		if (share->workbase_id == wb_id) {
			HASH_DEL(sdata->shares, share);
			dealloc(share);
			aged++;
		}
	}
	mutex_unlock(&sdata->share_lock);

	if (aged)
		LOGINFO("Aged %d shares from share hashtable", aged);
}

static char *status_chars = "|/-\\";

/* Absorbs the json and generates a ckdb json message, logs it to the ckdb
 * log and returns the malloced message. */
static char *ckdb_msg(ckpool_t *ckp, sdata_t *sdata, json_t *val, const int idtype)
{
	char *json_msg;
	char logname[512];
	char *ret = NULL;
	uint64_t seqall;

	json_set_int(val, "seqstart", ckp->starttime);
	json_set_int(val, "seqpid", ckp->startpid);
	/* Set the atomically incrementing sequence numbers */
	mutex_lock(&sdata->ckdb_msg_lock);
	seqall = sdata->ckdb_seq++;
	json_set_int(val, "seqall", seqall);
	json_set_int(val, ckdb_seq_names[idtype], sdata->ckdb_seq_ids[idtype]++);
	mutex_unlock(&sdata->ckdb_msg_lock);

	json_msg = json_dumps(val, JSON_COMPACT);
	if (unlikely(!json_msg))
		goto out;
	ASPRINTF(&ret, "%s.%"PRIu64".json=%s", ckdb_ids[idtype], seqall, json_msg);
	free(json_msg);
out:
	json_decref(val);
	snprintf(logname, 511, "%s%s", ckp->logdir, ckp->ckdb_name);
	rotating_log(logname, ret);
	return ret;
}

static void _ckdbq_add(ckpool_t *ckp, const int idtype, json_t *val, const char *file,
		       const char *func, const int line)
{
	static time_t time_counter;
	sdata_t *sdata = ckp->data;
	static int counter = 0;
	char *json_msg;
	time_t now_t;
	char ch;

	if (unlikely(!val)) {
		LOGWARNING("Invalid json sent to ckdbq_add from %s %s:%d", file, func, line);
		return;
	}

	now_t = time(NULL);
	if (now_t != time_counter) {
		pool_stats_t *stats = &sdata->stats;
		char hashrate[16];

		/* Rate limit to 1 update per second */
		time_counter = now_t;
		suffix_string(stats->dsps1 * nonces, hashrate, 16, 3);
		ch = status_chars[(counter++) & 0x3];
		fprintf(stdout, "\33[2K\r%c %sH/s  %.1f SPS  %d users  %d workers",
			ch, hashrate, stats->sps1, stats->users, stats->workers);
		fflush(stdout);
	}

	if (CKP_STANDALONE(ckp))
		return json_decref(val);

	json_msg = ckdb_msg(ckp, sdata, val, idtype);
	if (unlikely(!json_msg)) {
		LOGWARNING("Failed to dump json from %s %s:%d", file, func, line);
		return;
	}

	ckmsgq_add(sdata->ckdbq, json_msg);
}

#define ckdbq_add(ckp, idtype, val) _ckdbq_add(ckp, idtype, val, __FILE__, __func__, __LINE__)

static void send_workinfo(ckpool_t *ckp, const workbase_t *wb)
{
	char cdfield[64];
	json_t *val;

	sprintf(cdfield, "%lu,%lu", wb->gentime.tv_sec, wb->gentime.tv_nsec);

	JSON_CPACK(val, "{sI,ss,ss,ss,ss,ss,ss,ss,ss,sI,so,ss,ss,ss,ss}",
			"workinfoid", wb->id,
			"poolinstance", ckp->name,
			"transactiontree", wb->txn_hashes,
			"prevhash", wb->prevhash,
			"coinbase1", wb->coinb1,
			"coinbase2", wb->coinb2,
			"version", wb->bbversion,
			"ntime", wb->ntime,
			"bits", wb->nbit,
			"reward", wb->coinbasevalue,
			"merklehash", json_deep_copy(wb->merkle_array),
			"createdate", cdfield,
			"createby", "code",
			"createcode", __func__,
			"createinet", ckp->serverurl[0]);
	ckdbq_add(ckp, ID_WORKINFO, val);
}

static void send_ageworkinfo(ckpool_t *ckp, const int64_t id)
{
	char cdfield[64];
	ts_t ts_now;
	json_t *val;

	ts_realtime(&ts_now);
	sprintf(cdfield, "%lu,%lu", ts_now.tv_sec, ts_now.tv_nsec);

	JSON_CPACK(val, "{sI,ss,ss,ss,ss,ss}",
			"workinfoid", id,
			"poolinstance", ckp->name,
			"createdate", cdfield,
			"createby", "code",
			"createcode", __func__,
			"createinet", ckp->serverurl[0]);
	ckdbq_add(ckp, ID_AGEWORKINFO, val);
}

/* Add a new workbase to the table of workbases. Sdata is the global data in
 * pool mode but unique to each subproxy in proxy mode */
static void add_base(ckpool_t *ckp, sdata_t *sdata, workbase_t *wb, bool *new_block)
{
	workbase_t *tmp, *tmpa, *aged = NULL;
	sdata_t *ckp_sdata = ckp->data;
	int len, ret;

	ts_realtime(&wb->gentime);
	wb->network_diff = diff_from_nbits(wb->headerbin + 72);

	len = strlen(ckp->logdir) + 8 + 1 + 16 + 1;
	wb->logdir = ckzalloc(len);

	/* In proxy mode, the wb->id is received in the notify update and
	 * we set workbase_id from it. In server mode the stratifier is
	 * setting the workbase_id */
	ck_wlock(&sdata->workbase_lock);
	ckp_sdata->workbases_generated++;
	if (!ckp->proxy)
		wb->id = sdata->workbase_id++;
	else
		sdata->workbase_id = wb->id;
	if (strncmp(wb->prevhash, sdata->lasthash, 64)) {
		char bin[32], swap[32];

		*new_block = true;
		memcpy(sdata->lasthash, wb->prevhash, 65);
		hex2bin(bin, sdata->lasthash, 32);
		swap_256(swap, bin);
		__bin2hex(sdata->lastswaphash, swap, 32);
		sdata->blockchange_id = wb->id;
	}
	if (*new_block && ckp->logshares) {
		sprintf(wb->logdir, "%s%08x/", ckp->logdir, wb->height);
		ret = mkdir(wb->logdir, 0750);
		if (unlikely(ret && errno != EEXIST))
			LOGERR("Failed to create log directory %s", wb->logdir);
	}
	sprintf(wb->idstring, "%016lx", wb->id);
	if (ckp->logshares)
		sprintf(wb->logdir, "%s%08x/%s", ckp->logdir, wb->height, wb->idstring);

	/* Is this long enough to ensure we don't dereference a workbase
	 * immediately? Should be unless clock changes 10 minutes so we use
	 * ts_realtime */
	HASH_ITER(hh, sdata->workbases, tmp, tmpa) {
		if (HASH_COUNT(sdata->workbases) < 3)
			break;
		if (wb == tmp)
			continue;
		/*  Age old workbases older than 10 minutes old */
		if (tmp->gentime.tv_sec < wb->gentime.tv_sec - 600) {
			HASH_DEL(sdata->workbases, tmp);
			aged = tmp;
			break;
		}
	}
	HASH_ADD_I64(sdata->workbases, id, wb);
	sdata->current_workbase = wb;
	ck_wunlock(&sdata->workbase_lock);

	if (*new_block)
		purge_share_hashtable(sdata, wb->id);

	send_workinfo(ckp, wb);

	/* Send the aged work message to ckdb once we have dropped the workbase lock
	 * to prevent taking recursive locks */
	if (aged) {
		send_ageworkinfo(ckp, aged->id);
		age_share_hashtable(sdata, aged->id);
		clear_workbase(aged);
	}
}

/* Mandatory send_recv to the generator which sets the message priority if this
 * message is higher priority. Races galore on gen_priority mean this might
 * read the wrong priority but occasional wrong values are harmless. */
static char *__send_recv_generator(ckpool_t *ckp, const char *msg, const int prio)
{
	sdata_t *sdata = ckp->data;
	char *buf = NULL;
	bool set;

	if (prio > sdata->gen_priority) {
		sdata->gen_priority = prio;
		set = true;
	} else
		set = false;
	buf = _send_recv_proc(ckp->generator, msg, UNIX_WRITE_TIMEOUT, RPC_TIMEOUT, __FILE__, __func__, __LINE__);
	if (unlikely(!buf))
		buf = strdup("failed");
	if (set)
		sdata->gen_priority = 0;

	return buf;
}

/* Conditionally send_recv a message only if it's equal or higher priority than
 * any currently being serviced. NULL is returned if the request is not
 * processed for priority reasons, "failed" for an actual failure. */
static char *send_recv_generator(ckpool_t *ckp, const char *msg, const int prio)
{
	sdata_t *sdata = ckp->data;
	char *buf = NULL;

	if (prio >= sdata->gen_priority)
		buf = __send_recv_generator(ckp, msg, prio);
	return buf;
}

static void send_generator(const ckpool_t *ckp, const char *msg, const int prio)
{
	sdata_t *sdata = ckp->data;
	bool set;

	if (prio > sdata->gen_priority) {
		sdata->gen_priority = prio;
		set = true;
	} else
		set = false;
	send_proc(ckp->generator, msg);
	if (set)
		sdata->gen_priority = 0;
}

struct update_req {
	pthread_t *pth;
	ckpool_t *ckp;
	int prio;
};

static void broadcast_ping(sdata_t *sdata);

/* This function assumes it will only receive a valid json gbt base template
 * since checking should have been done earlier, and creates the base template
 * for generating work templates. */
static void *do_update(void *arg)
{
	struct update_req *ur = (struct update_req *)arg;
	ckpool_t *ckp = ur->ckp;
	sdata_t *sdata = ckp->data;
	bool new_block = false;
	int prio = ur->prio;
	bool ret = false;
	workbase_t *wb;
	time_t now_t;
	json_t *val;
	char *buf;

	pthread_detach(pthread_self());
	rename_proc("updater");

	buf = send_recv_generator(ckp, "getbase", prio);
	if (unlikely(!buf)) {
		LOGNOTICE("Get base in update_base delayed due to higher priority request");
		goto out;
	}
	if (unlikely(cmdmatch(buf, "failed"))) {
		LOGWARNING("Generator returned failure in update_base");
		goto out;
	}

	wb = ckzalloc(sizeof(workbase_t));
	wb->ckp = ckp;
	val = json_loads(buf, 0, NULL);

	json_strcpy(wb->target, val, "target");
	json_dblcpy(&wb->diff, val, "diff");
	json_uintcpy(&wb->version, val, "version");
	json_uintcpy(&wb->curtime, val, "curtime");
	json_strcpy(wb->prevhash, val, "prevhash");
	json_strcpy(wb->ntime, val, "ntime");
	sscanf(wb->ntime, "%x", &wb->ntime32);
	json_strcpy(wb->bbversion, val, "bbversion");
	json_strcpy(wb->nbit, val, "nbit");
	json_uint64cpy(&wb->coinbasevalue, val, "coinbasevalue");
	json_intcpy(&wb->height, val, "height");
	json_strdup(&wb->flags, val, "flags");
	json_intcpy(&wb->transactions, val, "transactions");
	if (wb->transactions) {
		json_strdup(&wb->txn_data, val, "txn_data");
		json_strdup(&wb->txn_hashes, val, "txn_hashes");
	} else
		wb->txn_hashes = ckzalloc(1);
	json_intcpy(&wb->merkles, val, "merkles");
	wb->merkle_array = json_array();
	if (wb->merkles) {
		json_t *arr;
		int i;

		arr = json_object_get(val, "merklehash");
		for (i = 0; i < wb->merkles; i++) {
			strcpy(&wb->merklehash[i][0], json_string_value(json_array_get(arr, i)));
			hex2bin(&wb->merklebin[i][0], &wb->merklehash[i][0], 32);
			json_array_append_new(wb->merkle_array, json_string(&wb->merklehash[i][0]));
		}
	}
	json_decref(val);
	generate_coinbase(ckp, wb);

<<<<<<< HEAD
	add_base(ckp, sdata, wb, &new_block);
	if (new_block)
		LOGNOTICE("Block hash changed to %s", sdata->lastswaphash);
=======
	/* Serialise access to add_base to avoid out of order new block notifies */
	cksem_wait(&sdata->update_sem);
	add_base(ckp, wb, &new_block);
	/* Reset the update time to avoid stacked low priority notifies. Bring
	 * forward the next notify in case of a new block. */
	now_t = time(NULL);
	if (new_block)
		now_t -= ckp->update_interval / 2;
	sdata->update_time = now_t;
	cksem_post(&sdata->update_sem);
>>>>>>> 02035ee7

	stratum_broadcast_update(sdata, wb, new_block);
	ret = true;
	LOGINFO("Broadcast updated stratum base");
out:
	/* Send a ping to miners if we fail to get a base to keep them
	 * connected while bitcoind recovers(?) */
	if (unlikely(!ret)) {
		LOGINFO("Broadcast ping due to failed stratum base update");
		broadcast_ping(sdata);
	}
	dealloc(buf);
	free(ur->pth);
	free(ur);
	return NULL;
}

static void update_base(ckpool_t *ckp, const int prio)
{
	struct update_req *ur = ckalloc(sizeof(struct update_req));
	pthread_t *pth = ckalloc(sizeof(pthread_t));

	ur->pth = pth;
	ur->ckp = ckp;
	ur->prio = prio;
	create_pthread(pth, do_update, ur);
}

/* Instead of removing the client instance, we add it to a list of recycled
 * clients allowing us to reuse it instead of callocing a new one */
static void __kill_instance(sdata_t *sdata, stratum_instance_t *client)
{
	if (client->proxy) {
		client->proxy->bound_clients--;
		client->proxy->parent->combined_clients--;
	}
	free(client->workername);
	free(client->useragent);
	memset(client, 0, sizeof(stratum_instance_t));
	DL_APPEND(sdata->recycled_instances, client);
}

/* Called with instance_lock held. Note stats.users is protected by
 * instance lock to avoid recursive locking. */
static void __inc_worker(sdata_t *sdata, user_instance_t *instance)
{
	sdata->stats.workers++;
	if (!instance->workers++)
		sdata->stats.users++;
}

static void __dec_worker(sdata_t *sdata, user_instance_t *instance)
{
	sdata->stats.workers--;
	if (!--instance->workers)
		sdata->stats.users--;
}

static void __disconnect_session(sdata_t *sdata, const stratum_instance_t *client)
{
	time_t now_t = time(NULL);
	session_t *session, *tmp;

	/* Opportunity to age old sessions */
	HASH_ITER(hh, sdata->disconnected_sessions, session, tmp) {
		if (now_t - session->added > 600) {
			HASH_DEL(sdata->disconnected_sessions, session);
			dealloc(session);
			sdata->stats.disconnected--;
		}
	}

	if (!client->enonce1_64 || !client->user_instance || !client->authorised)
		return;
	HASH_FIND_INT(sdata->disconnected_sessions, &client->session_id, session);
	if (session)
		return;
	session = ckalloc(sizeof(session_t));
	session->enonce1_64 = client->enonce1_64;
	session->session_id = client->session_id;
	session->client_id = client->id;
	session->userid = client->user_id;
	session->added = now_t;
	HASH_ADD_INT(sdata->disconnected_sessions, session_id, session);
	sdata->stats.disconnected++;
	sdata->disconnected_generated++;
}

/* Removes a client instance we know is on the stratum_instances list and from
 * the user client list if it's been placed on it */
static void __del_client(sdata_t *sdata, stratum_instance_t *client)
{
	user_instance_t *user = client->user_instance;

	HASH_DEL(sdata->stratum_instances, client);
	if (user) {
		DL_DELETE(user->clients, client);
		__dec_worker(sdata, user);
	}
}

static void connector_drop_client(ckpool_t *ckp, const int64_t id)
{
	char buf[256];

	LOGDEBUG("Stratifier requesting connector drop client %"PRId64, id);
	snprintf(buf, 255, "dropclient=%"PRId64, id);
	send_proc(ckp->connector, buf);
}

static void drop_allclients(ckpool_t *ckp)
{
	stratum_instance_t *client, *tmp;
	sdata_t *sdata = ckp->data;
	int kills = 0;

	ck_wlock(&sdata->instance_lock);
	HASH_ITER(hh, sdata->stratum_instances, client, tmp) {
		int64_t client_id = client->id;

		if (!client->ref) {
			__del_client(sdata, client);
			__kill_instance(sdata, client);
		} else
			client->dropped = true;
		kills++;
		connector_drop_client(ckp, client_id);
	}
	sdata->stats.users = sdata->stats.workers = 0;
	ck_wunlock(&sdata->instance_lock);

	if (kills)
		LOGNOTICE("Dropped %d instances for dropall request", kills);
}

/* Copy only the relevant parts of the master sdata for each subproxy */
static sdata_t *duplicate_sdata(const sdata_t *sdata)
{
	sdata_t *dsdata = ckzalloc(sizeof(sdata_t));

	dsdata->ckp = sdata->ckp;

	/* Copy the transaction binaries for workbase creation */
	memcpy(dsdata->pubkeytxnbin, sdata->pubkeytxnbin, 25);
	memcpy(dsdata->donkeytxnbin, sdata->donkeytxnbin, 25);

	/* Use the same work queues for all subproxies */
	dsdata->ssends = sdata->ssends;
	dsdata->srecvs = sdata->srecvs;
	dsdata->ckdbq = sdata->ckdbq;
	dsdata->sshareq = sdata->sshareq;
	dsdata->sauthq = sdata->sauthq;
	dsdata->stxnq = sdata->stxnq;

	/* Give the sbuproxy its own workbase list and lock */
	cklock_init(&dsdata->workbase_lock);
	return dsdata;
}

static int64_t prio_sort(proxy_t *a, proxy_t *b)
{
	return (a->priority - b->priority);
}

/* Priority values can be sparse, they do not need to be sequential */
static void __set_proxy_prio(sdata_t *sdata, proxy_t *proxy, int64_t priority)
{
	proxy_t *tmpa, *tmpb, *exists = NULL;
	int64_t next_prio = 0;

	/* Encode the userid as the high bits in priority */
	if (!proxy->global) {
		int64_t high_bits = proxy->userid;

		high_bits <<= 32;
		priority |= high_bits;
	}

	/* See if the priority is already in use */
	HASH_ITER(hh, sdata->proxies, tmpa, tmpb) {
		if (tmpa->priority > priority)
			break;
		if (tmpa->priority == priority) {
			exists = tmpa;
			next_prio = exists->priority + 1;
			break;
		}
	}
	/* See if we need to push the priority of everything after exists up */
	HASH_ITER(hh, exists, tmpa, tmpb) {
		if (tmpa->priority > next_prio)
			break;
		tmpa->priority++;
		next_prio++;
	}
	proxy->priority = priority;
	HASH_SORT(sdata->proxies, prio_sort);
}

static proxy_t *__generate_proxy(sdata_t *sdata, const int id)
{
	proxy_t *proxy = ckzalloc(sizeof(proxy_t));

	proxy->parent = proxy;
	proxy->id = id;
	proxy->sdata = duplicate_sdata(sdata);
	proxy->sdata->subproxy = proxy;
	proxy->sdata->verbose = true;
	/* subid == 0 on parent proxy */
	HASH_ADD(sh, proxy->subproxies, subid, sizeof(int), proxy);
	proxy->subproxy_count++;
	HASH_ADD_INT(sdata->proxies, id, proxy);
	/* Set the new proxy priority to its id */
	__set_proxy_prio(sdata, proxy, id);
	sdata->proxy_count++;
	return proxy;
}

static proxy_t *__generate_subproxy(sdata_t *sdata, proxy_t *proxy, const int subid)
{
	proxy_t *subproxy = ckzalloc(sizeof(proxy_t));

	subproxy->parent = proxy;
	subproxy->id = proxy->id;
	subproxy->subid = subid;
	HASH_ADD(sh, proxy->subproxies, subid, sizeof(int), subproxy);
	proxy->subproxy_count++;
	subproxy->sdata = duplicate_sdata(sdata);
	subproxy->sdata->subproxy = subproxy;
	return subproxy;
}

static proxy_t *__existing_proxy(const sdata_t *sdata, const int id)
{
	proxy_t *proxy;

	HASH_FIND_INT(sdata->proxies, &id, proxy);
	return proxy;
}

static proxy_t *existing_proxy(sdata_t *sdata, const int id)
{
	proxy_t *proxy;

	mutex_lock(&sdata->proxy_lock);
	proxy = __existing_proxy(sdata, id);
	mutex_unlock(&sdata->proxy_lock);

	return proxy;
}

/* Find proxy by id number, generate one if none exist yet by that id */
static proxy_t *__proxy_by_id(sdata_t *sdata, const int id)
{
	proxy_t *proxy = __existing_proxy(sdata, id);

	if (unlikely(!proxy)) {
		proxy = __generate_proxy(sdata, id);
		LOGNOTICE("Stratifier added new proxy %d", id);
	}

	return proxy;
}

static proxy_t *__existing_subproxy(proxy_t *proxy, const int subid)
{
	proxy_t *subproxy;

	HASH_FIND(sh, proxy->subproxies, &subid, sizeof(int), subproxy);
	return subproxy;
}

static proxy_t *__subproxy_by_id(sdata_t *sdata, proxy_t *proxy, const int subid)
{
	proxy_t *subproxy = __existing_subproxy(proxy, subid);

	if (!subproxy) {
		subproxy = __generate_subproxy(sdata, proxy, subid);
		LOGINFO("Stratifier added new subproxy %d:%d", proxy->id, subid);
	}
	return subproxy;
}

static proxy_t *subproxy_by_id(sdata_t *sdata, const int id, const int subid)
{
	proxy_t *proxy, *subproxy;

	mutex_lock(&sdata->proxy_lock);
	proxy = __proxy_by_id(sdata, id);
	subproxy = __subproxy_by_id(sdata, proxy, subid);
	mutex_unlock(&sdata->proxy_lock);

	return subproxy;
}

static proxy_t *existing_subproxy(sdata_t *sdata, const int id, const int subid)
{
	proxy_t *proxy, *subproxy = NULL;

	mutex_lock(&sdata->proxy_lock);
	proxy = __existing_proxy(sdata, id);
	if (proxy)
		subproxy = __existing_subproxy(proxy, subid);
	mutex_unlock(&sdata->proxy_lock);

	return subproxy;
}

static void set_proxy_prio(sdata_t *sdata, proxy_t *proxy, const int priority)
{
	mutex_lock(&sdata->proxy_lock);
	__set_proxy_prio(sdata, proxy, priority);
	mutex_unlock(&sdata->proxy_lock);
}

/* Set proxy to the current proxy and calculate how much headroom it has */
static int64_t current_headroom(sdata_t *sdata, proxy_t **proxy)
{
	proxy_t *subproxy, *tmp;
	int64_t headroom = 0;

	mutex_lock(&sdata->proxy_lock);
	*proxy = sdata->proxy;
	if (!*proxy)
		goto out_unlock;
	HASH_ITER(sh, (*proxy)->subproxies, subproxy, tmp) {
		if (subproxy->dead)
			continue;
		headroom += subproxy->max_clients - subproxy->clients;
	}
out_unlock:
	mutex_unlock(&sdata->proxy_lock);

	return headroom;
}

static int64_t proxy_headroom(sdata_t *sdata, const int userid)
{
	proxy_t *proxy, *subproxy, *tmp, *subtmp;
	int64_t headroom = 0;

	mutex_lock(&sdata->proxy_lock);
	HASH_ITER(hh, sdata->proxies, proxy, tmp) {
		if (proxy->userid < userid)
			continue;
		if (proxy->userid > userid)
			break;
		HASH_ITER(sh, proxy->subproxies, subproxy, subtmp) {
			if (subproxy->dead)
				continue;
			headroom += subproxy->max_clients - subproxy->clients;
		}
	}
	mutex_unlock(&sdata->proxy_lock);

	return headroom;
}

static void reconnect_client(sdata_t *sdata, stratum_instance_t *client);

static void generator_recruit(const ckpool_t *ckp, const int proxyid, const int recruits)
{
	char buf[256];

	sprintf(buf, "recruit=%d:%d", proxyid, recruits);
	LOGINFO("Stratifer requesting %d more subproxies of proxy %d from generator",
		recruits, proxyid);
	send_generator(ckp, buf, GEN_PRIORITY);
}

/* Find how much headroom we have and connect up to that many clients that are
 * not currently on this pool, recruiting more slots to switch more clients
 * later on lazily. Only reconnect clients bound to global proxies. */
static void reconnect_clients(sdata_t *sdata)
{
	stratum_instance_t *client, *tmpclient;
	int reconnects = 0;
	int64_t headroom;
	proxy_t *proxy;

	headroom = current_headroom(sdata, &proxy);
	if (!proxy)
		return;

	ck_rlock(&sdata->instance_lock);
	HASH_ITER(hh, sdata->stratum_instances, client, tmpclient) {
		if (client->dropped)
			continue;
		if (!client->authorised)
			continue;
		/* Is this client boudn to a dead proxy? */
		if (!client->reconnect) {
			/* This client is bound to a user proxy */
			if (client->proxy->userid)
				continue;
			if (client->proxyid == proxy->id)
				continue;
		}
		if (headroom-- < 1)
			continue;
		reconnects++;
		reconnect_client(sdata, client);
	}
	ck_runlock(&sdata->instance_lock);

	if (reconnects) {
		LOGINFO("%d clients flagged for reconnect to global proxy %d",
			reconnects, proxy->id);
	}
	if (headroom < 0)
		generator_recruit(sdata->ckp, proxy->id, -headroom);
}

static bool __subproxies_alive(proxy_t *proxy)
{
	proxy_t *subproxy, *tmp;
	bool alive = false;

	HASH_ITER(sh, proxy->subproxies, subproxy, tmp) {
		if (!subproxy->dead) {
			alive = true;
			break;
		}
	}
	return alive;
}

/* Iterate over the current global proxy list and see if the current one is
 * the highest priority alive one. Proxies are sorted by priority so the first
 * available will be highest priority. Uses ckp sdata */
static void check_bestproxy(sdata_t *sdata)
{
	proxy_t *proxy, *tmp;
	int changed_id = -1;

	mutex_lock(&sdata->proxy_lock);
	if (sdata->proxy && !__subproxies_alive(sdata->proxy))
		sdata->proxy = NULL;
	HASH_ITER(hh, sdata->proxies, proxy, tmp) {
		if (!__subproxies_alive(proxy))
			continue;
		if (!proxy->global)
			break;
		if (proxy != sdata->proxy) {
			sdata->proxy = proxy;
			changed_id = proxy->id;
		}
		break;
	}
	mutex_unlock(&sdata->proxy_lock);

	if (changed_id != -1)
		LOGNOTICE("Stratifier setting active proxy to %d", changed_id);
}

static void dead_proxyid(sdata_t *sdata, const int id, const int subid, const bool replaced)
{
	stratum_instance_t *client, *tmp;
	int reconnects = 0, proxyid = 0;
	int64_t headroom;
	proxy_t *proxy;

	proxy = existing_subproxy(sdata, id, subid);
	if (proxy) {
		proxy->dead = true;
		if (!replaced && proxy->global)
			check_bestproxy(sdata);
	}
	LOGINFO("Stratifier dropping clients from proxy %d:%d", id, subid);
	headroom = current_headroom(sdata, &proxy);
	if (proxy)
		proxyid = proxy->id;

	ck_rlock(&sdata->instance_lock);
	HASH_ITER(hh, sdata->stratum_instances, client, tmp) {
		if (client->proxyid != id || client->subproxyid != subid)
			continue;
		/* Clients could remain connected to a dead connection here
		 * but should be picked up when we recruit enough slots after
		 * another notify. */
		if (headroom-- < 1) {
			client->reconnect = true;
			continue;
		}
		reconnects++;
		reconnect_client(sdata, client);
	}
	ck_runlock(&sdata->instance_lock);

	if (reconnects) {
		LOGINFO("%d clients flagged to reconnect from dead proxy %d:%d", reconnects,
			id, subid);
	}
	/* When a proxy dies, recruit more of the global proxies for them to
	 * fail over to in case user proxies are unavailable. */
	if (headroom < 0)
		generator_recruit(sdata->ckp, proxyid, -headroom);
}

static void update_subscribe(ckpool_t *ckp, const char *cmd)
{
	sdata_t *sdata = ckp->data, *dsdata;
	int id = 0, subid = 0, userid = 0;
	proxy_t *proxy, *old = NULL;
	const char *buf;
	bool global;
	json_t *val;

	if (unlikely(strlen(cmd) < 11)) {
		LOGWARNING("Received zero length string for subscribe in update_subscribe");
		return;
	}
	buf = cmd + 10;
	LOGDEBUG("Update subscribe: %s", buf);
	val = json_loads(buf, 0, NULL);
	if (unlikely(!val)) {
		LOGWARNING("Failed to json decode subscribe response in update_subscribe %s", buf);
		return;
	}
	if (unlikely(!json_get_int(&id, val, "proxy"))) {
		LOGWARNING("Failed to json decode proxy value in update_subscribe %s", buf);
		return;
	}
	if (unlikely(!json_get_int(&subid, val, "subproxy"))) {
		LOGWARNING("Failed to json decode subproxy value in update_subscribe %s", buf);
		return;
	}
	if (unlikely(!json_get_bool(&global, val, "global"))) {
		LOGWARNING("Failed to json decode global value in update_subscribe %s", buf);
		return;
	}
	if (!global) {
		if (unlikely(!json_get_int(&userid, val, "userid"))) {
			LOGWARNING("Failed to json decode userid value in update_subscribe %s", buf);
			return;
		}
	}

	if (!subid)
		LOGNOTICE("Got updated subscribe for proxy %d", id);
	else
		LOGINFO("Got updated subscribe for proxy %d:%d", id, subid);

	/* Is this a replacement for an existing proxy id? */
	old = existing_subproxy(sdata, id, subid);
	if (old) {
		dead_proxyid(sdata, id, subid, true);
		proxy = old;
		proxy->dead = false;
	} else
		proxy = subproxy_by_id(sdata, id, subid);
	proxy->global = global;
	proxy->userid = userid;
	proxy->subscribed = true;
	proxy->diff = ckp->startdiff;
	memset(proxy->url, 0, 128);
	memset(proxy->auth, 0, 128);
	memset(proxy->pass, 0, 128);
	strncpy(proxy->url, json_string_value(json_object_get(val, "url")), 127);
	strncpy(proxy->auth, json_string_value(json_object_get(val, "auth")), 127);
	strncpy(proxy->pass, json_string_value(json_object_get(val, "pass")), 127);

	dsdata = proxy->sdata;

	ck_wlock(&dsdata->workbase_lock);
	/* Length is checked by generator */
	strcpy(proxy->enonce1, json_string_value(json_object_get(val, "enonce1")));
	proxy->enonce1constlen = strlen(proxy->enonce1) / 2;
	hex2bin(proxy->enonce1bin, proxy->enonce1, proxy->enonce1constlen);
	proxy->nonce2len = json_integer_value(json_object_get(val, "nonce2len"));
	if (proxy->nonce2len > 7)
		proxy->enonce1varlen = 4;
	else if (proxy->nonce2len > 5)
		proxy->enonce1varlen = 2;
	else if (proxy->nonce2len > 3)
		proxy->enonce1varlen = 1;
	else
		proxy->enonce1varlen = 0;
	proxy->enonce2varlen = proxy->nonce2len - proxy->enonce1varlen;
	proxy->max_clients = 1ll << (proxy->enonce1varlen * 8);
	proxy->clients = 0;
	ck_wunlock(&dsdata->workbase_lock);

	if (subid) {
		LOGINFO("Upstream pool %s %d:%d extranonce2 length %d, max proxy clients %"PRId64,
			proxy->url, id, subid, proxy->nonce2len, proxy->max_clients);
	} else {
		LOGNOTICE("Upstream pool %s %d extranonce2 length %d, max proxy clients %"PRId64,
			  proxy->url, id, proxy->nonce2len, proxy->max_clients);
	}
	json_decref(val);
}

/* Find the highest priority alive proxy belonging to userid and recruit extra
 * subproxies. */
static void recruit_best_userproxy(sdata_t *sdata, const int userid, const int recruits)
{
	proxy_t *proxy, *subproxy, *tmp, *subtmp, *best = NULL;

	mutex_lock(&sdata->proxy_lock);
	HASH_ITER(hh, sdata->proxies, proxy, tmp) {
		if (proxy->userid < userid)
			continue;
		if (proxy->userid > userid)
			break;
		HASH_ITER(sh, proxy->subproxies, subproxy, subtmp) {
			if (subproxy->dead)
				continue;
			best = proxy;
		}
	}
	mutex_unlock(&sdata->proxy_lock);

	if (best)
		generator_recruit(sdata->ckp, best->id, recruits);
}

/* Check how much headroom the userid proxies have and reconnect any clients
 * that are not bound to it that should be */
static void check_userproxies(sdata_t *sdata, const int userid)
{
	int64_t headroom = proxy_headroom(sdata, userid);
	stratum_instance_t *client, *tmpclient;
	int reconnects = 0;

	ck_rlock(&sdata->instance_lock);
	HASH_ITER(hh, sdata->stratum_instances, client, tmpclient) {
		if (client->dropped)
			continue;
		if (!client->authorised)
			continue;
		if (client->user_id != userid)
			continue;
		/* Is this client bound to a dead proxy? */
		if (!client->reconnect && client->proxy->userid == userid)
			continue;
		if (headroom-- < 1)
			continue;
		reconnects++;
		reconnect_client(sdata, client);
	}
	ck_runlock(&sdata->instance_lock);

	if (reconnects) {
		LOGINFO("%d clients flagged for reconnect to user %d proxies",
			reconnects, userid);
	}
	if (headroom < 0)
		recruit_best_userproxy(sdata, userid, -headroom);
}

static proxy_t *best_proxy(sdata_t *sdata)
{
	proxy_t *proxy;

	mutex_lock(&sdata->proxy_lock);
	proxy = sdata->proxy;
	mutex_unlock(&sdata->proxy_lock);

	return proxy;
}

static void update_notify(ckpool_t *ckp, const char *cmd)
{
	sdata_t *sdata = ckp->data, *dsdata;
	bool new_block = false, clean;
	int i, id = 0, subid = 0;
	char header[228];
	const char *buf;
	proxy_t *proxy;
	workbase_t *wb;
	json_t *val;

	if (unlikely(strlen(cmd) < 8)) {
		LOGWARNING("Zero length string passed to update_notify");
		return;
	}
	buf = cmd + 7; /* "notify=" */
	LOGDEBUG("Update notify: %s", buf);

	val = json_loads(buf, 0, NULL);
	if (unlikely(!val)) {
		LOGWARNING("Failed to json decode in update_notify");
		return;
	}
	json_get_int(&id, val, "proxy");
	json_get_int(&subid, val, "subproxy");
	proxy = existing_subproxy(sdata, id, subid);
	if (unlikely(!proxy || !proxy->subscribed)) {
		LOGINFO("No valid proxy %d:%d subscription to update notify yet", id, subid);
		goto out;
	}
	if (!subid)
		LOGNOTICE("Got updated notify for proxy %d", id);
	else
		LOGINFO("Got updated notify for proxy %d:%d", id, subid);

	wb = ckzalloc(sizeof(workbase_t));
	wb->ckp = ckp;
	wb->proxy = true;

	json_get_int64(&wb->id, val, "jobid");
	json_strcpy(wb->prevhash, val, "prevhash");
	json_intcpy(&wb->coinb1len, val, "coinb1len");
	wb->coinb1bin = ckalloc(wb->coinb1len);
	wb->coinb1 = ckalloc(wb->coinb1len * 2 + 1);
	json_strcpy(wb->coinb1, val, "coinbase1");
	hex2bin(wb->coinb1bin, wb->coinb1, wb->coinb1len);
	wb->height = get_sernumber(wb->coinb1bin + 42);
	json_strdup(&wb->coinb2, val, "coinbase2");
	wb->coinb2len = strlen(wb->coinb2) / 2;
	wb->coinb2bin = ckalloc(wb->coinb2len);
	hex2bin(wb->coinb2bin, wb->coinb2, wb->coinb2len);
	wb->merkle_array = json_object_dup(val, "merklehash");
	wb->merkles = json_array_size(wb->merkle_array);
	for (i = 0; i < wb->merkles; i++) {
		strcpy(&wb->merklehash[i][0], json_string_value(json_array_get(wb->merkle_array, i)));
		hex2bin(&wb->merklebin[i][0], &wb->merklehash[i][0], 32);
	}
	json_strcpy(wb->bbversion, val, "bbversion");
	json_strcpy(wb->nbit, val, "nbit");
	json_strcpy(wb->ntime, val, "ntime");
	sscanf(wb->ntime, "%x", &wb->ntime32);
	clean = json_is_true(json_object_get(val, "clean"));
	ts_realtime(&wb->gentime);
	snprintf(header, 225, "%s%s%s%s%s%s%s",
		 wb->bbversion, wb->prevhash,
		 "0000000000000000000000000000000000000000000000000000000000000000",
		 wb->ntime, wb->nbit,
		 "00000000", /* nonce */
		 workpadding);
	LOGDEBUG("Header: %s", header);
	hex2bin(wb->headerbin, header, 112);
	wb->txn_hashes = ckzalloc(1);

	dsdata = proxy->sdata;

	ck_rlock(&dsdata->workbase_lock);
	strcpy(wb->enonce1const, proxy->enonce1);
	wb->enonce1constlen = proxy->enonce1constlen;
	memcpy(wb->enonce1constbin, proxy->enonce1bin, wb->enonce1constlen);
	wb->enonce1varlen = proxy->enonce1varlen;
	wb->enonce2varlen = proxy->enonce2varlen;
	wb->diff = proxy->diff;
	ck_runlock(&dsdata->workbase_lock);

	add_base(ckp, dsdata, wb, &new_block);
	if (new_block) {
		if (subid)
			LOGINFO("Block hash on proxy %d:%d changed to %s", id, subid, dsdata->lastswaphash);
		else
			LOGNOTICE("Block hash on proxy %d changed to %s", id, dsdata->lastswaphash);
	}

	if (proxy->global) {
		check_bestproxy(sdata);
		if (proxy->parent == best_proxy(sdata)->parent)
			reconnect_clients(sdata);
	} else
		check_userproxies(sdata, proxy->userid);
	clean |= new_block;
	LOGINFO("Proxy %d:%d broadcast updated stratum notify with%s clean", id,
		subid, clean ? "" : "out");
	stratum_broadcast_update(dsdata, wb, clean);
out:
	json_decref(val);
}

static void stratum_send_diff(sdata_t *sdata, const stratum_instance_t *client);

static void update_diff(ckpool_t *ckp, const char *cmd)
{
	sdata_t *sdata = ckp->data, *dsdata;
	stratum_instance_t *client, *tmp;
	double old_diff, diff;
	int id = 0, subid = 0;
	const char *buf;
	proxy_t *proxy;
	json_t *val;

	if (unlikely(strlen(cmd) < 6)) {
		LOGWARNING("Zero length string passed to update_diff");
		return;
	}
	buf = cmd + 5; /* "diff=" */
	LOGDEBUG("Update diff: %s", buf);

	val = json_loads(buf, 0, NULL);
	if (unlikely(!val)) {
		LOGWARNING("Failed to json decode in update_diff");
		return;
	}
	json_get_int(&id, val, "proxy");
	json_get_int(&subid, val, "subproxy");
	json_dblcpy(&diff, val, "diff");
	json_decref(val);

	LOGINFO("Got updated diff for proxy %d:%d", id, subid);
	proxy = existing_subproxy(sdata, id, subid);
	if (!proxy) {
		LOGINFO("No existing subproxy %d:%d to update diff", id, subid);
		return;
	}

	/* We only really care about integer diffs so clamp the lower limit to
	 * 1 or it will round down to zero. */
	if (unlikely(diff < 1))
		diff = 1;

	dsdata = proxy->sdata;

	if (unlikely(!dsdata->current_workbase)) {
		LOGINFO("No current workbase to update diff yet");
		return;
	}

	ck_wlock(&dsdata->workbase_lock);
	old_diff = proxy->diff;
	dsdata->current_workbase->diff = proxy->diff = diff;
	ck_wunlock(&dsdata->workbase_lock);

	if (old_diff < diff)
		return;

	/* If the diff has dropped, iterate over all the clients and check
	 * they're at or below the new diff, and update it if not. */
	ck_rlock(&sdata->instance_lock);
	HASH_ITER(hh, sdata->stratum_instances, client, tmp) {
		if (client->proxyid != id)
			continue;
		if (client->subproxyid != subid)
			continue;
		if (client->diff > diff) {
			client->diff = diff;
			stratum_send_diff(sdata, client);
		}
	}
	ck_runlock(&sdata->instance_lock);
}

#if 0
static void generator_drop_proxy(ckpool_t *ckp, const int64_t id, const int subid)
{
	char msg[256];

	sprintf(msg, "dropproxy=%ld:%d", id, subid);
	send_generator(ckp, msg, GEN_LAX);
}
#endif

static void free_proxy(proxy_t *proxy)
{
	free(proxy->sdata);
	free(proxy);
}

/* Remove subproxies that are flagged dead. Then see if there
 * are any retired proxies that no longer have any other subproxies and reap
 * those. */
static void reap_proxies(ckpool_t *ckp, sdata_t *sdata)
{
	proxy_t *proxy, *proxytmp, *subproxy, *subtmp;
	int dead = 0;

	if (!ckp->proxy)
		return;

	mutex_lock(&sdata->proxy_lock);
	HASH_ITER(hh, sdata->proxies, proxy, proxytmp) {
		HASH_ITER(sh, proxy->subproxies, subproxy, subtmp) {
			if (!subproxy->bound_clients && !subproxy->dead) {
				/* Reset the counter to reuse this proxy */
				subproxy->clients = 0;
				continue;
			}
			if (proxy == subproxy)
				continue;
			if (subproxy->bound_clients)
				continue;
			if (!subproxy->dead)
				continue;
			if (unlikely(!subproxy->subid)) {
				LOGWARNING("Unexepectedly found proxy %d:%d as subproxy of %d:%d",
					   subproxy->id, subproxy->subid, proxy->id, proxy->subid);
				continue;
			}
			if (unlikely(subproxy == sdata->proxy)) {
				LOGWARNING("Unexepectedly found proxy %d:%d as current",
					   subproxy->id, subproxy->subid);
				continue;
			}
			dead++;
			HASH_DELETE(sh, proxy->subproxies, subproxy);
			proxy->subproxy_count--;
			free_proxy(subproxy);
		}
	}
	mutex_unlock(&sdata->proxy_lock);

	if (dead)
		LOGINFO("Stratifier discarded %d dead proxies", dead);
}

/* Enter with instance_lock held */
static stratum_instance_t *__instance_by_id(sdata_t *sdata, const int64_t id)
{
	stratum_instance_t *client;

	HASH_FIND_I64(sdata->stratum_instances, &id, client);
	return client;
}

/* Increase the reference count of instance */
static void __inc_instance_ref(stratum_instance_t *client)
{
	client->ref++;
}

/* Find an __instance_by_id and increase its reference count allowing us to
 * use this instance outside of instance_lock without fear of it being
 * dereferenced. Does not return dropped clients still on the list. */
static stratum_instance_t *ref_instance_by_id(sdata_t *sdata, const int64_t id)
{
	stratum_instance_t *client;

	ck_wlock(&sdata->instance_lock);
	client = __instance_by_id(sdata, id);
	if (client) {
		if (unlikely(client->dropped))
			client = NULL;
		else
			__inc_instance_ref(client);
	}
	ck_wunlock(&sdata->instance_lock);

	return client;
}

static void __drop_client(sdata_t *sdata, stratum_instance_t *client, bool lazily, char **msg)
{
	user_instance_t *user = client->user_instance;

	if (client->workername) {
		if (user) {
			ASPRINTF(msg, "Dropped client %"PRId64" %s %suser %s worker %s %s",
				 client->id, client->address, user->throttled ? "throttled " : "",
				 user->username, client->workername, lazily ? "lazily" : "");
		} else {
			ASPRINTF(msg, "Dropped client %"PRId64" %s no user worker %s %s",
				 client->id, client->address, client->workername,
				 lazily ? "lazily" : "");
		}
	} else {
		ASPRINTF(msg, "Dropped workerless client %"PRId64" %s %s",
			 client->id, client->address, lazily ? "lazily" : "");
	}
	__del_client(sdata, client);
	__kill_instance(sdata, client);
}

/* Decrease the reference count of instance. */
static void _dec_instance_ref(sdata_t *sdata, stratum_instance_t *client, const char *file,
			      const char *func, const int line)
{
	char_entry_t *entries = NULL;
	bool dropped = false;
	char *msg;
	int ref;

	ck_wlock(&sdata->instance_lock);
	ref = --client->ref;
	/* See if there are any instances that were dropped that could not be
	 * moved due to holding a reference and drop them now. */
	if (unlikely(client->dropped && !ref)) {
		dropped = true;
		__drop_client(sdata, client, true, &msg);
		add_msg_entry(&entries, &msg);
	}
	ck_wunlock(&sdata->instance_lock);

	notice_msg_entries(&entries);
	/* This should never happen */
	if (unlikely(ref < 0))
		LOGERR("Instance ref count dropped below zero from %s %s:%d", file, func, line);

	if (dropped)
		reap_proxies(sdata->ckp, sdata);
}

#define dec_instance_ref(sdata, instance) _dec_instance_ref(sdata, instance, __FILE__, __func__, __LINE__)

/* If we have a no longer used stratum instance in the recycled linked list,
 * use that, otherwise calloc a fresh one. */
static stratum_instance_t *__recruit_stratum_instance(sdata_t *sdata)
{
	stratum_instance_t *client = sdata->recycled_instances;

	if (client)
		DL_DELETE(sdata->recycled_instances, client);
	else {
		client = ckzalloc(sizeof(stratum_instance_t));
		sdata->stratum_generated++;
	}
	return client;
}

/* Enter with write instance_lock held */
static stratum_instance_t *__stratum_add_instance(ckpool_t *ckp, const int64_t id,
						  const char *address, int server)
{
	stratum_instance_t *client;
	sdata_t *sdata = ckp->data;

	client = __recruit_stratum_instance(sdata);
	client->start_time = time(NULL);
	client->id = id;
	client->session_id = ++sdata->session_id;
	strcpy(client->address, address);
	/* Sanity check to not overflow lookup in ckp->serverurl[] */
	if (server >= ckp->serverurls)
		server = 0;
	client->server = server;
	client->diff = client->old_diff = ckp->startdiff;
	client->ckp = ckp;
	tv_time(&client->ldc);
	HASH_ADD_I64(sdata->stratum_instances, id, client);
	/* Points to ckp sdata in ckpool mode, but is changed later in proxy
	 * mode . */
	client->sdata = sdata;
	return client;
}

static uint64_t disconnected_sessionid_exists(sdata_t *sdata, const int session_id,
					      const int64_t id)
{
	session_t *session;
	int64_t old_id = 0;
	uint64_t ret = 0;

	ck_wlock(&sdata->instance_lock);
	HASH_FIND_INT(sdata->disconnected_sessions, &session_id, session);
	if (!session)
		goto out_unlock;
	HASH_DEL(sdata->disconnected_sessions, session);
	sdata->stats.disconnected--;
	ret = session->enonce1_64;
	old_id = session->client_id;
	dealloc(session);
out_unlock:
	ck_wunlock(&sdata->instance_lock);

	if (ret)
		LOGNOTICE("Reconnecting old instance %"PRId64" to instance %"PRId64, old_id, id);
	return ret;
}

static inline bool client_active(stratum_instance_t *client)
{
	return (client->authorised && !client->dropped);
}

/* Ask the connector asynchronously to send us dropclient commands if this
 * client no longer exists. */
static void connector_test_client(ckpool_t *ckp, const int64_t id)
{
	char buf[256];

	LOGDEBUG("Stratifier requesting connector test client %"PRId64, id);
	snprintf(buf, 255, "testclient=%"PRId64, id);
	send_proc(ckp->connector, buf);
}

/* For creating a list of sends without locking that can then be concatenated
 * to the stratum_sends list. Minimises locking and avoids taking recursive
 * locks. Sends only to sdata bound clients (everyone in ckpool) */
static void stratum_broadcast(sdata_t *sdata, json_t *val)
{
	ckpool_t *ckp = sdata->ckp;
	sdata_t *ckp_sdata = ckp->data;
	stratum_instance_t *client, *tmp;
	ckmsg_t *bulk_send = NULL;
	time_t now_t = time(NULL);
	ckmsgq_t *ssends;

	if (unlikely(!val)) {
		LOGERR("Sent null json to stratum_broadcast");
		return;
	}

	/* Use this locking as an opportunity to test other clients. */
	ck_rlock(&ckp_sdata->instance_lock);
	HASH_ITER(hh, ckp_sdata->stratum_instances, client, tmp) {
		ckmsg_t *client_msg;
		smsg_t *msg;

		if (sdata != ckp_sdata && client->sdata != sdata)
			continue;

		/* Look for clients that may have been dropped which the stratifer has
		* not been informed about and ask the connector of they still exist */
		if (client->dropped) {
			connector_test_client(ckp, client->id);
			continue;
		}
		/* Test for clients that haven't authed in over a minute and drop them */
		if (!client->authorised) {
			if (now_t > client->start_time + 60) {
				client->dropped = true;
				connector_drop_client(ckp, client->id);
			}
			continue;
		}

		if (!client_active(client))
			continue;
		client_msg = ckalloc(sizeof(ckmsg_t));
		msg = ckzalloc(sizeof(smsg_t));
		msg->json_msg = json_deep_copy(val);
		msg->client_id = client->id;
		client_msg->data = msg;
		DL_APPEND(bulk_send, client_msg);
	}
	ck_runlock(&ckp_sdata->instance_lock);

	json_decref(val);

	if (!bulk_send)
		return;

	ssends = sdata->ssends;

	mutex_lock(ssends->lock);
	if (ssends->msgs)
		DL_CONCAT(ssends->msgs, bulk_send);
	else
		ssends->msgs = bulk_send;
	pthread_cond_signal(ssends->cond);
	mutex_unlock(ssends->lock);
}

static void stratum_add_send(sdata_t *sdata, json_t *val, const int64_t client_id)
{
	smsg_t *msg;

	msg = ckzalloc(sizeof(smsg_t));
	msg->json_msg = val;
	msg->client_id = client_id;
	ckmsgq_add(sdata->ssends, msg);
}

static void drop_client(ckpool_t *ckp, sdata_t *sdata, const int64_t id)
{
	char_entry_t *entries = NULL;
	stratum_instance_t *client;
	char *msg;

	LOGINFO("Stratifier asked to drop client %"PRId64, id);

	ck_wlock(&sdata->instance_lock);
	client = __instance_by_id(sdata, id);
	if (client && !client->dropped) {
		__disconnect_session(sdata, client);
		/* If the client is still holding a reference, don't drop them
		 * now but wait till the reference is dropped */
		if (!client->ref) {
			__drop_client(sdata, client, false, &msg);
			add_msg_entry(&entries, &msg);
		} else
			client->dropped = true;
	}
	ck_wunlock(&sdata->instance_lock);

	notice_msg_entries(&entries);
	reap_proxies(ckp, sdata);
}

static void stratum_broadcast_message(sdata_t *sdata, const char *msg)
{
	json_t *json_msg;

	JSON_CPACK(json_msg, "{sosss[s]}", "id", json_null(), "method", "client.show_message",
			     "params", msg);
	stratum_broadcast(sdata, json_msg);
}

/* Send a generic reconnect to all clients without parameters to make them
 * reconnect to the same server. */
static void request_reconnect(sdata_t *sdata, const char *cmd)
{
	char *port = strdupa(cmd), *url = NULL;
	stratum_instance_t *client, *tmp;
	json_t *json_msg;

	strsep(&port, ":");
	if (port)
		url = strsep(&port, ",");
	if (url && port) {
		JSON_CPACK(json_msg, "{sosss[ssi]}", "id", json_null(), "method", "client.reconnect",
			"params", url, port, 0);
	} else
		JSON_CPACK(json_msg, "{sosss[]}", "id", json_null(), "method", "client.reconnect",
		   "params");
	stratum_broadcast(sdata, json_msg);

	/* Tag all existing clients as dropped now so they can be removed
	 * lazily */
	ck_wlock(&sdata->instance_lock);
	HASH_ITER(hh, sdata->stratum_instances, client, tmp) {
		client->dropped = true;
	}
	ck_wunlock(&sdata->instance_lock);
}

static void reset_bestshares(sdata_t *sdata)
{
	user_instance_t *user, *tmpuser;
	stratum_instance_t *client, *tmp;

	ck_rlock(&sdata->instance_lock);
	HASH_ITER(hh, sdata->stratum_instances, client, tmp) {
		client->best_diff = 0;
	}
	HASH_ITER(hh, sdata->user_instances, user, tmpuser) {
		worker_instance_t *worker;

		user->best_diff = 0;
		DL_FOREACH(user->worker_instances, worker) {
			worker->best_diff = 0;
		}
	}
	ck_runlock(&sdata->instance_lock);
}

static user_instance_t *get_user(sdata_t *sdata, const char *username);

static user_instance_t *user_by_workername(sdata_t *sdata, const char *workername)
{
	char *username = strdupa(workername), *ignore;
	user_instance_t *user;

	ignore = username;
	strsep(&ignore, "._");

	/* Find the user first */
	user = get_user(sdata, username);
	return user;
}

static worker_instance_t *get_worker(sdata_t *sdata, user_instance_t *user, const char *workername);

static json_t *worker_stats(const worker_instance_t *worker)
{
	char suffix1[16], suffix5[16], suffix60[16], suffix1440[16], suffix10080[16];
	json_t *val;
	double ghs;

	ghs = worker->dsps1 * nonces;
	suffix_string(ghs, suffix1, 16, 0);

	ghs = worker->dsps5 * nonces;
	suffix_string(ghs, suffix5, 16, 0);

	ghs = worker->dsps60 * nonces;
	suffix_string(ghs, suffix60, 16, 0);

	ghs = worker->dsps1440 * nonces;
	suffix_string(ghs, suffix1440, 16, 0);

	ghs = worker->dsps10080 * nonces;
	suffix_string(ghs, suffix10080, 16, 0);

	JSON_CPACK(val, "{ss,ss,ss,ss,ss}",
			"hashrate1m", suffix1,
			"hashrate5m", suffix5,
			"hashrate1hr", suffix60,
			"hashrate1d", suffix1440,
			"hashrate7d", suffix10080);
	return val;
}

static json_t *user_stats(const user_instance_t *user)
{
	char suffix1[16], suffix5[16], suffix60[16], suffix1440[16], suffix10080[16];
	json_t *val;
	double ghs;

	ghs = user->dsps1 * nonces;
	suffix_string(ghs, suffix1, 16, 0);

	ghs = user->dsps5 * nonces;
	suffix_string(ghs, suffix5, 16, 0);

	ghs = user->dsps60 * nonces;
	suffix_string(ghs, suffix60, 16, 0);

	ghs = user->dsps1440 * nonces;
	suffix_string(ghs, suffix1440, 16, 0);

	ghs = user->dsps10080 * nonces;
	suffix_string(ghs, suffix10080, 16, 0);

	JSON_CPACK(val, "{ss,ss,ss,ss,ss}",
			"hashrate1m", suffix1,
			"hashrate5m", suffix5,
			"hashrate1hr", suffix60,
			"hashrate1d", suffix1440,
			"hashrate7d", suffix10080);
	return val;
}

static void block_solve(ckpool_t *ckp, const char *blockhash)
{
	ckmsg_t *block, *tmp, *found = NULL;
	char *msg, *workername = NULL;
	sdata_t *sdata = ckp->data;
	char cdfield[64];
	int height = 0;
	ts_t ts_now;
	json_t *val;

	update_base(ckp, GEN_PRIORITY);

	ts_realtime(&ts_now);
	sprintf(cdfield, "%lu,%lu", ts_now.tv_sec, ts_now.tv_nsec);

	mutex_lock(&sdata->block_lock);
	DL_FOREACH_SAFE(sdata->block_solves, block, tmp) {
		val = block->data;
		char *solvehash;

		json_get_string(&solvehash, val, "blockhash");
		if (unlikely(!solvehash)) {
			LOGERR("Failed to find blockhash in block_solve json!");
			continue;
		}
		if (!strcmp(solvehash, blockhash)) {
			dealloc(solvehash);
			json_get_string(&workername, val, "workername");
			found = block;
			DL_DELETE(sdata->block_solves, block);
			break;
		}
		dealloc(solvehash);
	}
	mutex_unlock(&sdata->block_lock);

	if (unlikely(!found)) {
		LOGERR("Failed to find blockhash %s in block_solve!", blockhash);
		return;
	}

	val = found->data;
	json_set_string(val, "confirmed", "1");
	json_set_string(val, "createdate", cdfield);
	json_set_string(val, "createcode", __func__);
	json_get_int(&height, val, "height");
	ckdbq_add(ckp, ID_BLOCK, val);
	free(found);

	if (unlikely(!workername)) {
		/* This should be impossible! */
		ASPRINTF(&msg, "Block %d solved by %s!", height, ckp->name);
		LOGWARNING("Solved and confirmed block %d", height);
	} else {
		json_t *user_val, *worker_val;
		worker_instance_t *worker;
		user_instance_t *user;
		char *s;

		ASPRINTF(&msg, "Block %d solved by %s @ %s!", height, workername, ckp->name);
		LOGWARNING("Solved and confirmed block %d by %s", height, workername);
		user = user_by_workername(sdata, workername);
		worker = get_worker(sdata, user, workername);

		ck_rlock(&sdata->instance_lock);
		user_val = user_stats(user);
		worker_val = worker_stats(worker);
		ck_runlock(&sdata->instance_lock);

		s = json_dumps(user_val, JSON_NO_UTF8 | JSON_PRESERVE_ORDER);
		json_decref(user_val);
		LOGWARNING("User %s:%s", user->username, s);
		dealloc(s);
		s = json_dumps(worker_val, JSON_NO_UTF8 | JSON_PRESERVE_ORDER);
		json_decref(worker_val);
		LOGWARNING("Worker %s:%s", workername, s);
		dealloc(s);
	}
	stratum_broadcast_message(sdata, msg);
	free(msg);

	free(workername);

	reset_bestshares(sdata);
}

static void block_reject(sdata_t *sdata, const char *blockhash)
{
	ckmsg_t *block, *tmp, *found = NULL;
	int height = 0;
	json_t *val;

	mutex_lock(&sdata->block_lock);
	DL_FOREACH_SAFE(sdata->block_solves, block, tmp) {
		val = block->data;
		char *solvehash;

		json_get_string(&solvehash, val, "blockhash");
		if (unlikely(!solvehash)) {
			LOGERR("Failed to find blockhash in block_reject json!");
			continue;
		}
		if (!strcmp(solvehash, blockhash)) {
			dealloc(solvehash);
			found = block;
			DL_DELETE(sdata->block_solves, block);
			break;
		}
		dealloc(solvehash);
	}
	mutex_unlock(&sdata->block_lock);

	if (unlikely(!found)) {
		LOGERR("Failed to find blockhash %s in block_reject!", blockhash);
		return;
	}
	val = found->data;
	json_get_int(&height, val, "height");
	json_decref(val);
	free(found);

	LOGWARNING("Submitted, but rejected block %d", height);
}

/* Some upstream pools (like p2pool) don't update stratum often enough and
 * miners disconnect if they don't receive regular communication so send them
 * a ping at regular intervals */
static void broadcast_ping(sdata_t *sdata)
{
	json_t *json_msg;

	JSON_CPACK(json_msg, "{s:[],s:i,s:s}",
		   "params",
		   "id", 42,
		   "method", "mining.ping");

	stratum_broadcast(sdata, json_msg);
}

static void ckmsgq_stats(ckmsgq_t *ckmsgq, const int size, json_t **val)
{
	int objects, generated;
	int64_t memsize;
	ckmsg_t *msg;

	mutex_lock(ckmsgq->lock);
	DL_COUNT(ckmsgq->msgs, msg, objects);
	generated = ckmsgq->messages;
	mutex_unlock(ckmsgq->lock);

	memsize = (sizeof(ckmsg_t) + size) * objects;
	JSON_CPACK(*val, "{si,si,si}", "count", objects, "memory", memsize, "generated", generated);
}

static char *stratifier_stats(ckpool_t *ckp, sdata_t *sdata)
{
	json_t *val = json_object(), *subval;
	int objects, generated;
	int64_t memsize;
	char *buf;

	ck_rlock(&sdata->workbase_lock);
	objects = HASH_COUNT(sdata->workbases);
	memsize = SAFE_HASH_OVERHEAD(sdata->workbases) + sizeof(workbase_t) * objects;
	generated = sdata->workbases_generated;
	ck_runlock(&sdata->workbase_lock);

	JSON_CPACK(subval, "{si,si,si}", "count", objects, "memory", memsize, "generated", generated);
	json_set_object(val, "workbases", subval);

	ck_rlock(&sdata->instance_lock);
	objects = HASH_COUNT(sdata->user_instances);
	memsize = SAFE_HASH_OVERHEAD(sdata->user_instances) + sizeof(stratum_instance_t) * objects;
	JSON_CPACK(subval, "{si,si}", "count", objects, "memory", memsize);
	json_set_object(val, "users", subval);

	objects = HASH_COUNT(sdata->stratum_instances);
	memsize = SAFE_HASH_OVERHEAD(sdata->stratum_instances);
	generated = sdata->stratum_generated;
	JSON_CPACK(subval, "{si,si,si}", "count", objects, "memory", memsize, "generated", generated);
	json_set_object(val, "clients", subval);

	objects = sdata->stats.disconnected;
	generated = sdata->disconnected_generated;
	memsize = SAFE_HASH_OVERHEAD(sdata->disconnected_sessions);
	memsize += sizeof(session_t) * sdata->stats.disconnected;
	JSON_CPACK(subval, "{si,si,si}", "count", objects, "memory", memsize, "generated", generated);
	json_set_object(val, "disconnected", subval);
	ck_runlock(&sdata->instance_lock);

	mutex_lock(&sdata->share_lock);
	generated = sdata->shares_generated;
	objects = HASH_COUNT(sdata->shares);
	memsize = SAFE_HASH_OVERHEAD(sdata->shares) + sizeof(share_t) * objects;
	mutex_unlock(&sdata->share_lock);

	JSON_CPACK(subval, "{si,si,si}", "count", objects, "memory", memsize, "generated", generated);
	json_set_object(val, "shares", subval);

	ckmsgq_stats(sdata->ssends, sizeof(smsg_t), &subval);
	json_set_object(val, "ssends", subval);
	/* Don't know exactly how big the string is so just count the pointer for now */
	ckmsgq_stats(sdata->srecvs, sizeof(char *), &subval);
	json_set_object(val, "srecvs", subval);
	if (!CKP_STANDALONE(ckp)) {
		ckmsgq_stats(sdata->ckdbq, sizeof(char *), &subval);
		json_set_object(val, "ckdbq", subval);
	}
	ckmsgq_stats(sdata->stxnq, sizeof(json_params_t), &subval);
	json_set_object(val, "stxnq", subval);

	buf = json_dumps(val, JSON_NO_UTF8 | JSON_PRESERVE_ORDER);
	json_decref(val);
	LOGNOTICE("Stratifier stats: %s", buf);
	return buf;
}

/* Send a single client a reconnect request, setting the time we sent the
 * request so we can drop the client lazily if it hasn't reconnected on its
 * own more than one minute later if we call reconnect again */
static void reconnect_client(sdata_t *sdata, stratum_instance_t *client)
{
	json_t *json_msg;

	/* Already requested? */
	if (client->reconnect_request) {
		if (time(NULL) - client->reconnect_request >= 60)
			connector_drop_client(sdata->ckp, client->id);
		return;
	}
	client->reconnect_request = time(NULL);
	JSON_CPACK(json_msg, "{sosss[]}", "id", json_null(), "method", "client.reconnect",
		   "params");
	stratum_add_send(sdata, json_msg, client->id);
}

static void dead_proxy(sdata_t *sdata, const char *buf)
{
	int id = 0, subid = 0;

	sscanf(buf, "deadproxy=%d:%d", &id, &subid);
	dead_proxyid(sdata, id, subid, false);
}

static void reconnect_client_id(sdata_t *sdata, const int64_t client_id)
{
	stratum_instance_t *client;

	client = ref_instance_by_id(sdata, client_id);
	if (!client) {
		LOGINFO("reconnect_client_id failed to find client %"PRId64, client_id);
		return;
	}
	client->reconnect = true;
	reconnect_client(sdata, client);
	dec_instance_ref(sdata, client);
}

/* API commands */

static user_instance_t *get_user(sdata_t *sdata, const char *username);

static json_t *userinfo(const user_instance_t *user)
{
	json_t *val;

	JSON_CPACK(val, "{ss,si,si,sf,sf,sf,sf,sf,sf,si}",
		   "user", user->username, "id", user->id, "workers", user->workers,
	    "bestdiff", user->best_diff, "dsps1", user->dsps1, "dsps5", user->dsps5,
	    "dsps60", user->dsps60, "dsps1440", user->dsps1440, "dsps10080", user->dsps10080,
	    "lastshare", user->last_share.tv_sec);
	return val;
}

static void getuser(sdata_t *sdata, const char *buf, int *sockd)
{
	char *username = NULL;
	user_instance_t *user;
	json_error_t err_val;
	json_t *val = NULL;

	val = json_loads(buf, 0, &err_val);
	if (unlikely(!val)) {
		val = json_encode_errormsg(&err_val);
		goto out;
	}
	if (!json_get_string(&username, val, "user")) {
		val = json_errormsg("Failed to find user key");
		goto out;
	}
	if (!strlen(username)) {
		val = json_errormsg("Zero length user key");
		goto out;
	}
	user = get_user(sdata, username);
	val = userinfo(user);
out:
	free(username);
	send_api_response(val, *sockd);
	_Close(sockd);
}

static void userclients(sdata_t *sdata, const char *buf, int *sockd)
{
	json_t *val = NULL, *client_arr;
	stratum_instance_t *client;
	char *username = NULL;
	user_instance_t *user;
	json_error_t err_val;

	val = json_loads(buf, 0, &err_val);
	if (unlikely(!val)) {
		val = json_encode_errormsg(&err_val);
		goto out;
	}
	if (!json_get_string(&username, val, "user")) {
		val = json_errormsg("Failed to find user key");
		goto out;
	}
	if (!strlen(username)) {
		val = json_errormsg("Zero length user key");
		goto out;
	}
	user = get_user(sdata, username);
	client_arr = json_array();

	ck_rlock(&sdata->instance_lock);
	DL_FOREACH(user->clients, client) {
		json_array_append_new(client_arr, json_integer(client->id));
	}
	ck_runlock(&sdata->instance_lock);

	JSON_CPACK(val, "{ss,so}", "user", username, "clients", client_arr);
out:
	free(username);
	send_api_response(val, *sockd);
	_Close(sockd);
}

static void workerclients(sdata_t *sdata, const char *buf, int *sockd)
{
	char *tmp, *username, *workername = NULL;
	json_t *val = NULL, *client_arr;
	stratum_instance_t *client;
	user_instance_t *user;
	json_error_t err_val;

	val = json_loads(buf, 0, &err_val);
	if (unlikely(!val)) {
		val = json_encode_errormsg(&err_val);
		goto out;
	}
	if (!json_get_string(&workername, val, "worker")) {
		val = json_errormsg("Failed to find worker key");
		goto out;
	}
	if (!strlen(workername)) {
		val = json_errormsg("Zero length worker key");
		goto out;
	}
	tmp = strdupa(workername);
	username = strsep(&tmp, "._");
	user = get_user(sdata, username);
	client_arr = json_array();

	ck_rlock(&sdata->instance_lock);
	DL_FOREACH(user->clients, client) {
		if (strcmp(client->workername, workername))
			continue;
		json_array_append_new(client_arr, json_integer(client->id));
	}
	ck_runlock(&sdata->instance_lock);

	JSON_CPACK(val, "{ss,so}", "worker", workername, "clients", client_arr);
out:
	free(workername);
	send_api_response(val, *sockd);
	_Close(sockd);
}

static worker_instance_t *get_worker(sdata_t *sdata, user_instance_t *user, const char *workername);

static json_t *workerinfo(const user_instance_t *user, const worker_instance_t *worker)
{
	json_t *val;

	JSON_CPACK(val, "{ss,ss,si,sf,sf,sf,sf,si,sf,si,sb}",
		   "user", user->username, "worker", worker->workername, "id", user->id,
	    "dsps1", worker->dsps1, "dsps5", worker->dsps5, "dsps60", worker->dsps60,
	    "dsps1440", worker->dsps1440, "lastshare", worker->last_share.tv_sec,
	    "bestdiff", worker->best_diff, "mindiff", worker->mindiff, "idle", worker->idle);
	return val;
}

static void getworker(sdata_t *sdata, const char *buf, int *sockd)
{
	char *tmp, *username, *workername = NULL;
	worker_instance_t *worker;
	user_instance_t *user;
	json_error_t err_val;
	json_t *val = NULL;

	val = json_loads(buf, 0, &err_val);
	if (unlikely(!val)) {
		val = json_encode_errormsg(&err_val);
		goto out;
	}
	if (!json_get_string(&workername, val, "worker")) {
		val = json_errormsg("Failed to find worker key");
		goto out;
	}
	if (!strlen(workername)) {
		val = json_errormsg("Zero length worker key");
		goto out;
	}
	tmp = strdupa(workername);
	username = strsep(&tmp, "._");
	user = get_user(sdata, username);
	worker = get_worker(sdata, user, workername);
	val = workerinfo(user, worker);
out:
	free(workername);
	send_api_response(val, *sockd);
	_Close(sockd);
}

static void getworkers(sdata_t *sdata, int *sockd)
{
	json_t *val = NULL, *worker_arr;
	worker_instance_t *worker;
	user_instance_t *user;

	worker_arr = json_array();

	ck_rlock(&sdata->instance_lock);
	for (user = sdata->user_instances; user; user = user->hh.next) {
		DL_FOREACH(user->worker_instances, worker) {
			json_array_append_new(worker_arr, workerinfo(user, worker));
		}
	}
	ck_runlock(&sdata->instance_lock);

	JSON_CPACK(val, "{so}", "workers", worker_arr);
	send_api_response(val, *sockd);
	_Close(sockd);
}

static void getusers(sdata_t *sdata, int *sockd)
{
	json_t *val = NULL, *user_array;
	user_instance_t *user;

	user_array = json_array();

	ck_rlock(&sdata->instance_lock);
	for (user = sdata->user_instances; user; user = user->hh.next) {
		json_array_append_new(user_array, userinfo(user));
	}
	ck_runlock(&sdata->instance_lock);

	JSON_CPACK(val, "{so}", "users", user_array);
	send_api_response(val, *sockd);
	_Close(sockd);
}

static json_t *clientinfo(const stratum_instance_t *client)
{
	json_t *val = json_object();

	/* Too many fields for a pack object, do each discretely to keep track */
	json_set_int(val, "id", client->id);
	json_set_string(val, "enonce1", client->enonce1);
	json_set_string(val, "enonce1var", client->enonce1var);
	json_set_int(val, "enonce1_64", client->enonce1_64);
	json_set_double(val, "diff", client->diff);
	json_set_double(val, "dsps1", client->dsps1);
	json_set_double(val, "dsps5", client->dsps5);
	json_set_double(val, "dsps60", client->dsps60);
	json_set_double(val, "dsps1440", client->dsps1440);
	json_set_double(val, "dsps10080", client->dsps10080);
	json_set_int(val, "lastshare", client->last_share.tv_sec);
	json_set_int(val, "starttime", client->start_time);
	json_set_string(val, "address", client->address);
	json_set_bool(val, "subscribed", client->subscribed);
	json_set_bool(val, "authorised", client->authorised);
	json_set_bool(val, "idle", client->idle);
	json_set_string(val, "useragent", client->useragent ? client->useragent : "");
	json_set_string(val, "workername", client->workername ? client->workername : "");
	json_set_int(val, "userid", client->user_id);
	json_set_int(val, "server", client->server);
	json_set_double(val, "bestdiff", client->best_diff);
	json_set_int(val, "proxyid", client->proxyid);
	json_set_int(val, "subproxyid", client->subproxyid);
	return val;
}

static void getclient(sdata_t *sdata, const char *buf, int *sockd)
{
	stratum_instance_t *client;
	json_error_t err_val;
	json_t *val = NULL;
	int64_t client_id;

	val = json_loads(buf, 0, &err_val);
	if (unlikely(!val)) {
		val = json_encode_errormsg(&err_val);
		goto out;
	}
	if (!json_get_int64(&client_id, val, "id")) {
		val = json_errormsg("Failed to find id key");
		goto out;
	}
	client = ref_instance_by_id(sdata, client_id);
	if (!client) {
		val = json_errormsg("Failed to find client %"PRId64, client_id);
		goto out;
	}
	val = clientinfo(client);

	dec_instance_ref(sdata, client);
out:
	send_api_response(val, *sockd);
	_Close(sockd);
}

static void getclients(sdata_t *sdata, int *sockd)
{
	json_t *val = NULL, *client_arr;
	stratum_instance_t *client;

	client_arr = json_array();

	ck_rlock(&sdata->instance_lock);
	for (client = sdata->stratum_instances; client; client = client->hh.next) {
		json_array_append_new(client_arr, clientinfo(client));
	}
	ck_runlock(&sdata->instance_lock);

	JSON_CPACK(val, "{so}", "clients", client_arr);
	send_api_response(val, *sockd);
	_Close(sockd);
}

static void user_clientinfo(sdata_t *sdata, const char *buf, int *sockd)
{
	json_t *val = NULL, *client_arr;
	stratum_instance_t *client;
	char *username = NULL;
	user_instance_t *user;
	json_error_t err_val;

	val = json_loads(buf, 0, &err_val);
	if (unlikely(!val)) {
		val = json_encode_errormsg(&err_val);
		goto out;
	}
	if (!json_get_string(&username, val, "user")) {
		val = json_errormsg("Failed to find user key");
		goto out;
	}
	if (!strlen(username)) {
		val = json_errormsg("Zero length user key");
		goto out;
	}
	user = get_user(sdata, username);
	client_arr = json_array();

	ck_rlock(&sdata->instance_lock);
	DL_FOREACH(user->clients, client) {
		json_array_append_new(client_arr, clientinfo(client));
	}
	ck_runlock(&sdata->instance_lock);

	JSON_CPACK(val, "{ss,so}", "user", username, "clients", client_arr);
out:
	free(username);
	send_api_response(val, *sockd);
	_Close(sockd);
}

static void worker_clientinfo(sdata_t *sdata, const char *buf, int *sockd)
{
	char *tmp, *username, *workername = NULL;
	json_t *val = NULL, *client_arr;
	stratum_instance_t *client;
	user_instance_t *user;
	json_error_t err_val;

	val = json_loads(buf, 0, &err_val);
	if (unlikely(!val)) {
		val = json_encode_errormsg(&err_val);
		goto out;
	}
	if (!json_get_string(&workername, val, "worker")) {
		val = json_errormsg("Failed to find worker key");
		goto out;
	}
	if (!strlen(workername)) {
		val = json_errormsg("Zero length worker key");
		goto out;
	}
	tmp = strdupa(workername);
	username = strsep(&tmp, "._");
	user = get_user(sdata, username);
	client_arr = json_array();

	ck_rlock(&sdata->instance_lock);
	DL_FOREACH(user->clients, client) {
		if (strcmp(client->workername, workername))
			continue;
		json_array_append_new(client_arr, clientinfo(client));
	}
	ck_runlock(&sdata->instance_lock);

	JSON_CPACK(val, "{ss,so}", "worker", workername, "clients", client_arr);
out:
	free(workername);
	send_api_response(val, *sockd);
	_Close(sockd);
}

/* Return the user masked priority value of the proxy */
static int proxy_prio(const proxy_t *proxy)
{
	int prio = proxy->priority & 0x00000000ffffffff;

	return prio;
}

static json_t *json_proxyinfo(const proxy_t *proxy)
{
	const proxy_t *parent = proxy->parent;
	json_t *val;

	JSON_CPACK(val, "{si,si,si,sf,ss,ss,ss,ss,si,si,si,si,sb,sb,sI,sI,sI,sI,si,si,sb,sb,si}",
	    "id", proxy->id, "subid", proxy->subid, "priority", proxy_prio(parent),
	    "diff", proxy->diff, "url", proxy->url, "auth", proxy->auth, "pass", proxy->pass,
	    "enonce1", proxy->enonce1, "enonce1constlen", proxy->enonce1constlen,
	    "enonce1varlen", proxy->enonce1varlen, "nonce2len", proxy->nonce2len,
	    "enonce2varlen", proxy->enonce2varlen, "subscribed", proxy->subscribed,
	    "notified", proxy->notified, "clients", proxy->clients, "maxclients", proxy->max_clients,
	    "bound_clients", proxy->bound_clients, "combined_clients", parent->combined_clients,
	    "headroom", proxy->headroom, "subproxy_count", parent->subproxy_count,
	    "dead", proxy->dead, "global", proxy->global, "userid", proxy->userid);
	return val;
}

static void getproxy(sdata_t *sdata, const char *buf, int *sockd)
{
	json_error_t err_val;
	json_t *val = NULL;
	int id, subid = 0;
	proxy_t *proxy;

	val = json_loads(buf, 0, &err_val);
	if (unlikely(!val)) {
		val = json_encode_errormsg(&err_val);
		goto out;
	}
	if (!json_get_int(&id, val, "id")) {
		val = json_errormsg("Failed to find id key");
		goto out;
	}
	json_get_int(&subid, val, "subid");
	if (!subid)
		proxy = existing_proxy(sdata, id);
	else
		proxy = existing_subproxy(sdata, id, subid);
	if (!proxy) {
		val = json_errormsg("Failed to find proxy %d:%d", id, subid);
		goto out;
	}
	val = json_proxyinfo(proxy);
out:
	send_api_response(val, *sockd);
	_Close(sockd);
}

static void proxyinfo(sdata_t *sdata, const char *buf, int *sockd)
{
	json_t *val = NULL, *arr_val = json_array();
	proxy_t *proxy, *subproxy;
	bool all = true;
	int userid = 0;

	if (buf) {
		/* See if there's a userid specified */
		val = json_loads(buf, 0, NULL);
		if (json_get_int(&userid, val, "userid"))
			all = false;
	}

	mutex_lock(&sdata->proxy_lock);
	for (proxy = sdata->proxies; proxy; proxy = proxy->hh.next) {
		if (!all && proxy->userid != userid)
			continue;
		for (subproxy = proxy->subproxies; subproxy; subproxy = subproxy->sh.next)
			json_array_append_new(arr_val, json_proxyinfo(subproxy));
	}
	mutex_unlock(&sdata->proxy_lock);

	JSON_CPACK(val, "{so}", "proxies", arr_val);
	send_api_response(val, *sockd);
	_Close(sockd);
}

static void setproxy(sdata_t *sdata, const char *buf, int *sockd)
{
	json_error_t err_val;
	json_t *val = NULL;
	int id, priority;
	proxy_t *proxy;

	val = json_loads(buf, 0, &err_val);
	if (unlikely(!val)) {
		val = json_encode_errormsg(&err_val);
		goto out;
	}
	if (!json_get_int(&id, val, "id")) {
		val = json_errormsg("Failed to find id key");
		goto out;
	}
	if (!json_get_int(&priority, val, "priority")) {
		val = json_errormsg("Failed to find priority key");
		goto out;
	}
	proxy = existing_proxy(sdata, id);
	if (!proxy) {
		val = json_errormsg("Failed to find proxy %d", id);
		goto out;
	}
	if (priority != proxy_prio(proxy))
		set_proxy_prio(sdata, proxy, priority);
	val = json_proxyinfo(proxy);
out:
	send_api_response(val, *sockd);
	_Close(sockd);
}

static void get_poolstats(sdata_t *sdata, int *sockd)
{
	pool_stats_t *stats = &sdata->stats;
	json_t *val;

	mutex_lock(&sdata->stats_lock);
	JSON_CPACK(val, "{si,si,si,si,si,sI,sf,sf,sf,sf,sI,sI,sf,sf,sf,sf,sf,sf,sf}",
		   "start", stats->start_time.tv_sec, "update", stats->last_update.tv_sec,
	    "workers", stats->workers, "users", stats->users, "disconnected", stats->disconnected,
	    "shares", stats->accounted_shares, "sps1", stats->sps1, "sps5", stats->sps5,
	    "sps15", stats->sps15, "sps60", stats->sps60, "accepted", stats->accounted_diff_shares,
	    "rejected", stats->accounted_rejects, "dsps1", stats->dsps1, "dsps5", stats->dsps5,
	    "dsps15", stats->dsps15, "dsps60", stats->dsps60, "dsps360", stats->dsps360,
	    "dsps1440", stats->dsps1440, "dsps10080", stats->dsps10080);
	mutex_unlock(&sdata->stats_lock);

	send_api_response(val, *sockd);
	_Close(sockd);
}

static int stratum_loop(ckpool_t *ckp, proc_instance_t *pi)
{
	sdata_t *sdata = ckp->data;
	unix_msg_t *umsg = NULL;
	int ret = 0;
	char *buf;

retry:
	if (umsg) {
		free(umsg->buf);
		dealloc(umsg);
	}

	do {
		time_t end_t;

		end_t = time(NULL);
		if (end_t - sdata->update_time >= ckp->update_interval) {
			sdata->update_time = end_t;
			if (!ckp->proxy) {
				LOGDEBUG("%ds elapsed in strat_loop, updating gbt base",
					 ckp->update_interval);
				update_base(ckp, GEN_NORMAL);
			} else if (!ckp->passthrough) {
				LOGDEBUG("%ds elapsed in strat_loop, pinging miners",
					 ckp->update_interval);
				broadcast_ping(sdata);
			}
		}

		umsg = get_unix_msg(pi);
		if (unlikely(!umsg &&!ping_main(ckp))) {
			LOGEMERG("Stratifier failed to ping main process, exiting");
			ret = 1;
			goto out;
		}
	} while (!umsg);

	buf = umsg->buf;
	if (likely(buf[0] == '{')) {
		/* The bulk of the messages will be received json from the
		 * connector so look for this first. The srecv_process frees
		 * the buf heap ram */
		Close(umsg->sockd);
		ckmsgq_add(sdata->srecvs, umsg->buf);
		umsg->buf = NULL;
		goto retry;
	}
	if (cmdmatch(buf, "ping")) {
		LOGDEBUG("Stratifier received ping request");
		send_unix_msg(umsg->sockd, "pong");
		Close(umsg->sockd);
		goto retry;
	}
	if (cmdmatch(buf, "stats")) {
		char *msg;

		LOGDEBUG("Stratifier received stats request");
		msg = stratifier_stats(ckp, sdata);
		send_unix_msg(umsg->sockd, msg);
		Close(umsg->sockd);
		goto retry;
	}
	/* Parse API commands here to return a message to sockd */
	if (cmdmatch(buf, "clients")) {
		getclients(sdata, &umsg->sockd);
		goto retry;
	}
	if (cmdmatch(buf, "workers")) {
		getworkers(sdata, &umsg->sockd);
		goto retry;
	}
	if (cmdmatch(buf, "users")) {
		getusers(sdata, &umsg->sockd);
		goto retry;
	}
	if (cmdmatch(buf, "getclient")) {
		getclient(sdata, buf + 10, &umsg->sockd);
		goto retry;
	}
	if (cmdmatch(buf, "getuser")) {
		getuser(sdata, buf + 8, &umsg->sockd);
		goto retry;
	}
	if (cmdmatch(buf, "getworker")) {
		getworker(sdata, buf + 10, &umsg->sockd);
		goto retry;
	}
	if (cmdmatch(buf, "userclients")) {
		userclients(sdata, buf + 12, &umsg->sockd);
		goto retry;
	}
	if (cmdmatch(buf, "workerclients")) {
		workerclients(sdata, buf + 14, &umsg->sockd);
		goto retry;
	}
	if (cmdmatch(buf, "getproxy")) {
		getproxy(sdata, buf + 9, &umsg->sockd);
		goto retry;
	}
	if (cmdmatch(buf, "setproxy")) {
		setproxy(sdata, buf + 9, &umsg->sockd);
		goto retry;
	}
	if (cmdmatch(buf, "poolstats")) {
		get_poolstats(sdata, &umsg->sockd);
		goto retry;
	}
	if (cmdmatch(buf, "proxyinfo")) {
		proxyinfo(sdata, buf + 10, &umsg->sockd);
		goto retry;
	}
	if (cmdmatch(buf, "ucinfo")) {
		user_clientinfo(sdata, buf + 7, &umsg->sockd);
		goto retry;
	}
	if (cmdmatch(buf, "wcinfo")) {
		worker_clientinfo(sdata, buf + 7, &umsg->sockd);
		goto retry;
	}

	Close(umsg->sockd);
	LOGDEBUG("Stratifier received request: %s", buf);
	if (cmdmatch(buf, "shutdown")) {
		ret = 0;
		goto out;
	} else if (cmdmatch(buf, "update")) {
		update_base(ckp, GEN_PRIORITY);
	} else if (cmdmatch(buf, "subscribe")) {
		/* Proxifier has a new subscription */
		update_subscribe(ckp, buf);
	} else if (cmdmatch(buf, "notify")) {
		/* Proxifier has a new notify ready */
		update_notify(ckp, buf);
	} else if (cmdmatch(buf, "diff")) {
		update_diff(ckp, buf);
	} else if (cmdmatch(buf, "dropclient")) {
		int64_t client_id;

		ret = sscanf(buf, "dropclient=%"PRId64, &client_id);
		if (ret < 0)
			LOGDEBUG("Stratifier failed to parse dropclient command: %s", buf);
		else
			drop_client(ckp, sdata, client_id);
	} else if (cmdmatch(buf, "reconnclient")) {
		int64_t client_id;

		ret = sscanf(buf, "reconnclient=%"PRId64, &client_id);
		if (ret < 0)
			LOGDEBUG("Stratifier failed to parse reconnclient command: %s", buf);
		else
			reconnect_client_id(sdata, client_id);
	} else if (cmdmatch(buf, "dropall")) {
		drop_allclients(ckp);
	} else if (cmdmatch(buf, "block")) {
		block_solve(ckp, buf + 6);
	} else if (cmdmatch(buf, "noblock")) {
		block_reject(sdata, buf + 8);
	} else if (cmdmatch(buf, "reconnect")) {
		request_reconnect(sdata, buf);
	} else if (cmdmatch(buf, "deadproxy")) {
		dead_proxy(sdata, buf);
	} else if (cmdmatch(buf, "loglevel")) {
		sscanf(buf, "loglevel=%d", &ckp->loglevel);
	} else
		LOGWARNING("Unhandled stratifier message: %s", buf);
	goto retry;

out:
	return ret;
}

static void *blockupdate(void *arg)
{
	ckpool_t *ckp = (ckpool_t *)arg;
	sdata_t *sdata = ckp->data;
	char *buf = NULL;
	char request[8];

	pthread_detach(pthread_self());
	rename_proc("blockupdate");
	buf = send_recv_proc(ckp->generator, "getbest");
	if (!cmdmatch(buf, "failed"))
		sprintf(request, "getbest");
	else
		sprintf(request, "getlast");

	while (42) {
		dealloc(buf);
		buf = send_recv_generator(ckp, request, GEN_LAX);
		if (buf && cmdmatch(buf, "notify"))
			cksleep_ms(5000);
		else if (buf && strcmp(buf, sdata->lastswaphash) && !cmdmatch(buf, "failed"))
			update_base(ckp, GEN_PRIORITY);
		else
			cksleep_ms(ckp->blockpoll);
	}
	return NULL;
}

/* Enter holding workbase_lock and client a ref count. */
static void __fill_enonce1data(const workbase_t *wb, stratum_instance_t *client)
{
	if (wb->enonce1constlen)
		memcpy(client->enonce1bin, wb->enonce1constbin, wb->enonce1constlen);
	if (wb->enonce1varlen) {
		memcpy(client->enonce1bin + wb->enonce1constlen, &client->enonce1_64, wb->enonce1varlen);
		__bin2hex(client->enonce1var, &client->enonce1_64, wb->enonce1varlen);
	}
	__bin2hex(client->enonce1, client->enonce1bin, wb->enonce1constlen + wb->enonce1varlen);
}

/* Create a new enonce1 from the 64 bit enonce1_64 value, using only the number
 * of bytes we have to work with when we are proxying with a split nonce2.
 * When the proxy space is less than 32 bits to work with, we look for an
 * unused enonce1 value and reject clients instead if there is no space left.
 * Needs to be entered with client holding a ref count. */
static bool new_enonce1(ckpool_t *ckp, sdata_t *ckp_sdata, sdata_t *sdata, stratum_instance_t *client)
{
	proxy_t *proxy = NULL;
	uint64_t enonce1;

	if (ckp->proxy) {
		if (!ckp_sdata->proxy)
			return false;

		mutex_lock(&ckp_sdata->proxy_lock);
		proxy = sdata->subproxy;
		client->proxyid = proxy->id;
		client->subproxyid = proxy->subid;
		mutex_unlock(&ckp_sdata->proxy_lock);

		if (proxy->clients >= proxy->max_clients) {
			LOGWARNING("Proxy reached max clients %"PRId64, proxy->max_clients);
			return false;
		}
	}

	/* instance_lock protects enonce1_64. Incrementing a little endian 64bit
	 * number ensures that no matter how many of the bits we take from the
	 * left depending on nonce2 length, we'll always get a changing value
	 * for every next client.*/
	ck_wlock(&ckp_sdata->instance_lock);
	enonce1 = le64toh(ckp_sdata->enonce1_64);
	enonce1++;
	client->enonce1_64 = ckp_sdata->enonce1_64 = htole64(enonce1);
	if (proxy) {
		client->proxy = proxy;
		proxy->clients++;
		proxy->bound_clients++;
		proxy->parent->combined_clients++;
	}
	ck_wunlock(&ckp_sdata->instance_lock);

	ck_rlock(&sdata->workbase_lock);
	__fill_enonce1data(sdata->current_workbase, client);
	ck_runlock(&sdata->workbase_lock);

	return true;
}

static void stratum_send_message(sdata_t *sdata, const stratum_instance_t *client, const char *msg);

/* Need to hold sdata->proxy_lock */
static proxy_t *__best_subproxy(proxy_t *proxy)
{
	proxy_t *subproxy, *best = NULL, *tmp;
	int64_t max_headroom;

	proxy->headroom = max_headroom = 0;
	HASH_ITER(sh, proxy->subproxies, subproxy, tmp) {
		int64_t subproxy_headroom;

		if (subproxy->dead)
			continue;
		if (!subproxy->sdata->current_workbase)
			continue;
		subproxy_headroom = subproxy->max_clients - subproxy->clients;

		proxy->headroom += subproxy_headroom;
		if (subproxy_headroom > max_headroom) {
			best = subproxy;
			max_headroom = subproxy_headroom;
		}
		if (best)
			break;
	}
	return best;
}

/* Choose the stratifier data for a new client. Use the main ckp_sdata except
 * in proxy mode where we find a subproxy based on the current proxy with room
 * for more clients. Signal the generator to recruit more subproxies if we are
 * running out of room. */
static sdata_t *select_sdata(const ckpool_t *ckp, sdata_t *ckp_sdata, const int userid)
{
	proxy_t *current, *proxy, *tmp, *best = NULL;

	if (!ckp->proxy || ckp->passthrough)
		return ckp_sdata;
	current = ckp_sdata->proxy;
	if (!current) {
		LOGWARNING("No proxy available yet to generate subscribes");
		return NULL;
	}

	/* Proxies are ordered by priority so first available will be the best
	 * priority */
	mutex_lock(&ckp_sdata->proxy_lock);
	HASH_ITER(hh, ckp_sdata->proxies, proxy, tmp) {
		if (proxy->userid < userid)
			continue;
		if (proxy->userid > userid)
			break;
		best = __best_subproxy(proxy);
		if (best)
			break;
	}
	mutex_unlock(&ckp_sdata->proxy_lock);

	if (!best) {
		if (!userid)
			LOGWARNING("Temporarily insufficient subproxies to accept more clients");
		return NULL;
	}
	if (!userid) {
		if (best->id != current->id || current_headroom(ckp_sdata, &proxy) < 2)
			generator_recruit(ckp, current->id, 1);
	} else {
		if (proxy_headroom(ckp_sdata, userid) < 2)
			generator_recruit(ckp, best->id, 1);
	}
	return best->sdata;
}

static int int_from_sessionid(const char *sessionid)
{
	int ret = 0, slen;

	if (!sessionid)
		goto out;
	slen = strlen(sessionid) / 2;
	if (slen < 1 || slen > 4)
		goto out;

	if (!validhex(sessionid))
		goto out;

	sscanf(sessionid, "%x", &ret);
out:
	return ret;
}

static int userid_from_sessionid(sdata_t *sdata, const int session_id)
{
	session_t *session;
	int ret = 0;

	ck_wlock(&sdata->instance_lock);
	HASH_FIND_INT(sdata->disconnected_sessions, &session_id, session);
	if (!session)
		goto out_unlock;
	HASH_DEL(sdata->disconnected_sessions, session);
	sdata->stats.disconnected--;
	ret = session->userid;
	dealloc(session);
out_unlock:
	ck_wunlock(&sdata->instance_lock);

	return ret;
}

/* passthrough subclients have client_ids in the high bits */
static inline bool passthrough_subclient(const int64_t client_id)
{
	return (client_id > 0xffffffffll);
}

/* Extranonce1 must be set here. Needs to be entered with client holding a ref
 * count. */
static json_t *parse_subscribe(stratum_instance_t *client, const int64_t client_id, const json_t *params_val)
{
	ckpool_t *ckp = client->ckp;
	sdata_t *sdata, *ckp_sdata = ckp->data;
	bool old_match = false;
	char sessionid[12];
	int arr_size;
	json_t *ret;
	int n2len;

	if (unlikely(!json_is_array(params_val))) {
		stratum_send_message(ckp_sdata, client, "Invalid json: params not an array");
		return json_string("params not an array");
	}

	sdata = select_sdata(ckp, ckp_sdata, 0);
	if (unlikely(!sdata || !sdata->current_workbase)) {
		LOGWARNING("Failed to provide subscription due to no %s", sdata ? "current workbase" : "sdata");
		stratum_send_message(ckp_sdata, client, "Pool Initialising");
		return json_string("Initialising");
	}

	arr_size = json_array_size(params_val);
	/* NOTE useragent is NULL prior to this so should not be used in code
	 * till after this point */
	if (arr_size > 0) {
		int session_id = 0;
		const char *buf;

		buf = json_string_value(json_array_get(params_val, 0));
		if (buf && strlen(buf))
			client->useragent = strdup(buf);
		else
			client->useragent = ckzalloc(1); // Set to ""
		if (arr_size > 1) {
			/* This would be the session id for reconnect, it will
			 * not work for clients on a proxied connection. */
			buf = json_string_value(json_array_get(params_val, 1));
			session_id = int_from_sessionid(buf);
			LOGDEBUG("Found old session id %d", session_id);
		}
		if (!ckp->proxy && session_id && !passthrough_subclient(client_id)) {
			if ((client->enonce1_64 = disconnected_sessionid_exists(sdata, session_id, client_id))) {
				sprintf(client->enonce1, "%016lx", client->enonce1_64);
				old_match = true;

				ck_rlock(&ckp_sdata->workbase_lock);
				__fill_enonce1data(sdata->current_workbase, client);
				ck_runlock(&ckp_sdata->workbase_lock);
			}
		} else if (ckp->proxy && session_id) {
			int userid;

			/* Use the session_id to tell us which user this was */
			userid = userid_from_sessionid(ckp_sdata, session_id);
			if (userid) {
				sdata_t *user_sdata = select_sdata(ckp, ckp_sdata, userid);

				if (user_sdata)
					sdata = user_sdata;
			}
		}
	} else
		client->useragent = ckzalloc(1);

	client->sdata = sdata;
	if (ckp->proxy) {
		LOGINFO("Current %d, selecting proxy %d:%d for client %"PRId64, ckp_sdata->proxy->id,
			sdata->subproxy->id, sdata->subproxy->subid, client->id);
	}

	if (!old_match) {
		/* Create a new extranonce1 based on a uint64_t pointer */
		if (!new_enonce1(ckp, ckp_sdata, sdata, client)) {
			stratum_send_message(sdata, client, "Pool full of clients");
			client->reject = 2;
			return json_string("proxy full");
		}
		LOGINFO("Set new subscription %"PRId64" to new enonce1 %lx string %s", client->id,
			client->enonce1_64, client->enonce1);
	} else {
		LOGINFO("Set new subscription %"PRId64" to old matched enonce1 %lx string %s",
			client->id, client->enonce1_64, client->enonce1);
	}

	/* Workbases will exist if sdata->current_workbase is not NULL */
	ck_rlock(&sdata->workbase_lock);
	n2len = sdata->workbases->enonce2varlen;
	sprintf(sessionid, "%08x", client->session_id);
	JSON_CPACK(ret, "[[[s,s]],s,i]", "mining.notify", sessionid, client->enonce1,
			n2len);
	ck_runlock(&sdata->workbase_lock);

	client->subscribed = true;

	return ret;
}

static bool test_address(ckpool_t *ckp, const char *address)
{
	bool ret = false;
	char *buf, *msg;

	ASPRINTF(&msg, "checkaddr:%s", address);
	/* Must wait for a response here */
	buf = __send_recv_generator(ckp, msg, GEN_LAX);
	dealloc(msg);
	if (!buf)
		return ret;
	ret = cmdmatch(buf, "true");
	dealloc(buf);
	return ret;
}

static double dsps_from_key(json_t *val, const char *key)
{
	char *string, *endptr;
	double ret = 0;

	json_get_string(&string, val, key);
	if (!string)
		return ret;
	ret = strtod(string, &endptr) / nonces;
	if (endptr) {
		switch (endptr[0]) {
			case 'E':
				ret *= (double)1000;
			case 'P':
				ret *= (double)1000;
			case 'T':
				ret *= (double)1000;
			case 'G':
				ret *= (double)1000;
			case 'M':
				ret *= (double)1000;
			case 'K':
				ret *= (double)1000;
			default:
				break;
		}
	}
	free(string);
	return ret;
}

/* Sanity check to prevent clock adjustments backwards from screwing up stats */
static double sane_tdiff(tv_t *end, tv_t *start)
{
	double tdiff = tvdiff(end, start);

	if (unlikely(tdiff < 0.001))
		tdiff = 0.001;
	return tdiff;
}

static void decay_client(stratum_instance_t *client, double diff, tv_t *now_t)
{
	double tdiff = sane_tdiff(now_t, &client->last_decay);

	decay_time(&client->dsps1, diff, tdiff, MIN1);
	decay_time(&client->dsps5, diff, tdiff, MIN5);
	decay_time(&client->dsps60, diff, tdiff, HOUR);
	decay_time(&client->dsps1440, diff, tdiff, DAY);
	decay_time(&client->dsps10080, diff, tdiff, WEEK);
	copy_tv(&client->last_decay, now_t);
}

static void decay_worker(worker_instance_t *worker, double diff, tv_t *now_t)
{
	double tdiff = sane_tdiff(now_t, &worker->last_decay);

	decay_time(&worker->dsps1, diff, tdiff, MIN1);
	decay_time(&worker->dsps5, diff, tdiff, MIN5);
	decay_time(&worker->dsps60, diff, tdiff, HOUR);
	decay_time(&worker->dsps1440, diff, tdiff, DAY);
	decay_time(&worker->dsps10080, diff, tdiff, WEEK);
	copy_tv(&worker->last_decay, now_t);
}

static void decay_user(user_instance_t *user, double diff, tv_t *now_t)
{
	double tdiff = sane_tdiff(now_t, &user->last_decay);

	decay_time(&user->dsps1, diff, tdiff, MIN1);
	decay_time(&user->dsps5, diff, tdiff, MIN5);
	decay_time(&user->dsps60, diff, tdiff, HOUR);
	decay_time(&user->dsps1440, diff, tdiff, DAY);
	decay_time(&user->dsps10080, diff, tdiff, WEEK);
	copy_tv(&user->last_decay, now_t);
}

/* Enter holding a reference count */
static void read_userstats(ckpool_t *ckp, user_instance_t *user)
{
	int tvsec_diff = 0, ret;
	char s[512];
	json_t *val;
	FILE *fp;
	tv_t now;

	snprintf(s, 511, "%s/users/%s", ckp->logdir, user->username);
	fp = fopen(s, "re");
	if (!fp) {
		LOGINFO("User %s does not have a logfile to read", user->username);
		return;
	}
	memset(s, 0, 512);
	ret = fread(s, 1, 511, fp);
	fclose(fp);
	if (ret < 1) {
		LOGINFO("Failed to read user %s logfile", user->username);
		return;
	}
	val = json_loads(s, 0, NULL);
	if (!val) {
		LOGINFO("Failed to json decode user %s logfile: %s", user->username, s);
		return;
	}

	tv_time(&now);
	copy_tv(&user->last_share, &now);
	copy_tv(&user->last_decay, &now);
	user->dsps1 = dsps_from_key(val, "hashrate1m");
	user->dsps5 = dsps_from_key(val, "hashrate5m");
	user->dsps60 = dsps_from_key(val, "hashrate1hr");
	user->dsps1440 = dsps_from_key(val, "hashrate1d");
	user->dsps10080 = dsps_from_key(val, "hashrate7d");
	json_get_int64(&user->last_update.tv_sec, val, "lastupdate");
	json_get_int64(&user->shares, val, "shares");
	json_get_double(&user->best_diff, val, "bestshare");
	LOGINFO("Successfully read user %s stats %f %f %f %f %f %f", user->username,
		user->dsps1, user->dsps5, user->dsps60, user->dsps1440,
		user->dsps10080, user->best_diff);
	json_decref(val);
	if (user->last_update.tv_sec)
		tvsec_diff = now.tv_sec - user->last_update.tv_sec - 60;
	if (tvsec_diff > 60) {
		LOGINFO("Old user stats indicate not logged for %d seconds, decaying stats",
			tvsec_diff);
		decay_user(user, 0, &now);
	}
}

/* Enter holding a reference count */
static void read_workerstats(ckpool_t *ckp, worker_instance_t *worker)
{
	int tvsec_diff = 0, ret;
	char s[512];
	json_t *val;
	FILE *fp;
	tv_t now;

	snprintf(s, 511, "%s/workers/%s", ckp->logdir, worker->workername);
	fp = fopen(s, "re");
	if (!fp) {
		LOGINFO("Worker %s does not have a logfile to read", worker->workername);
		return;
	}
	memset(s, 0, 512);
	ret = fread(s, 1, 511, fp);
	fclose(fp);
	if (ret < 1) {
		LOGINFO("Failed to read worker %s logfile", worker->workername);
		return;
	}
	val = json_loads(s, 0, NULL);
	if (!val) {
		LOGINFO("Failed to json decode worker %s logfile: %s", worker->workername, s);
		return;
	}

	tv_time(&now);
	copy_tv(&worker->last_share, &now);
	copy_tv(&worker->last_decay, &now);
	worker->dsps1 = dsps_from_key(val, "hashrate1m");
	worker->dsps5 = dsps_from_key(val, "hashrate5m");
	worker->dsps60 = dsps_from_key(val, "hashrate1hr");
	worker->dsps1440 = dsps_from_key(val, "hashrate1d");
	worker->dsps10080 = dsps_from_key(val, "hashrate7d");
	json_get_double(&worker->best_diff, val, "bestshare");
	json_get_int64(&worker->last_update.tv_sec, val, "lastupdate");
	json_get_int64(&worker->shares, val, "shares");
	LOGINFO("Successfully read worker %s stats %f %f %f %f %f", worker->workername,
		worker->dsps1, worker->dsps5, worker->dsps60, worker->dsps1440, worker->best_diff);
	json_decref(val);
	if (worker->last_update.tv_sec)
		tvsec_diff = now.tv_sec - worker->last_update.tv_sec - 60;
	if (tvsec_diff > 60) {
		LOGINFO("Old worker stats indicate not logged for %d seconds, decaying stats",
			tvsec_diff);
		decay_worker(worker, 0, &now);
	}
}

#define DEFAULT_AUTH_BACKOFF	(3)  /* Set initial backoff to 3 seconds */

static user_instance_t *__create_user(sdata_t *sdata, const char *username)
{
	user_instance_t *user = ckzalloc(sizeof(user_instance_t));

	user->auth_backoff = DEFAULT_AUTH_BACKOFF;
	strcpy(user->username, username);
	user->id = ++sdata->user_instance_id;
	HASH_ADD_STR(sdata->user_instances, username, user);
	return user;
}

/* Find user by username or create one if it doesn't already exist */
static user_instance_t *get_user(sdata_t *sdata, const char *username)
{
	user_instance_t *user;

	ck_wlock(&sdata->instance_lock);
	HASH_FIND_STR(sdata->user_instances, username, user);
	if (unlikely(!user))
		user = __create_user(sdata, username);
	ck_wunlock(&sdata->instance_lock);

	return user;
}

static worker_instance_t *__create_worker(user_instance_t *user, const char *workername)
{
	worker_instance_t *worker = ckzalloc(sizeof(worker_instance_t));

	worker->workername = strdup(workername);
	worker->user_instance = user;
	DL_APPEND(user->worker_instances, worker);
	worker->start_time = time(NULL);
	return worker;
}

static worker_instance_t *__get_worker(user_instance_t *user, const char *workername)
{
	worker_instance_t *worker = NULL, *tmp;

	DL_FOREACH(user->worker_instances, tmp) {
		if (!safecmp(workername, tmp->workername)) {
			worker = tmp;
			break;
		}
	}
	return worker;
}

/* Find worker amongst a user's workers by workername or create one if it
 * doesn't yet exist. */
static worker_instance_t *get_worker(sdata_t *sdata, user_instance_t *user, const char *workername)
{
	worker_instance_t *worker;

	ck_wlock(&sdata->instance_lock);
	worker = __get_worker(user, workername);
	if (!worker)
		worker = __create_worker(user, workername);
	ck_wunlock(&sdata->instance_lock);

	return worker;
}

/* This simply strips off the first part of the workername and matches it to a
 * user or creates a new one. Needs to be entered with client holding a ref
 * count. */
static user_instance_t *generate_user(ckpool_t *ckp, stratum_instance_t *client,
				      const char *workername)
{
	char *base_username = strdupa(workername), *username;
	bool new_user = false, new_worker = false;
	sdata_t *sdata = ckp->data;
	user_instance_t *user;
	int len;

	username = strsep(&base_username, "._");
	if (!username || !strlen(username))
		username = base_username;
	len = strlen(username);
	if (unlikely(len > 127))
		username[127] = '\0';

	ck_wlock(&sdata->instance_lock);
	HASH_FIND_STR(sdata->user_instances, username, user);
	if (!user) {
		/* New user instance. Secondary user id will be NULL */
		user = __create_user(sdata, username);
		new_user = true;
	}
	client->user_instance = user;
	client->worker_instance = __get_worker(user, workername);
	/* Create one worker instance for combined data from workers of the
	 * same name */
	if (!client->worker_instance) {
		client->worker_instance = __create_worker(user, workername);
		new_worker = true;
	}
	DL_APPEND(user->clients, client);
	__inc_worker(sdata,user);
	ck_wunlock(&sdata->instance_lock);

	if (CKP_STANDALONE(ckp) && new_user)
		read_userstats(ckp, user);
	if (CKP_STANDALONE(ckp) && new_worker)
		read_workerstats(ckp, client->worker_instance);

	if (new_user && !ckp->proxy) {
		/* Is this a btc address based username? */
		if (len > 26 && len < 35)
			user->btcaddress = test_address(ckp, username);
		LOGNOTICE("Added new user %s%s", username, user->btcaddress ?
			  " as address based registration" : "");
	}

	return user;
}

static void set_worker_mindiff(ckpool_t *ckp, const char *workername, int mindiff);

static void parse_worker_diffs(ckpool_t *ckp, json_t *worker_array)
{
	json_t *worker_entry;
	char *workername;
	size_t index;
	int mindiff;

	json_array_foreach(worker_array, index, worker_entry) {
		json_get_string(&workername, worker_entry, "workername");
		json_get_int(&mindiff, worker_entry, "difficultydefault");
		set_worker_mindiff(ckp, workername, mindiff);
	}
}

/* Send this to the database and parse the response to authorise a user
 * and get SUID parameters back. We don't add these requests to the sdata->ckdbqueue
 * since we have to wait for the response but this is done from the authoriser
 * thread so it won't hold anything up but other authorisations. Needs to be
 * entered with client holding a ref count. */
static int send_recv_auth(stratum_instance_t *client)
{
	user_instance_t *user = client->user_instance;
	ckpool_t *ckp = client->ckp;
	sdata_t *sdata = ckp->data;
	char *buf = NULL, *json_msg;
	bool contended = false;
	size_t responselen = 0;
	char cdfield[64];
	int ret = 1;
	json_t *val;
	ts_t now;

	ts_realtime(&now);
	sprintf(cdfield, "%lu,%lu", now.tv_sec, now.tv_nsec);

	val = json_object();
	json_set_string(val, "username", user->username);
	json_set_string(val, "workername", client->workername);
	json_set_string(val, "poolinstance", ckp->name);
	json_set_string(val, "useragent", client->useragent);
	json_set_int(val, "clientid", client->id);
	json_set_string(val,"enonce1", client->enonce1);
	json_set_bool(val, "preauth", false);
	json_set_string(val, "createdate", cdfield);
	json_set_string(val, "createby", "code");
	json_set_string(val, "createcode", __func__);
	json_set_string(val, "createinet", client->address);
	if (user->btcaddress)
		json_msg = ckdb_msg(ckp, sdata, val, ID_ADDRAUTH);
	else
		json_msg = ckdb_msg(ckp, sdata, val, ID_AUTH);
	if (unlikely(!json_msg)) {
		LOGWARNING("Failed to dump json in send_recv_auth");
		goto out;
	}

	/* We want responses from ckdb serialised and not interleaved with
	 * other requests. Wait up to 3 seconds for exclusive access to ckdb
	 * and if we don't receive it treat it as a delayed auth if possible */
	if (likely(!mutex_timedlock(&sdata->ckdb_lock, 3))) {
		buf = ckdb_msg_call(ckp, json_msg);
		mutex_unlock(&sdata->ckdb_lock);
	} else
		contended = true;

	free(json_msg);
	/* Leave ample room for response based on buf length */
	if (likely(buf))
		responselen = strlen(buf);
	if (likely(responselen > 0)) {
		char *cmd = NULL, *secondaryuserid = NULL, *response;
		worker_instance_t *worker = client->worker_instance;
		json_error_t err_val;
		json_t *val = NULL;
		int offset = 0;

		LOGINFO("Got ckdb response: %s", buf);
		response = alloca(responselen);
		memset(response, 0, responselen);
		if (unlikely(sscanf(buf, "%*d.%*d.%c%n", response, &offset) < 1)) {
			LOGWARNING("Got1 unparseable ckdb auth response: %s", buf);
			goto out_fail;
		}
		strcpy(response+1, buf+offset);
		if (!strchr(response, '=')) {
			if (cmdmatch(response, "failed"))
				goto out;
			LOGWARNING("Got2 unparseable ckdb auth response: %s", buf);
			goto out_fail;
		}
		cmd = response;
		strsep(&cmd, "=");
		LOGINFO("User %s Worker %s got auth response: %s  cmd: %s",
			user->username, client->workername,
			response, cmd);
		val = json_loads(cmd, 0, &err_val);
		if (unlikely(!val))
			LOGWARNING("AUTH JSON decode failed(%d): %s", err_val.line, err_val.text);
		else {
			json_t *worker_array = json_object_get(val, "workers");

			json_get_string(&secondaryuserid, val, "secondaryuserid");
			parse_worker_diffs(ckp, worker_array);
			client->suggest_diff = worker->mindiff;
			user->auth_time = time(NULL);
		}
		if (secondaryuserid && (!safecmp(response, "ok.authorise") ||
					!safecmp(response, "ok.addrauth"))) {
			if (!user->secondaryuserid)
				user->secondaryuserid = secondaryuserid;
			else
				dealloc(secondaryuserid);
			ret = 0;
		}
		if (likely(val))
			json_decref(val);
		goto out;
	}
	if (contended)
		LOGWARNING("Prolonged lock contention for ckdb while trying to authorise");
	else {
		if (!sdata->ckdb_offline)
			LOGWARNING("Got no auth response from ckdb :(");
		else
			LOGNOTICE("No auth response for %s from offline ckdb", user->username);
	}
out_fail:
	ret = -1;
out:
	free(buf);
	return ret;
}

/* For sending auths to ckdb after we've already decided we can authorise
 * these clients while ckdb is offline, based on an existing client of the
 * same username already having been authorised. Needs to be entered with
 * client holding a ref count. */
static void queue_delayed_auth(stratum_instance_t *client)
{
	ckpool_t *ckp = client->ckp;
	char cdfield[64];
	json_t *val;
	ts_t now;

	/* Read off any cached mindiff from previous auths */
	client->suggest_diff = client->worker_instance->mindiff;

	ts_realtime(&now);
	sprintf(cdfield, "%lu,%lu", now.tv_sec, now.tv_nsec);

	JSON_CPACK(val, "{ss,ss,ss,ss,sI,ss,sb,ss,ss,ss,ss}",
			"username", client->user_instance->username,
			"workername", client->workername,
			"poolinstance", ckp->name,
			"useragent", client->useragent,
			"clientid", client->id,
			"enonce1", client->enonce1,
			"preauth", true,
			"createdate", cdfield,
			"createby", "code",
			"createcode", __func__,
			"createinet", client->address);
	ckdbq_add(ckp, ID_AUTH, val);
}

/* Needs to be entered with client holding a ref count. */
static json_t *parse_authorise(stratum_instance_t *client, const json_t *params_val,
			       json_t **err_val, int *errnum)
{
	user_instance_t *user;
	ckpool_t *ckp = client->ckp;
	bool ret = false;
	const char *buf;
	int arr_size;
	ts_t now;

	if (unlikely(!json_is_array(params_val))) {
		*err_val = json_string("params not an array");
		goto out;
	}
	arr_size = json_array_size(params_val);
	if (unlikely(arr_size < 1)) {
		*err_val = json_string("params missing array entries");
		goto out;
	}
	if (unlikely(!client->useragent)) {
		*err_val = json_string("Failed subscription");
		goto out;
	}
	buf = json_string_value(json_array_get(params_val, 0));
	if (!buf) {
		*err_val = json_string("Invalid workername parameter");
		goto out;
	}
	if (!strlen(buf)) {
		*err_val = json_string("Empty workername parameter");
		goto out;
	}
	if (!memcmp(buf, ".", 1) || !memcmp(buf, "_", 1)) {
		*err_val = json_string("Empty username parameter");
		goto out;
	}
	if (strchr(buf, '/')) {
		*err_val = json_string("Invalid character in username");
		goto out;
	}
	user = generate_user(ckp, client, buf);
	client->user_id = user->id;
	ts_realtime(&now);
	client->start_time = now.tv_sec;
	/* NOTE workername is NULL prior to this so should not be used in code
	 * till after this point */
	client->workername = strdup(buf);
	if (user->failed_authtime) {
		time_t now_t = time(NULL);

		if (now_t < user->failed_authtime + user->auth_backoff) {
			if (!user->throttled) {
				user->throttled = true;
				LOGNOTICE("Client %"PRId64" %s worker %s rate limited due to failed auth attempts",
					  client->id, client->address, buf);
			} else{
				LOGINFO("Client %"PRId64" %s worker %s rate limited due to failed auth attempts",
					client->id, client->address, buf);
			}
			client->dropped = true;
			goto out;
		}
	}
	if (CKP_STANDALONE(ckp))
		ret = true;
	else {
		/* Preauth workers for the first 10 minutes after the user is
		 * first authorised by ckdb to avoid floods of worker auths.
		 * *errnum is implied zero already so ret will be set true */
		if (user->auth_time && time(NULL) - user->auth_time < 600)
			client->suggest_diff = client->worker_instance->mindiff;
		else
			*errnum = send_recv_auth(client);
		if (!*errnum)
			ret = true;
		else if (*errnum < 0 && user->secondaryuserid) {
			/* This user has already been authorised but ckdb is
			 * offline so we assume they already exist but add the
			 * auth request to the queued messages. */
			queue_delayed_auth(client);
			ret = true;
		}
	}
	if (ret) {
		client->authorised = ret;
		user->authorised = ret;
		if (ckp->proxy) {
			LOGNOTICE("Authorised client %"PRId64" to proxy %d:%d, worker %s as user %s",
				  client->id, client->proxyid, client->subproxyid, buf, user->username);
		} else {
			LOGNOTICE("Authorised client %"PRId64" worker %s as user %s",
				  client->id, buf, user->username);
		}
		user->auth_backoff = DEFAULT_AUTH_BACKOFF; /* Reset auth backoff time */
		user->throttled = false;
	} else {
		LOGNOTICE("Client %"PRId64" %s worker %s failed to authorise as user %s",
			  client->id, client->address, buf,user->username);
		user->failed_authtime = time(NULL);
		user->auth_backoff <<= 1;
		/* Cap backoff time to 10 mins */
		if (user->auth_backoff > 600)
			user->auth_backoff = 600;
	}
	/* We can set this outside of lock safely */
	client->authorising = false;
out:
	return json_boolean(ret);
}

/* Needs to be entered with client holding a ref count. */
static void stratum_send_diff(sdata_t *sdata, const stratum_instance_t *client)
{
	json_t *json_msg;

	JSON_CPACK(json_msg, "{s[I]soss}", "params", client->diff, "id", json_null(),
			     "method", "mining.set_difficulty");
	stratum_add_send(sdata, json_msg, client->id);
}

/* Needs to be entered with client holding a ref count. */
static void stratum_send_message(sdata_t *sdata, const stratum_instance_t *client, const char *msg)
{
	json_t *json_msg;

	JSON_CPACK(json_msg, "{sosss[s]}", "id", json_null(), "method", "client.show_message",
			     "params", msg);
	stratum_add_send(sdata, json_msg, client->id);
}

static double time_bias(const double tdiff, const double period)
{
	double dexp = tdiff / period;

	/* Sanity check to prevent silly numbers for double accuracy **/
	if (unlikely(dexp > 36))
		dexp = 36;
	return 1.0 - 1.0 / exp(dexp);
}

/* Needs to be entered with client holding a ref count. */
static void add_submit(ckpool_t *ckp, stratum_instance_t *client, const int diff, const bool valid,
		       const bool submit)
{
	sdata_t *ckp_sdata = ckp->data, *sdata = client->sdata;
	worker_instance_t *worker = client->worker_instance;
	double tdiff, bdiff, dsps, drr, network_diff, bias;
	user_instance_t *user = client->user_instance;
	int64_t next_blockid, optimal;
	tv_t now_t;

	mutex_lock(&ckp_sdata->stats_lock);
	if (valid) {
		ckp_sdata->stats.unaccounted_shares++;
		ckp_sdata->stats.unaccounted_diff_shares += diff;
	} else
		ckp_sdata->stats.unaccounted_rejects += diff;
	mutex_unlock(&ckp_sdata->stats_lock);

	/* Count only accepted and stale rejects in diff calculation. */
	if (valid) {
		worker->shares += diff;
		user->shares += diff;
	} else if (!submit)
		return;

	tv_time(&now_t);

	ck_rlock(&sdata->workbase_lock);
	next_blockid = sdata->workbase_id + 1;
	if (ckp->proxy)
		network_diff = sdata->current_workbase->diff;
	else
		network_diff = sdata->current_workbase->network_diff;
	ck_runlock(&sdata->workbase_lock);

	if (unlikely(!client->first_share.tv_sec)) {
		copy_tv(&client->first_share, &now_t);
		copy_tv(&client->ldc, &now_t);
	}

	decay_client(client, diff, &now_t);
	copy_tv(&client->last_share, &now_t);

	decay_worker(worker, diff, &now_t);
	copy_tv(&worker->last_share, &now_t);
	worker->idle = false;

	decay_user(user, diff, &now_t);
	copy_tv(&user->last_share, &now_t);
	client->idle = false;

	client->ssdc++;
	bdiff = sane_tdiff(&now_t, &client->first_share);
	bias = time_bias(bdiff, 300);
	tdiff = sane_tdiff(&now_t, &client->ldc);

	/* Check the difficulty every 240 seconds or as many shares as we
	 * should have had in that time, whichever comes first. */
	if (client->ssdc < 72 && tdiff < 240)
		return;

	if (diff != client->diff) {
		client->ssdc = 0;
		return;
	}

	/* Diff rate ratio */
	dsps = client->dsps5 / bias;
	drr = dsps / (double)client->diff;

	/* Optimal rate product is 0.3, allow some hysteresis. */
	if (drr > 0.15 && drr < 0.4)
		return;

	/* Allow slightly lower diffs when users choose their own mindiff */
	if (worker->mindiff || client->suggest_diff) {
		if (drr < 0.5)
			return;
		optimal = lround(dsps * 2.4);
	} else
		optimal = lround(dsps * 3.33);

	/* Clamp to mindiff ~ network_diff */
	if (optimal < ckp->mindiff)
		optimal = ckp->mindiff;
	/* Client suggest diff overrides worker mindiff */
	if (client->suggest_diff) {
		if (optimal < client->suggest_diff)
			optimal = client->suggest_diff;
	} else if (optimal < worker->mindiff)
		optimal = worker->mindiff;
	if (ckp->maxdiff && optimal > ckp->maxdiff)
		optimal = ckp->maxdiff;
	if (optimal > network_diff)
		optimal = network_diff;
	if (client->diff == optimal)
		return;

	/* If this is the first share in a change, reset the last diff change
	 * to make sure the client hasn't just fallen back after a leave of
	 * absence */
	if (optimal < client->diff && client->ssdc == 1) {
		copy_tv(&client->ldc, &now_t);
		return;
	}

	client->ssdc = 0;

	LOGINFO("Client %"PRId64" biased dsps %.2f dsps %.2f drr %.2f adjust diff from %"PRId64" to: %"PRId64" ",
		client->id, dsps, client->dsps5, drr, client->diff, optimal);

	copy_tv(&client->ldc, &now_t);
	client->diff_change_job_id = next_blockid;
	client->old_diff = client->diff;
	client->diff = optimal;
	stratum_send_diff(sdata, client);
}

/* We should already be holding the workbase_lock. Needs to be entered with
 * client holding a ref count. */
static void
test_blocksolve(const stratum_instance_t *client, const workbase_t *wb, const uchar *data,
		const uchar *hash, const double diff, const char *coinbase, int cblen,
		const char *nonce2, const char *nonce)
{
	int transactions = wb->transactions + 1;
	char hexcoinbase[1024], blockhash[68];
	sdata_t *sdata = client->sdata;
	json_t *val = NULL, *val_copy;
	char *gbt_block, varint[12];
	ckpool_t *ckp = wb->ckp;
	ckmsg_t *block_ckmsg;
	char cdfield[64];
	uchar swap[32];
	ts_t ts_now;

	/* Submit anything over 99.9% of the diff in case of rounding errors */
	if (diff < sdata->current_workbase->network_diff * 0.999)
		return;

	LOGWARNING("Possible block solve diff %f !", diff);
	/* Can't submit a block in proxy mode without the transactions */
	if (wb->proxy && wb->merkles)
		return;

	ts_realtime(&ts_now);
	sprintf(cdfield, "%lu,%lu", ts_now.tv_sec, ts_now.tv_nsec);

	gbt_block = ckalloc(1024);
	flip_32(swap, hash);
	__bin2hex(blockhash, swap, 32);

	/* Message format: "submitblock:hash,data" */
	sprintf(gbt_block, "submitblock:%s,", blockhash);
	__bin2hex(gbt_block + 12 + 64 + 1, data, 80);
	if (transactions < 0xfd) {
		uint8_t val8 = transactions;

		__bin2hex(varint, (const unsigned char *)&val8, 1);
	} else if (transactions <= 0xffff) {
		uint16_t val16 = htole16(transactions);

		strcat(gbt_block, "fd");
		__bin2hex(varint, (const unsigned char *)&val16, 2);
	} else {
		uint32_t val32 = htole32(transactions);

		strcat(gbt_block, "fe");
		__bin2hex(varint, (const unsigned char *)&val32, 4);
	}
	strcat(gbt_block, varint);
	__bin2hex(hexcoinbase, coinbase, cblen);
	strcat(gbt_block, hexcoinbase);
	if (wb->transactions)
		realloc_strcat(&gbt_block, wb->txn_data);
	send_generator(ckp, gbt_block, GEN_PRIORITY);
	free(gbt_block);

	JSON_CPACK(val, "{si,ss,ss,sI,ss,ss,sI,ss,ss,ss,sI,ss,ss,ss,ss}",
			"height", wb->height,
			"blockhash", blockhash,
			"confirmed", "n",
			"workinfoid", wb->id,
			"username", client->user_instance->username,
			"workername", client->workername,
			"clientid", client->id,
			"enonce1", client->enonce1,
			"nonce2", nonce2,
			"nonce", nonce,
			"reward", wb->coinbasevalue,
			"createdate", cdfield,
			"createby", "code",
			"createcode", __func__,
			"createinet", ckp->serverurl[client->server]);
	val_copy = json_deep_copy(val);
	block_ckmsg = ckalloc(sizeof(ckmsg_t));
	block_ckmsg->data = val_copy;

	mutex_lock(&sdata->block_lock);
	DL_APPEND(sdata->block_solves, block_ckmsg);
	mutex_unlock(&sdata->block_lock);

	ckdbq_add(ckp, ID_BLOCK, val);
}

/* Needs to be entered with client holding a ref count. */
static double submission_diff(const stratum_instance_t *client, const workbase_t *wb, const char *nonce2,
			      const uint32_t ntime32, const char *nonce, uchar *hash)
{
	unsigned char merkle_root[32], merkle_sha[64];
	uint32_t *data32, *swap32, benonce32;
	char *coinbase, data[80];
	uchar swap[80], hash1[32];
	int cblen, i;
	double ret;

	coinbase = alloca(wb->coinb1len + wb->enonce1constlen + wb->enonce1varlen + wb->enonce2varlen + wb->coinb2len);
	memcpy(coinbase, wb->coinb1bin, wb->coinb1len);
	cblen = wb->coinb1len;
	memcpy(coinbase + cblen, &client->enonce1bin, wb->enonce1constlen + wb->enonce1varlen);
	cblen += wb->enonce1constlen + wb->enonce1varlen;
	hex2bin(coinbase + cblen, nonce2, wb->enonce2varlen);
	cblen += wb->enonce2varlen;
	memcpy(coinbase + cblen, wb->coinb2bin, wb->coinb2len);
	cblen += wb->coinb2len;

	gen_hash((uchar *)coinbase, merkle_root, cblen);
	memcpy(merkle_sha, merkle_root, 32);
	for (i = 0; i < wb->merkles; i++) {
		memcpy(merkle_sha + 32, &wb->merklebin[i], 32);
		gen_hash(merkle_sha, merkle_root, 64);
		memcpy(merkle_sha, merkle_root, 32);
	}
	data32 = (uint32_t *)merkle_sha;
	swap32 = (uint32_t *)merkle_root;
	flip_32(swap32, data32);

	/* Copy the cached header binary and insert the merkle root */
	memcpy(data, wb->headerbin, 80);
	memcpy(data + 36, merkle_root, 32);

	/* Insert the nonce value into the data */
	hex2bin(&benonce32, nonce, 4);
	data32 = (uint32_t *)(data + 64 + 12);
	*data32 = benonce32;

	/* Insert the ntime value into the data */
	data32 = (uint32_t *)(data + 68);
	*data32 = htobe32(ntime32);

	/* Hash the share */
	data32 = (uint32_t *)data;
	swap32 = (uint32_t *)swap;
	flip_80(swap32, data32);
	sha256(swap, 80, hash1);
	sha256(hash1, 32, hash);

	/* Calculate the diff of the share here */
	ret = diff_from_target(hash);

	/* Test we haven't solved a block regardless of share status */
	test_blocksolve(client, wb, swap, hash, ret, coinbase, cblen, nonce2, nonce);

	return ret;
}

/* Optimised for the common case where shares are new */
static bool new_share(sdata_t *sdata, const uchar *hash, const int64_t wb_id)
{
	share_t *share = ckzalloc(sizeof(share_t)), *match = NULL;
	bool ret = true;

	memcpy(share->hash, hash, 32);
	share->workbase_id = wb_id;

	mutex_lock(&sdata->share_lock);
	sdata->shares_generated++;
	HASH_FIND(hh, sdata->shares, hash, 32, match);
	if (likely(!match))
		HASH_ADD(hh, sdata->shares, hash, 32, share);
	mutex_unlock(&sdata->share_lock);

	if (unlikely(match)) {
		dealloc(share);
		ret = false;
	}
	return ret;
}

static void update_client(const stratum_instance_t *client, const int64_t client_id);

/* Submit a share in proxy mode to the parent pool. workbase_lock is held.
 * Needs to be entered with client holding a ref count. */
static void submit_share(stratum_instance_t *client, const int64_t jobid, const char *nonce2,
			 const char *ntime, const char *nonce)
{
	ckpool_t *ckp = client->ckp;
	json_t *json_msg;
	char enonce2[32];
	char *msg;

	sprintf(enonce2, "%s%s", client->enonce1var, nonce2);
	JSON_CPACK(json_msg, "{sIsssssssIsIsi}", "jobid", jobid, "nonce2", enonce2,
			     "ntime", ntime, "nonce", nonce, "client_id", client->id,
			     "proxy", client->proxyid, "subproxy", client->subproxyid);
	msg = json_dumps(json_msg, 0);
	json_decref(json_msg);
	send_generator(ckp, msg, GEN_LAX);
	free(msg);
}

#define JSON_ERR(err) json_string(SHARE_ERR(err))

/* Needs to be entered with client holding a ref count. */
static json_t *parse_submit(stratum_instance_t *client, json_t *json_msg,
			    const json_t *params_val, json_t **err_val)
{
	bool share = false, result = false, invalid = true, submit = false;
	user_instance_t *user = client->user_instance;
	double diff = client->diff, wdiff = 0, sdiff = -1;
	char hexhash[68] = {}, sharehash[32], cdfield[64];
	const char *workername, *job_id, *ntime, *nonce;
	char *fname = NULL, *s, *nonce2;
	sdata_t *sdata = client->sdata;
	enum share_err err = SE_NONE;
	ckpool_t *ckp = client->ckp;
	char idstring[20] = {};
	workbase_t *wb = NULL;
	uint32_t ntime32;
	uchar hash[32];
	int nlen, len;
	time_t now_t;
	json_t *val;
	int64_t id;
	ts_t now;
	FILE *fp;

	ts_realtime(&now);
	now_t = now.tv_sec;
	sprintf(cdfield, "%lu,%lu", now.tv_sec, now.tv_nsec);

	if (unlikely(!json_is_array(params_val))) {
		err = SE_NOT_ARRAY;
		*err_val = JSON_ERR(err);
		goto out;
	}
	if (unlikely(json_array_size(params_val) != 5)) {
		err = SE_INVALID_SIZE;
		*err_val = JSON_ERR(err);
		goto out;
	}
	workername = json_string_value(json_array_get(params_val, 0));
	if (unlikely(!workername || !strlen(workername))) {
		err = SE_NO_USERNAME;
		*err_val = JSON_ERR(err);
		goto out;
	}
	job_id = json_string_value(json_array_get(params_val, 1));
	if (unlikely(!job_id || !strlen(job_id))) {
		err = SE_NO_JOBID;
		*err_val = JSON_ERR(err);
		goto out;
	}
	nonce2 = (char *)json_string_value(json_array_get(params_val, 2));
	if (unlikely(!nonce2 || !strlen(nonce2))) {
		err = SE_NO_NONCE2;
		*err_val = JSON_ERR(err);
		goto out;
	}
	ntime = json_string_value(json_array_get(params_val, 3));
	if (unlikely(!ntime || !strlen(ntime))) {
		err = SE_NO_NTIME;
		*err_val = JSON_ERR(err);
		goto out;
	}
	nonce = json_string_value(json_array_get(params_val, 4));
	if (unlikely(!nonce || !strlen(nonce))) {
		err = SE_NO_NONCE;
		*err_val = JSON_ERR(err);
		goto out;
	}
	if (safecmp(workername, client->workername)) {
		err = SE_WORKER_MISMATCH;
		*err_val = JSON_ERR(err);
		goto out;
	}
	sscanf(job_id, "%lx", &id);
	sscanf(ntime, "%x", &ntime32);

	share = true;

	ck_rlock(&sdata->workbase_lock);
	HASH_FIND_I64(sdata->workbases, &id, wb);
	if (unlikely(!wb)) {
		if (!sdata->current_workbase)
			return json_boolean(false);
		id = sdata->current_workbase->id;
		err = SE_INVALID_JOBID;
		json_set_string(json_msg, "reject-reason", SHARE_ERR(err));
		strncpy(idstring, job_id, 19);
		ASPRINTF(&fname, "%s.sharelog", sdata->current_workbase->logdir);
		goto out_unlock;
	}
	wdiff = wb->diff;
	strncpy(idstring, wb->idstring, 19);
	ASPRINTF(&fname, "%s.sharelog", wb->logdir);
	/* Fix broken clients sending too many chars. Nonce2 is part of the
	 * read only json so use a temporary variable and modify it. */
	len = wb->enonce2varlen * 2;
	nlen = strlen(nonce2);
	if (nlen > len) {
		nonce2 = strdupa(nonce2);
		nonce2[len] = '\0';
	} else if (nlen < len) {
		char *tmp = nonce2;

		nonce2 = strdupa("0000000000000000");
		memcpy(nonce2, tmp, nlen);
		nonce2[len] = '\0';
	}
	sdiff = submission_diff(client, wb, nonce2, ntime32, nonce, hash);
	if (sdiff > client->best_diff) {
		worker_instance_t *worker = client->worker_instance;

		client->best_diff = sdiff;
		LOGINFO("User %s worker %s client %"PRId64" new best diff %lf", user->username,
			worker->workername, client->id, sdiff);
		if (sdiff > worker->best_diff)
			worker->best_diff = sdiff;
		if (sdiff > user->best_diff)
			user->best_diff = sdiff;
	}
	bswap_256(sharehash, hash);
	__bin2hex(hexhash, sharehash, 32);

	if (id < sdata->blockchange_id) {
		err = SE_STALE;
		json_set_string(json_msg, "reject-reason", SHARE_ERR(err));
		goto out_submit;
	}
	/* Ntime cannot be less, but allow forward ntime rolling up to max */
	if (ntime32 < wb->ntime32 || ntime32 > wb->ntime32 + 7000) {
		err = SE_NTIME_INVALID;
		json_set_string(json_msg, "reject-reason", SHARE_ERR(err));
		goto out_unlock;
	}
	invalid = false;
out_submit:
	if (sdiff >= wdiff)
		submit = true;
out_unlock:
	ck_runlock(&sdata->workbase_lock);

	/* Accept the lower of new and old diffs until the next update */
	if (id < client->diff_change_job_id && client->old_diff < client->diff)
		diff = client->old_diff;
	if (!invalid) {
		char wdiffsuffix[16];

		suffix_string(wdiff, wdiffsuffix, 16, 0);
		if (sdiff >= diff) {
			if (new_share(sdata, hash, id)) {
				LOGINFO("Accepted client %"PRId64" share diff %.1f/%.0f/%s: %s",
					client->id, sdiff, diff, wdiffsuffix, hexhash);
				result = true;
			} else {
				err = SE_DUPE;
				json_set_string(json_msg, "reject-reason", SHARE_ERR(err));
				LOGINFO("Rejected client %"PRId64" dupe diff %.1f/%.0f/%s: %s",
					client->id, sdiff, diff, wdiffsuffix, hexhash);
				submit = false;
			}
		} else {
			err = SE_HIGH_DIFF;
			LOGINFO("Rejected client %"PRId64" high diff %.1f/%.0f/%s: %s",
				client->id, sdiff, diff, wdiffsuffix, hexhash);
			json_set_string(json_msg, "reject-reason", SHARE_ERR(err));
			submit = false;
		}
	}  else
		LOGINFO("Rejected client %"PRId64" invalid share", client->id);

	/* Submit share to upstream pool in proxy mode. We submit valid and
	 * stale shares and filter out the rest. */
	if (wb && wb->proxy && submit) {
		LOGINFO("Submitting share upstream: %s", hexhash);
		submit_share(client, id, nonce2, ntime, nonce);
	}

	add_submit(ckp, client, diff, result, submit);

	/* Now write to the pool's sharelog. */
	val = json_object();
	json_set_int(val, "workinfoid", id);
	json_set_int(val, "clientid", client->id);
	json_set_string(val, "enonce1", client->enonce1);
	if (!CKP_STANDALONE(ckp))
		json_set_string(val, "secondaryuserid", user->secondaryuserid);
	json_set_string(val, "nonce2", nonce2);
	json_set_string(val, "nonce", nonce);
	json_set_string(val, "ntime", ntime);
	json_set_double(val, "diff", diff);
	json_set_double(val, "sdiff", sdiff);
	json_set_string(val, "hash", hexhash);
	json_set_bool(val, "result", result);
	json_object_set(val, "reject-reason", json_object_get(json_msg, "reject-reason"));
	json_object_set(val, "error", *err_val);
	json_set_int(val, "errn", err);
	json_set_string(val, "createdate", cdfield);
	json_set_string(val, "createby", "code");
	json_set_string(val, "createcode", __func__);
	json_set_string(val, "createinet", ckp->serverurl[client->server]);
	json_set_string(val, "workername", client->workername);
	json_set_string(val, "username", user->username);

	if (ckp->logshares) {
		fp = fopen(fname, "ae");
		if (likely(fp)) {
			s = json_dumps(val, JSON_EOL);
			len = strlen(s);
			len = fprintf(fp, "%s", s);
			free(s);
			fclose(fp);
			if (unlikely(len < 0))
				LOGERR("Failed to fwrite to %s", fname);
		} else
			LOGERR("Failed to fopen %s", fname);
	}
	ckdbq_add(ckp, ID_SHARES, val);
out:
	if ((!result && !submit) || !share) {
		/* Is this the first in a run of invalids? */
		if (client->first_invalid < client->last_share.tv_sec || !client->first_invalid)
			client->first_invalid = now_t;
		else if (client->first_invalid && client->first_invalid < now_t - 120) {
			LOGNOTICE("Client %"PRId64" rejecting for 120s, disconnecting", client->id);
			stratum_send_message(sdata, client, "Disconnecting for continuous invalid shares");
			client->reject = 2;
		} else if (client->first_invalid && client->first_invalid < now_t - 60) {
			if (!client->reject) {
				LOGINFO("Client %"PRId64" rejecting for 60s, sending update", client->id);
				update_client(client, client->id);
				client->reject = 1;
			}
		}
	} else {
		client->first_invalid = 0;
		client->reject = 0;
	}

	if (!share) {
		val = json_object();
		json_set_int(val, "clientid", client->id);
		if (!CKP_STANDALONE(ckp))
			json_set_string(val, "secondaryuserid", user->secondaryuserid);
		json_set_string(val, "enonce1", client->enonce1);
		json_set_int(val, "workinfoid", sdata->current_workbase->id);
		json_set_string(val, "workername", client->workername);
		json_set_string(val, "username", user->username);
		json_object_set(val, "error", *err_val);
		json_set_int(val, "errn", err);
		json_set_string(val, "createdate", cdfield);
		json_set_string(val, "createby", "code");
		json_set_string(val, "createcode", __func__);
		json_set_string(val, "createinet", ckp->serverurl[client->server]);
		ckdbq_add(ckp, ID_SHAREERR, val);
		LOGINFO("Invalid share from client %"PRId64": %s", client->id, client->workername);
	}
	free(fname);
	return json_boolean(result);
}

/* Must enter with workbase_lock held */
static json_t *__stratum_notify(const workbase_t *wb, const bool clean)
{
	json_t *val;

	JSON_CPACK(val, "{s:[ssssosssb],s:o,s:s}",
			"params",
			wb->idstring,
			wb->prevhash,
			wb->coinb1,
			wb->coinb2,
			json_deep_copy(wb->merkle_array),
			wb->bbversion,
			wb->nbit,
			wb->ntime,
			clean,
			"id", json_null(),
			"method", "mining.notify");
	return val;
}

static void stratum_broadcast_update(sdata_t *sdata, const workbase_t *wb, const bool clean)
{
	json_t *json_msg;

	ck_rlock(&sdata->workbase_lock);
	json_msg = __stratum_notify(wb, clean);
	ck_runlock(&sdata->workbase_lock);

	stratum_broadcast(sdata, json_msg);
}

/* For sending a single stratum template update */
static void stratum_send_update(sdata_t *sdata, const int64_t client_id, const bool clean)
{
	json_t *json_msg;

	if (unlikely(!sdata->current_workbase)) {
		LOGWARNING("No current workbase to send stratum update");
		return;
	}

	ck_rlock(&sdata->workbase_lock);
	json_msg = __stratum_notify(sdata->current_workbase, clean);
	ck_runlock(&sdata->workbase_lock);

	stratum_add_send(sdata, json_msg, client_id);
}

static void send_json_err(sdata_t *sdata, const int64_t client_id, json_t *id_val, const char *err_msg)
{
	json_t *val;

	JSON_CPACK(val, "{soss}", "id", json_deep_copy(id_val), "error", err_msg);
	stratum_add_send(sdata, val, client_id);
}

/* Needs to be entered with client holding a ref count. */
static void update_client(const stratum_instance_t *client, const int64_t client_id)
{
	sdata_t *sdata = client->sdata;

	stratum_send_update(sdata, client_id, true);
	stratum_send_diff(sdata, client);
}

static json_params_t
*create_json_params(const int64_t client_id, const json_t *method, const json_t *params,
		    const json_t *id_val)
{
	json_params_t *jp = ckalloc(sizeof(json_params_t));

	jp->method = json_deep_copy(method);
	jp->params = json_deep_copy(params);
	jp->id_val = json_deep_copy(id_val);
	jp->client_id = client_id;
	return jp;
}

static void set_worker_mindiff(ckpool_t *ckp, const char *workername, int mindiff)
{
	stratum_instance_t *client;
	sdata_t *sdata = ckp->data;
	worker_instance_t *worker;
	user_instance_t *user;

	/* Find the user first */
	user = user_by_workername(sdata, workername);

	/* Then find the matching worker user */
	worker = get_worker(sdata, user, workername);

	if (mindiff < 1) {
		LOGINFO("Worker %s requested invalid diff %d", worker->workername, mindiff);
		return;
	}
	if (mindiff < ckp->mindiff)
		mindiff = ckp->mindiff;
	if (mindiff == worker->mindiff)
		return;
	worker->mindiff = mindiff;

	/* Iterate over all the workers from this user to find any with the
	 * matching worker that are currently live and send them a new diff
	 * if we can. Otherwise it will only act as a clamp on next share
	 * submission. */
	ck_rlock(&sdata->instance_lock);
	DL_FOREACH(user->clients, client) {
		if (client->worker_instance != worker)
			continue;
		/* Per connection suggest diff overrides worker mindiff ugh */
		if (mindiff < client->suggest_diff)
			continue;
		if (mindiff == client->diff)
			continue;
		client->diff = mindiff;
		stratum_send_diff(sdata, client);
	}
	ck_runlock(&sdata->instance_lock);
}

/* Implement support for the diff in the params as well as the originally
 * documented form of placing diff within the method. Needs to be entered with
 * client holding a ref count. */
static void suggest_diff(stratum_instance_t *client, const char *method, const json_t *params_val)
{
	json_t *arr_val = json_array_get(params_val, 0);
	sdata_t *sdata = client->ckp->data;
	int64_t sdiff;

	if (unlikely(!client_active(client))) {
		LOGWARNING("Attempted to suggest diff on unauthorised client %"PRId64, client->id);
		return;
	}
	if (arr_val && json_is_integer(arr_val))
		sdiff = json_integer_value(arr_val);
	else if (sscanf(method, "mining.suggest_difficulty(%"PRId64, &sdiff) != 1) {
		LOGINFO("Failed to parse suggest_difficulty for client %"PRId64, client->id);
		return;
	}
	if (sdiff == client->suggest_diff)
		return;
	client->suggest_diff = sdiff;
	if (client->diff == sdiff)
		return;
	if (sdiff < client->ckp->mindiff)
		client->diff = client->ckp->mindiff;
	else
		client->diff = sdiff;
	stratum_send_diff(sdata, client);
}

/* Enter with client holding ref count */
static void parse_method(ckpool_t *ckp, sdata_t *sdata, stratum_instance_t *client,
			 const int64_t client_id, json_t *id_val, json_t *method_val,
			 json_t *params_val)
{
	const char *method;

	/* Random broken clients send something not an integer as the id so we
	 * copy the json item for id_val as is for the response. By far the
	 * most common messages will be shares so look for those first */
	method = json_string_value(method_val);
	if (likely(cmdmatch(method, "mining.submit") && client->authorised)) {
		json_params_t *jp = create_json_params(client_id, method_val, params_val, id_val);

		ckmsgq_add(sdata->sshareq, jp);
		return;
	}

	if (cmdmatch(method, "mining.subscribe")) {
		json_t *val, *result_val;

		if (unlikely(client->subscribed)) {
			LOGNOTICE("Client %"PRId64" %s trying to subscribe twice",
				  client_id, client->address);
			return;
		}
		result_val = parse_subscribe(client, client_id, params_val);
		/* Shouldn't happen, sanity check */
		if (unlikely(!result_val)) {
			LOGWARNING("parse_subscribe returned NULL result_val");
			return;
		}
		val = json_object();
		json_object_set_new_nocheck(val, "result", result_val);
		json_object_set_nocheck(val, "id", id_val);
		json_object_set_new_nocheck(val, "error", json_null());
		stratum_add_send(sdata, val, client_id);
		if (likely(client->subscribed))
			update_client(client, client_id);
		return;
	}

	if (unlikely(cmdmatch(method, "mining.passthrough"))) {
		char buf[256];

		/* We need to inform the connector process that this client
		 * is a passthrough and to manage its messages accordingly. No
		 * data from this client id should ever come back to this
		 * stratifier after this so drop the client in the stratifier. */
		LOGNOTICE("Adding passthrough client %"PRId64" %s", client_id, client->address);
		snprintf(buf, 255, "passthrough=%"PRId64, client_id);
		send_proc(ckp->connector, buf);
		drop_client(ckp, sdata, client_id);
		return;
	}

	/* We should only accept subscribed requests from here on */
	if (!client->subscribed) {
		LOGINFO("Dropping unsubscribed client %"PRId64" %s", client_id, client->address);
		connector_drop_client(ckp, client_id);
		return;
	}

	if (cmdmatch(method, "mining.auth")) {
		json_params_t *jp;

		if (unlikely(client->authorised)) {
			LOGNOTICE("Client %"PRId64" %s trying to authorise twice",
				  client_id, client->address);
			return;
		}
		jp = create_json_params(client_id, method_val, params_val, id_val);
		ckmsgq_add(sdata->sauthq, jp);
		return;
	}

	/* We should only accept authorised requests from here on */
	if (!client->authorised) {
		LOGINFO("Dropping %s from unauthorised client %"PRId64" %s", method,
			client_id, client->address);
		return;
	}

	if (cmdmatch(method, "mining.suggest")) {
		suggest_diff(client, method, params_val);
		return;
	}

	/* Covers both get_transactions and get_txnhashes */
	if (cmdmatch(method, "mining.get")) {
		json_params_t *jp = create_json_params(client_id, method_val, params_val, id_val);

		ckmsgq_add(sdata->stxnq, jp);
		return;
	}

	if (cmdmatch(method, "mining.term")) {
		LOGDEBUG("Mining terminate requested from %"PRId64" %s", client_id, client->address);
		drop_client(ckp, sdata, client_id);
		return;
	}

	/* Unhandled message here */
	LOGINFO("Unhandled client %"PRId64" %s method %s", client_id, client->address, method);
	return;
}

static void free_smsg(smsg_t *msg)
{
	json_decref(msg->json_msg);
	free(msg);
}

/* Entered with client holding ref count */
static void parse_instance_msg(ckpool_t *ckp, sdata_t *sdata, smsg_t *msg, stratum_instance_t *client)
{
	json_t *val = msg->json_msg, *id_val, *method, *params;
	int64_t client_id = msg->client_id;

	if (client->reject == 2) {
		LOGINFO("Dropping client %"PRId64" %s tagged for lazy invalidation",
			client_id, client->address);
		connector_drop_client(ckp, client_id);
		goto out;
	}

	/* Return back the same id_val even if it's null or not existent. */
	id_val = json_object_get(val, "id");

	method = json_object_get(val, "method");
	if (unlikely(!method)) {
		json_t *res_val = json_object_get(val, "result");

		/* Is this a spurious result or ping response? */
		if (res_val) {
			const char *result = json_string_value(res_val);

			if (!safecmp(result, "pong"))
				LOGDEBUG("Received pong from client %"PRId64, client_id);
			else
				LOGDEBUG("Received spurious response %s from client %"PRId64,
					 result ? result : "", client_id);
			goto out;
		}
		send_json_err(sdata, client_id, id_val, "-3:method not found");
		goto out;
	}
	if (unlikely(!json_is_string(method))) {
		send_json_err(sdata, client_id, id_val, "-1:method is not string");
		goto out;
	}
	params = json_object_get(val, "params");
	if (unlikely(!params)) {
		send_json_err(sdata, client_id, id_val, "-1:params not found");
		goto out;
	}
	parse_method(ckp, sdata, client, client_id, id_val, method, params);
out:
	free_smsg(msg);
}

static void srecv_process(ckpool_t *ckp, char *buf)
{
	bool noid = false, dropped = false;
	char address[INET6_ADDRSTRLEN];
	sdata_t *sdata = ckp->data;
	stratum_instance_t *client;
	smsg_t *msg;
	json_t *val;
	int server;

	val = json_loads(buf, 0, NULL);
	if (unlikely(!val)) {
		LOGWARNING("Received unrecognised non-json message: %s", buf);
		goto out;
	}
	msg = ckzalloc(sizeof(smsg_t));
	msg->json_msg = val;
	val = json_object_get(msg->json_msg, "client_id");
	if (unlikely(!val)) {
		LOGWARNING("Failed to extract client_id from connector json smsg %s", buf);
		json_decref(msg->json_msg);
		free(msg);
		goto out;
	}

	msg->client_id = json_integer_value(val);
	json_object_clear(val);

	val = json_object_get(msg->json_msg, "address");
	if (unlikely(!val)) {
		LOGWARNING("Failed to extract address from connector json smsg %s", buf);
		json_decref(msg->json_msg);
		free(msg);
		goto out;
	}
	strcpy(address, json_string_value(val));
	json_object_clear(val);

	val = json_object_get(msg->json_msg, "server");
	if (unlikely(!val)) {
		LOGWARNING("Failed to extract server from connector json smsg %s", buf);
		json_decref(msg->json_msg);
		free(msg);
		goto out;
	}
	server = json_integer_value(val);
	json_object_clear(val);

	/* Parse the message here */
	ck_wlock(&sdata->instance_lock);
	client = __instance_by_id(sdata, msg->client_id);
	/* If client_id instance doesn't exist yet, create one */
	if (unlikely(!client)) {
		noid = true;
		client = __stratum_add_instance(ckp, msg->client_id, address, server);
	} else if (unlikely(client->dropped))
		dropped = true;
	if (likely(!dropped))
		__inc_instance_ref(client);
	ck_wunlock(&sdata->instance_lock);

	if (unlikely(dropped)) {
		/* Client may be NULL here */
		LOGNOTICE("Stratifier skipped dropped instance %"PRId64" message from server %d",
			  msg->client_id, server);
		connector_drop_client(ckp, msg->client_id);
		free_smsg(msg);
		goto out;
	}
	if (unlikely(noid))
		LOGINFO("Stratifier added instance %"PRId64" server %d", client->id, server);

	parse_instance_msg(ckp, sdata, msg, client);
	dec_instance_ref(sdata, client);
out:
	free(buf);
}

static void ssend_process(ckpool_t *ckp, smsg_t *msg)
{
	char *s;

	if (unlikely(!msg->json_msg)) {
		LOGERR("Sent null json msg to stratum_sender");
		free(msg);
		return;
	}

	/* Add client_id to the json message and send it to the
	 * connector process to be delivered */
	json_object_set_new_nocheck(msg->json_msg, "client_id", json_integer(msg->client_id));
	s = json_dumps(msg->json_msg, 0);
	send_proc(ckp->connector, s);
	free(s);
	free_smsg(msg);
}

static void discard_json_params(json_params_t *jp)
{
	json_decref(jp->method);
	json_decref(jp->params);
	if (jp->id_val)
		json_decref(jp->id_val);
	free(jp);
}

static void steal_json_id(json_t *val, json_params_t *jp)
{
	/* Steal the id_val as is to avoid a copy */
	json_object_set_new_nocheck(val, "id", jp->id_val);
	jp->id_val = NULL;
}

static void sshare_process(ckpool_t *ckp, json_params_t *jp)
{
	json_t *result_val, *json_msg, *err_val = NULL;
	stratum_instance_t *client;
	sdata_t *sdata = ckp->data;
	int64_t client_id;

	client_id = jp->client_id;

	client = ref_instance_by_id(sdata, client_id);
	if (unlikely(!client)) {
		LOGINFO("Share processor failed to find client id %"PRId64" in hashtable!", client_id);
		goto out;
	}
	if (unlikely(!client->authorised)) {
		LOGDEBUG("Client %"PRId64" no longer authorised to submit shares", client_id);
		goto out_decref;
	}
	json_msg = json_object();
	result_val = parse_submit(client, json_msg, jp->params, &err_val);
	json_object_set_new_nocheck(json_msg, "result", result_val);
	json_object_set_new_nocheck(json_msg, "error", err_val ? err_val : json_null());
	steal_json_id(json_msg, jp);
	stratum_add_send(sdata, json_msg, client_id);
out_decref:
	dec_instance_ref(sdata, client);
out:
	discard_json_params(jp);
}

/* As ref_instance_by_id but only returns clients not authorising or authorised,
 * and sets the authorising flag */
static stratum_instance_t *preauth_ref_instance_by_id(sdata_t *sdata, const int64_t id)
{
	stratum_instance_t *client;

	ck_wlock(&sdata->instance_lock);
	client = __instance_by_id(sdata, id);
	if (client) {
		if (client->dropped || client->authorising || client->authorised)
			client = NULL;
		else {
			__inc_instance_ref(client);
			client->authorising = true;
		}
	}
	ck_wunlock(&sdata->instance_lock);

	return client;
}

static void sauth_process(ckpool_t *ckp, json_params_t *jp)
{
	json_t *result_val, *json_msg, *err_val = NULL;
	stratum_instance_t *client;
	sdata_t *sdata = ckp->data;
	int mindiff, errnum = 0;
	int64_t client_id;

	client_id = jp->client_id;

	client = preauth_ref_instance_by_id(sdata, client_id);
	if (unlikely(!client)) {
		LOGINFO("Authoriser failed to find client id %"PRId64" in hashtable!", client_id);
		goto out;
	}

	result_val = parse_authorise(client, jp->params, &err_val, &errnum);
	if (json_is_true(result_val)) {
		char *buf;

		ASPRINTF(&buf, "Authorised, welcome to %s %s!", ckp->name,
			 client->user_instance->username);
		stratum_send_message(sdata, client, buf);
		free(buf);
	} else {
		if (errnum < 0)
			stratum_send_message(sdata, client, "Authorisations temporarily offline :(");
		else
			stratum_send_message(sdata, client, "Failed authorisation :(");
	}
	json_msg = json_object();
	json_object_set_new_nocheck(json_msg, "result", result_val);
	json_object_set_new_nocheck(json_msg, "error", err_val ? err_val : json_null());
	steal_json_id(json_msg, jp);
	stratum_add_send(sdata, json_msg, client_id);

	if (!json_is_true(result_val) || !client->suggest_diff)
		goto out;

	/* Update the client now if they have set a valid mindiff different
	 * from the startdiff */
	mindiff = MAX(ckp->mindiff, client->suggest_diff);
	if (mindiff != client->diff) {
		client->diff = mindiff;
		stratum_send_diff(sdata, client);
	}
out:
	if (client)
		dec_instance_ref(sdata, client);
	discard_json_params(jp);

}

static void parse_ckdb_cmd(ckpool_t *ckp, const char *cmd)
{
	json_t *val, *res_val, *arr_val;
	json_error_t err_val;
	size_t index;

	val = json_loads(cmd, 0, &err_val);
	if (unlikely(!val)) {
		LOGWARNING("CKDB MSG %s JSON decode failed(%d): %s", cmd, err_val.line, err_val.text);
		return;
	}
	res_val = json_object_get(val, "diffchange");
	json_array_foreach(res_val, index, arr_val) {
		char *workername;
		int mindiff;

		json_get_string(&workername, arr_val, "workername");
		if (!workername)
			continue;
		json_get_int(&mindiff, arr_val, "difficultydefault");
		set_worker_mindiff(ckp, workername, mindiff);
		dealloc(workername);
	}
	json_decref(val);
}

/* Test a value under lock and set it, returning the original value */
static bool test_and_set(bool *val, mutex_t *lock)
{
	bool ret;

	mutex_lock(lock);
	ret = *val;
	*val = true;
	mutex_unlock(lock);

	return ret;
}

static bool test_and_clear(bool *val, mutex_t *lock)
{
	bool ret;

	mutex_lock(lock);
	ret = *val;
	*val = false;
	mutex_unlock(lock);

	return ret;
}

static void ckdbq_process(ckpool_t *ckp, char *msg)
{
	sdata_t *sdata = ckp->data;
	size_t responselen = 0;
	char *buf = NULL;

	while (!buf) {
		mutex_lock(&sdata->ckdb_lock);
		buf = ckdb_msg_call(ckp, msg);
		mutex_unlock(&sdata->ckdb_lock);

		if (unlikely(!buf)) {
			if (!test_and_set(&sdata->ckdb_offline, &sdata->ckdb_lock))
				LOGWARNING("Failed to talk to ckdb, queueing messages");
			sleep(5);
		}
	}
	free(msg);
	if (test_and_clear(&sdata->ckdb_offline, &sdata->ckdb_lock))
		LOGWARNING("Successfully resumed talking to ckdb");

	/* Process any requests from ckdb that are heartbeat responses with
	 * specific requests. */
	if (likely(buf))
		responselen = strlen(buf);
	if (likely(responselen > 0)) {
		char *response = alloca(responselen);
		int offset = 0;

		memset(response, 0, responselen);
		if (sscanf(buf, "%*d.%*d.%c%n", response, &offset) > 0) {
			strcpy(response+1, buf+offset);
			if (safecmp(response, "ok")) {
				char *cmd;

				cmd = response;
				strsep(&cmd, ".");
				LOGDEBUG("Got ckdb response: %s cmd %s", response, cmd);
				if (cmdmatch(cmd, "heartbeat=")) {
					strsep(&cmd, "=");
					parse_ckdb_cmd(ckp, cmd);
				}
			} else
				LOGWARNING("Got ckdb failure response: %s", buf);
		} else
			LOGWARNING("Got bad ckdb response: %s", buf);
		free(buf);
	}
}

static int transactions_by_jobid(sdata_t *sdata, const int64_t id)
{
	workbase_t *wb;
	int ret = -1;

	ck_rlock(&sdata->workbase_lock);
	HASH_FIND_I64(sdata->workbases, &id, wb);
	if (wb)
		ret = wb->transactions;
	ck_runlock(&sdata->workbase_lock);

	return ret;
}

static json_t *txnhashes_by_jobid(sdata_t *sdata, const int64_t id)
{
	json_t *ret = NULL;
	workbase_t *wb;

	ck_rlock(&sdata->workbase_lock);
	HASH_FIND_I64(sdata->workbases, &id, wb);
	if (wb)
		ret = json_string(wb->txn_hashes);
	ck_runlock(&sdata->workbase_lock);

	return ret;
}

static void send_transactions(ckpool_t *ckp, json_params_t *jp)
{
	const char *msg = json_string_value(jp->method),
		*params = json_string_value(json_array_get(jp->params, 0));
	stratum_instance_t *client = NULL;
	sdata_t *sdata = ckp->data;
	json_t *val, *hashes;
	int64_t job_id = 0;
	time_t now_t;

	if (unlikely(!msg || !strlen(msg))) {
		LOGWARNING("send_transactions received null method");
		goto out;
	}
	val = json_object();
	steal_json_id(val, jp);
	if (cmdmatch(msg, "mining.get_transactions")) {
		int txns;

		/* We don't actually send the transactions as that would use
		 * up huge bandwidth, so we just return the number of
		 * transactions :) . Support both forms of encoding the
		 * request in method name and as a parameter. */
		if (params && strlen(params) > 0)
			sscanf(params, "%lx", &job_id);
		else
			sscanf(msg, "mining.get_transactions(%lx", &job_id);
		txns = transactions_by_jobid(sdata, job_id);
		if (txns != -1) {
			json_set_int(val, "result", txns);
			json_object_set_new_nocheck(val, "error", json_null());
		} else
			json_set_string(val, "error", "Invalid job_id");
		goto out_send;
	}
	if (!cmdmatch(msg, "mining.get_txnhashes")) {
		LOGDEBUG("Unhandled mining get request: %s", msg);
		json_set_string(val, "error", "Unhandled");
		goto out_send;
	}

	client = ref_instance_by_id(sdata, jp->client_id);
	if (unlikely(!client)) {
		LOGINFO("send_transactions failed to find client id %"PRId64" in hashtable!",
			jp->client_id);
		goto out;
	}

	now_t = time(NULL);
	if (now_t - client->last_txns < ckp->update_interval) {
		LOGNOTICE("Rate limiting get_txnhashes on client %"PRId64"!", jp->client_id);
		json_set_string(val, "error", "Ratelimit");
		goto out_send;
	}
	client->last_txns = now_t;
	if (!params || !strlen(params)) {
		json_set_string(val, "error", "Invalid params");
		goto out_send;
	}
	sscanf(params, "%lx", &job_id);
	hashes = txnhashes_by_jobid(sdata, job_id);
	if (hashes) {
		json_object_set_new_nocheck(val, "result", hashes);
		json_object_set_new_nocheck(val, "error", json_null());
	} else
		json_set_string(val, "error", "Invalid job_id");
out_send:
	stratum_add_send(sdata, val, jp->client_id);
out:
	if (client)
		dec_instance_ref(sdata, client);
	discard_json_params(jp);
}

/* Called 32 times per min, we send the updated stats to ckdb of those users
 * who have gone 1 minute between updates. This ends up staggering stats to
 * avoid floods of stat data coming at once. */
static void update_workerstats(ckpool_t *ckp, sdata_t *sdata)
{
	json_entry_t *json_list = NULL, *entry, *tmpentry;
	user_instance_t *user, *tmp;
	char cdfield[64];
	time_t now_t;
	ts_t ts_now;

	if (sdata->ckdb_offline) {
		LOGDEBUG("Not queueing workerstats due to ckdb offline");
		return;
	}

	if (++sdata->stats.userstats_cycle > 0x1f)
		sdata->stats.userstats_cycle = 0;

	ts_realtime(&ts_now);
	sprintf(cdfield, "%lu,%lu", ts_now.tv_sec, ts_now.tv_nsec);
	now_t = ts_now.tv_sec;

	ck_rlock(&sdata->instance_lock);
	HASH_ITER(hh, sdata->user_instances, user, tmp) {
		worker_instance_t *worker;
		uint8_t cycle_mask;

		if (!user->authorised)
			continue;

		/* Select users using a mask to return each user's stats once
		 * every ~10 minutes */
		cycle_mask = user->id & 0x1f;
		if (cycle_mask != sdata->stats.userstats_cycle)
			continue;
		DL_FOREACH(user->worker_instances, worker) {
			double ghs1, ghs5, ghs60, ghs1440;
			json_t *val;
			int elapsed;

			/* Send one lot of stats once the worker is idle if
			 * they have submitted no shares in the last 10 minutes
			 * with the idle bool set. */
			if (worker->idle && worker->notified_idle)
				continue;
			elapsed = now_t - worker->start_time;
			ghs1 = worker->dsps1 * nonces;
			ghs5 = worker->dsps5 * nonces;
			ghs60 = worker->dsps60 * nonces;
			ghs1440 = worker->dsps1440 * nonces;
			JSON_CPACK(val, "{ss,si,ss,ss,sf,sf,sf,sf,sb,ss,ss,ss,ss}",
					"poolinstance", ckp->name,
					"elapsed", elapsed,
					"username", user->username,
					"workername", worker->workername,
					"hashrate", ghs1,
					"hashrate5m", ghs5,
					"hashrate1hr", ghs60,
					"hashrate24hr", ghs1440,
					"idle", worker->idle,
					"createdate", cdfield,
					"createby", "code",
					"createcode", __func__,
					"createinet", ckp->serverurl[0]);
			worker->notified_idle = worker->idle;
			entry = ckalloc(sizeof(json_entry_t));
			entry->val = val;
			DL_APPEND(json_list, entry);
		}
	}
	ck_runlock(&sdata->instance_lock);

	/* Add all entries outside of the instance lock */
	DL_FOREACH_SAFE(json_list, entry, tmpentry) {
		ckdbq_add(ckp, ID_WORKERSTATS, entry->val);
		DL_DELETE(json_list, entry);
		free(entry);
	}
}

static void add_log_entry(log_entry_t **entries, char **fname, char **buf)
{
	log_entry_t *entry = ckalloc(sizeof(log_entry_t));

	entry->fname = *fname;
	*fname = NULL;
	entry->buf = *buf;
	*buf = NULL;
	DL_APPEND(*entries, entry);
}

static void dump_log_entries(log_entry_t **entries)
{
	log_entry_t *entry, *tmpentry;
	FILE *fp;

	DL_FOREACH_SAFE(*entries, entry, tmpentry) {
		DL_DELETE(*entries, entry);
		fp = fopen(entry->fname, "we");
		if (likely(fp)) {
			fprintf(fp, "%s", entry->buf);
			fclose(fp);
		} else
			LOGERR("Failed to fopen %s in dump_log_entries", entry->fname);
		free(entry->fname);
		free(entry->buf);
		free(entry);
	}
}

static void *statsupdate(void *arg)
{
	ckpool_t *ckp = (ckpool_t *)arg;
	sdata_t *sdata = ckp->data;
	pool_stats_t *stats = &sdata->stats;

	pthread_detach(pthread_self());
	rename_proc("statsupdate");

	tv_time(&stats->start_time);
	cksleep_prepare_r(&stats->last_update);
	sleep(1);

	while (42) {
		double ghs, ghs1, ghs5, ghs15, ghs60, ghs360, ghs1440, ghs10080, per_tdiff;
		char suffix1[16], suffix5[16], suffix15[16], suffix60[16], cdfield[64];
		char suffix360[16], suffix1440[16], suffix10080[16];
		stratum_instance_t *client, *tmp;
		log_entry_t *log_entries = NULL;
		user_instance_t *user, *tmpuser;
		char_entry_t *char_list = NULL;
		int idle_workers = 0;
		char *fname, *s, *sp;
		tv_t now, diff;
		ts_t ts_now;
		json_t *val;
		FILE *fp;
		int i;

		tv_time(&now);
		timersub(&now, &stats->start_time, &diff);

		ck_rlock(&sdata->instance_lock);
		HASH_ITER(hh, sdata->stratum_instances, client, tmp) {
			if (!client_active(client))
				continue;

			per_tdiff = tvdiff(&now, &client->last_share);
			/* Decay times per connected instance */
			if (per_tdiff > 60) {
				/* No shares for over a minute, decay to 0 */
				decay_client(client, 0, &now);
				idle_workers++;
				if (per_tdiff > 600)
					client->idle = true;
				continue;
			}
		}

		HASH_ITER(hh, sdata->user_instances, user, tmpuser) {
			worker_instance_t *worker;
			bool idle = false;

			if (!user->authorised)
				continue;

			/* Decay times per worker */
			DL_FOREACH(user->worker_instances, worker) {
				per_tdiff = tvdiff(&now, &worker->last_share);
				if (per_tdiff > 60) {
					decay_worker(worker, 0, &now);
					worker->idle = true;
				}
				ghs = worker->dsps1 * nonces;
				suffix_string(ghs, suffix1, 16, 0);

				ghs = worker->dsps5 * nonces;
				suffix_string(ghs, suffix5, 16, 0);

				ghs = worker->dsps60 * nonces;
				suffix_string(ghs, suffix60, 16, 0);

				ghs = worker->dsps1440 * nonces;
				suffix_string(ghs, suffix1440, 16, 0);

				ghs = worker->dsps10080 * nonces;
				suffix_string(ghs, suffix10080, 16, 0);

				copy_tv(&worker->last_update, &now);

				JSON_CPACK(val, "{ss,ss,ss,ss,ss,si,sI,sf}",
						"hashrate1m", suffix1,
						"hashrate5m", suffix5,
						"hashrate1hr", suffix60,
						"hashrate1d", suffix1440,
						"hashrate7d", suffix10080,
						"lastupdate", now.tv_sec,
						"shares", worker->shares,
						"bestshare", worker->best_diff);

				ASPRINTF(&fname, "%s/workers/%s", ckp->logdir, worker->workername);
				s = json_dumps(val, JSON_NO_UTF8 | JSON_PRESERVE_ORDER | JSON_EOL);
				add_log_entry(&log_entries, &fname, &s);
				json_decref(val);
			}

			/* Decay times per user */
			per_tdiff = tvdiff(&now, &user->last_share);
			if (per_tdiff > 60) {
				decay_user(user, 0, &now);
				idle = true;
			}
			ghs = user->dsps1 * nonces;
			suffix_string(ghs, suffix1, 16, 0);

			ghs = user->dsps5 * nonces;
			suffix_string(ghs, suffix5, 16, 0);

			ghs = user->dsps60 * nonces;
			suffix_string(ghs, suffix60, 16, 0);

			ghs = user->dsps1440 * nonces;
			suffix_string(ghs, suffix1440, 16, 0);

			ghs = user->dsps10080 * nonces;
			suffix_string(ghs, suffix10080, 16, 0);

			copy_tv(&user->last_update, &now);

			JSON_CPACK(val, "{ss,ss,ss,ss,ss,si,si,sI,sf}",
					"hashrate1m", suffix1,
					"hashrate5m", suffix5,
					"hashrate1hr", suffix60,
					"hashrate1d", suffix1440,
					"hashrate7d", suffix10080,
					"lastupdate", now.tv_sec,
					"workers", user->workers,
					"shares", user->shares,
					"bestshare", user->best_diff);

			ASPRINTF(&fname, "%s/users/%s", ckp->logdir, user->username);
			s = json_dumps(val, JSON_NO_UTF8 | JSON_PRESERVE_ORDER | JSON_EOL);
			add_log_entry(&log_entries, &fname, &s);
			if (!idle) {
				s = json_dumps(val, JSON_NO_UTF8 | JSON_PRESERVE_ORDER);
				ASPRINTF(&sp, "User %s:%s", user->username, s);
				dealloc(s);
				add_msg_entry(&char_list, &sp);
			}
			json_decref(val);
		}
		ck_runlock(&sdata->instance_lock);

		/* Dump log entries out of instance_lock */
		dump_log_entries(&log_entries);
		notice_msg_entries(&char_list);

		ghs1 = stats->dsps1 * nonces;
		suffix_string(ghs1, suffix1, 16, 0);

		ghs5 = stats->dsps5 * nonces;
		suffix_string(ghs5, suffix5, 16, 0);

		ghs15 = stats->dsps15 * nonces;
		suffix_string(ghs15, suffix15, 16, 0);

		ghs60 = stats->dsps60 * nonces;
		suffix_string(ghs60, suffix60, 16, 0);

		ghs360 = stats->dsps360 * nonces;
		suffix_string(ghs360, suffix360, 16, 0);

		ghs1440 = stats->dsps1440 * nonces;
		suffix_string(ghs1440, suffix1440, 16, 0);

		ghs10080 = stats->dsps10080 * nonces;
		suffix_string(ghs10080, suffix10080, 16, 0);

		ASPRINTF(&fname, "%s/pool/pool.status", ckp->logdir);
		fp = fopen(fname, "we");
		if (unlikely(!fp))
			LOGERR("Failed to fopen %s", fname);
		dealloc(fname);

		JSON_CPACK(val, "{si,si,si,si,si,si}",
				"runtime", diff.tv_sec,
				"lastupdate", now.tv_sec,
				"Users", stats->users,
				"Workers", stats->workers,
				"Idle", idle_workers,
				"Disconnected", stats->disconnected);
		s = json_dumps(val, JSON_NO_UTF8 | JSON_PRESERVE_ORDER);
		json_decref(val);
		LOGNOTICE("Pool:%s", s);
		fprintf(fp, "%s\n", s);
		dealloc(s);

		JSON_CPACK(val, "{ss,ss,ss,ss,ss,ss,ss}",
				"hashrate1m", suffix1,
				"hashrate5m", suffix5,
				"hashrate15m", suffix15,
				"hashrate1hr", suffix60,
				"hashrate6hr", suffix360,
				"hashrate1d", suffix1440,
				"hashrate7d", suffix10080);
		s = json_dumps(val, JSON_NO_UTF8 | JSON_PRESERVE_ORDER);
		json_decref(val);
		LOGNOTICE("Pool:%s", s);
		fprintf(fp, "%s\n", s);
		dealloc(s);

		JSON_CPACK(val, "{sf,sf,sf,sf}",
				"SPS1m", stats->sps1,
				"SPS5m", stats->sps5,
				"SPS15m", stats->sps15,
				"SPS1h", stats->sps60);
		s = json_dumps(val, JSON_NO_UTF8 | JSON_PRESERVE_ORDER);
		json_decref(val);
		LOGNOTICE("Pool:%s", s);
		fprintf(fp, "%s\n", s);
		dealloc(s);
		fclose(fp);

		if (ckp->proxy && sdata->proxy) {
			proxy_t *proxy, *proxytmp, *subproxy, *subtmp;

			mutex_lock(&sdata->proxy_lock);
			JSON_CPACK(val, "{sI,si,si}",
				   "current", sdata->proxy->id,
				   "active", HASH_COUNT(sdata->proxies),
				   "total", sdata->proxy_count);
			mutex_unlock(&sdata->proxy_lock);

			s = json_dumps(val, JSON_NO_UTF8 | JSON_PRESERVE_ORDER);
			json_decref(val);
			LOGNOTICE("Proxy:%s", s);
			dealloc(s);

			mutex_lock(&sdata->proxy_lock);
			HASH_ITER(hh, sdata->proxies, proxy, proxytmp) {
				JSON_CPACK(val, "{sI,si,sI,sb}",
					   "id", proxy->id,
					   "subproxies", proxy->subproxy_count,
					   "clients", proxy->combined_clients,
					   "alive", !proxy->dead);
				s = json_dumps(val, JSON_NO_UTF8 | JSON_PRESERVE_ORDER);
				json_decref(val);
				ASPRINTF(&sp, "Proxies:%s", s);
				dealloc(s);
				add_msg_entry(&char_list, &sp);
				HASH_ITER(sh, proxy->subproxies, subproxy, subtmp) {
					JSON_CPACK(val, "{sI,si,si,sI,sI,sf,sb}",
						   "id", subproxy->id,
						   "subid", subproxy->subid,
						   "nonce2len", subproxy->nonce2len,
						   "clients", subproxy->bound_clients,
						   "maxclients", subproxy->max_clients,
						   "diff", subproxy->diff,
						   "alive", !subproxy->dead);
					s = json_dumps(val, JSON_NO_UTF8 | JSON_PRESERVE_ORDER);
					json_decref(val);
					ASPRINTF(&sp, "Subproxies:%s", s);
					dealloc(s);
					add_msg_entry(&char_list, &sp);
				}
			}
			mutex_unlock(&sdata->proxy_lock);
			info_msg_entries(&char_list);
		}

		ts_realtime(&ts_now);
		sprintf(cdfield, "%lu,%lu", ts_now.tv_sec, ts_now.tv_nsec);
		JSON_CPACK(val, "{ss,si,si,si,sf,sf,sf,sf,ss,ss,ss,ss}",
				"poolinstance", ckp->name,
				"elapsed", diff.tv_sec,
				"users", stats->users,
				"workers", stats->workers,
				"hashrate", ghs1,
				"hashrate5m", ghs5,
				"hashrate1hr", ghs60,
				"hashrate24hr", ghs1440,
				"createdate", cdfield,
				"createby", "code",
				"createcode", __func__,
				"createinet", ckp->serverurl[0]);
		ckdbq_add(ckp, ID_POOLSTATS, val);

		/* Update stats 32 times per minute to divide up userstats for
		 * ckdb, displaying status every minute. */
		for (i = 0; i < 32; i++) {
			cksleep_ms_r(&stats->last_update, 1875);
			cksleep_prepare_r(&stats->last_update);
			update_workerstats(ckp, sdata);

			mutex_lock(&sdata->stats_lock);
			stats->accounted_shares += stats->unaccounted_shares;
			stats->accounted_diff_shares += stats->unaccounted_diff_shares;
			stats->accounted_rejects += stats->unaccounted_rejects;

			decay_time(&stats->sps1, stats->unaccounted_shares, 1.875, MIN1);
			decay_time(&stats->sps5, stats->unaccounted_shares, 1.875, MIN5);
			decay_time(&stats->sps15, stats->unaccounted_shares, 1.875, MIN15);
			decay_time(&stats->sps60, stats->unaccounted_shares, 1.875, HOUR);

			decay_time(&stats->dsps1, stats->unaccounted_diff_shares, 1.875, MIN1);
			decay_time(&stats->dsps5, stats->unaccounted_diff_shares, 1.875, MIN5);
			decay_time(&stats->dsps15, stats->unaccounted_diff_shares, 1.875, MIN15);
			decay_time(&stats->dsps60, stats->unaccounted_diff_shares, 1.875, HOUR);
			decay_time(&stats->dsps360, stats->unaccounted_diff_shares, 1.875, HOUR6);
			decay_time(&stats->dsps1440, stats->unaccounted_diff_shares, 1.875, DAY);
			decay_time(&stats->dsps10080, stats->unaccounted_diff_shares, 1.875, WEEK);

			stats->unaccounted_shares =
			stats->unaccounted_diff_shares =
			stats->unaccounted_rejects = 0;
			mutex_unlock(&sdata->stats_lock);
		}
	}

	return NULL;
}

/* Sends a heartbeat to ckdb every second to maintain the relationship of
 * ckpool always initiating a request -> getting a ckdb response, but allows
 * ckdb to provide specific commands to ckpool. */
static void *ckdb_heartbeat(void *arg)
{
	ckpool_t *ckp = (ckpool_t *)arg;
	sdata_t *sdata = ckp->data;

	pthread_detach(pthread_self());
	rename_proc("heartbeat");

	while (42) {
		char cdfield[64];
		ts_t ts_now;
		json_t *val;

		cksleep_ms(1000);
		if (unlikely(!ckmsgq_empty(sdata->ckdbq))) {
			LOGDEBUG("Witholding heartbeat due to ckdb messages being queued");
			continue;
		}
		ts_realtime(&ts_now);
		sprintf(cdfield, "%lu,%lu", ts_now.tv_sec, ts_now.tv_nsec);
		JSON_CPACK(val, "{ss,ss,ss,ss}",
				"createdate", cdfield,
				"createby", "code",
				"createcode", __func__,
				"createinet", ckp->serverurl[0]);
		ckdbq_add(ckp, ID_HEARTBEAT, val);
	}
	return NULL;
}

static void read_poolstats(ckpool_t *ckp)
{
	char *s = alloca(4096), *pstats, *dsps, *sps;
	sdata_t *sdata = ckp->data;
	pool_stats_t *stats = &sdata->stats;
	int tvsec_diff = 0, ret;
	tv_t now, last;
	json_t *val;
	FILE *fp;

	snprintf(s, 4095, "%s/pool/pool.status", ckp->logdir);
	fp = fopen(s, "re");
	if (!fp) {
		LOGINFO("Pool does not have a logfile to read");
		return;
	}
	memset(s, 0, 4096);
	ret = fread(s, 1, 4095, fp);
	fclose(fp);
	if (ret < 1 || !strlen(s)) {
		LOGDEBUG("No string to read in pool logfile");
		return;
	}
	/* Strip out end of line terminators */
	pstats = strsep(&s, "\n");
	dsps = strsep(&s, "\n");
	sps = strsep(&s, "\n");
	if (!s) {
		LOGINFO("Failed to find EOL in pool logfile");
		return;
	}
	val = json_loads(pstats, 0, NULL);
	if (!val) {
		LOGINFO("Failed to json decode pstats line from pool logfile: %s", pstats);
		return;
	}
	tv_time(&now);
	last.tv_sec = 0;
	json_get_int64(&last.tv_sec, val, "lastupdate");
	json_decref(val);
	LOGINFO("Successfully read pool pstats: %s", pstats);

	val = json_loads(dsps, 0, NULL);
	if (!val) {
		LOGINFO("Failed to json decode dsps line from pool logfile: %s", sps);
		return;
	}
	stats->dsps1 = dsps_from_key(val, "hashrate1m");
	stats->dsps5 = dsps_from_key(val, "hashrate5m");
	stats->dsps15 = dsps_from_key(val, "hashrate15m");
	stats->dsps60 = dsps_from_key(val, "hashrate1hr");
	stats->dsps360 = dsps_from_key(val, "hashrate6hr");
	stats->dsps1440 = dsps_from_key(val, "hashrate1d");
	stats->dsps10080 = dsps_from_key(val, "hashrate7d");
	json_decref(val);
	LOGINFO("Successfully read pool dsps: %s", dsps);

	val = json_loads(sps, 0, NULL);
	if (!val) {
		LOGINFO("Failed to json decode sps line from pool logfile: %s", dsps);
		return;
	}
	json_get_double(&stats->sps1, val, "SPS1m");
	json_get_double(&stats->sps5, val, "SPS5m");
	json_get_double(&stats->sps15, val, "SPS15m");
	json_get_double(&stats->sps60, val, "SPS1h");
	json_decref(val);

	LOGINFO("Successfully read pool sps: %s", sps);
	if (last.tv_sec)
		tvsec_diff = now.tv_sec - last.tv_sec - 60;
	if (tvsec_diff > 60) {
		LOGNOTICE("Old pool stats indicate pool down for %d seconds, decaying stats",
			  tvsec_diff);
		decay_time(&stats->sps1, 0, tvsec_diff, MIN1);
		decay_time(&stats->sps5, 0, tvsec_diff, MIN5);
		decay_time(&stats->sps15, 0, tvsec_diff, MIN15);
		decay_time(&stats->sps60, 0, tvsec_diff, HOUR);

		decay_time(&stats->dsps1, 0, tvsec_diff, MIN1);
		decay_time(&stats->dsps5, 0, tvsec_diff, MIN5);
		decay_time(&stats->dsps15, 0, tvsec_diff, MIN15);
		decay_time(&stats->dsps60, 0, tvsec_diff, HOUR);
		decay_time(&stats->dsps360, 0, tvsec_diff, HOUR6);
		decay_time(&stats->dsps1440, 0, tvsec_diff, DAY);
		decay_time(&stats->dsps10080, 0, tvsec_diff, WEEK);
	}
}

/* Braindead check to see if this btcaddress is an M of N script address which
 * is currently unsupported as a generation address. */
static bool script_address(const char *btcaddress)
{
	return btcaddress[0] == '3';
}

int stratifier(proc_instance_t *pi)
{
	pthread_t pth_blockupdate, pth_statsupdate, pth_heartbeat;
	ckpool_t *ckp = pi->ckp;
	int ret = 1, threads;
	int64_t randomiser;
	char *buf = NULL;
	sdata_t *sdata;

	LOGWARNING("%s stratifier starting", ckp->name);
	sdata = ckzalloc(sizeof(sdata_t));
	ckp->data = sdata;
	sdata->ckp = ckp;
	sdata->verbose = true;

	/* Wait for the generator to have something for us */
	do {
		if (!ping_main(ckp)) {
			ret = 1;
			goto out;
		}
		if (ckp->proxy)
			break;
		buf = send_recv_proc(ckp->generator, "ping");
	} while (!buf);
	dealloc(buf);

	if (!ckp->proxy) {
		if (!test_address(ckp, ckp->btcaddress)) {
			LOGEMERG("Fatal: btcaddress invalid according to bitcoind");
			goto out;
		}

		/* Store this for use elsewhere */
		hex2bin(scriptsig_header_bin, scriptsig_header, 41);
		if (script_address(ckp->btcaddress)) {
			address_to_scripttxn(sdata->pubkeytxnbin, ckp->btcaddress);
			sdata->pubkeytxnlen = 23;
		} else {
			address_to_pubkeytxn(sdata->pubkeytxnbin, ckp->btcaddress);
			sdata->pubkeytxnlen = 25;
		}

		if (test_address(ckp, ckp->donaddress)) {
			ckp->donvalid = true;
			if (script_address(ckp->donaddress)) {
				sdata->donkeytxnlen = 23;
				address_to_scripttxn(sdata->donkeytxnbin, ckp->donaddress);
			} else {
				sdata->donkeytxnlen = 25;
				address_to_pubkeytxn(sdata->donkeytxnbin, ckp->donaddress);
			}
		}
	}

	randomiser = time(NULL);
	sdata->enonce1_64 = htole64(randomiser);
	/* Set the initial id to time as high bits so as to not send the same
	 * id on restarts */
	randomiser <<= 32;
	if (!ckp->proxy)
		sdata->blockchange_id = sdata->workbase_id = randomiser;

	if (!ckp->serverurls) {
		ckp->serverurl[0] = "127.0.0.1";
		ckp->serverurls = 1;
	}
	cklock_init(&sdata->instance_lock);
	cksem_init(&sdata->update_sem);
	cksem_post(&sdata->update_sem);

	mutex_init(&sdata->ckdb_lock);
	mutex_init(&sdata->ckdb_msg_lock);
	sdata->ssends = create_ckmsgq(ckp, "ssender", &ssend_process);
	/* Create half as many share processing threads as there are CPUs */
	threads = sysconf(_SC_NPROCESSORS_ONLN) / 2 ? : 1;
	sdata->sshareq = create_ckmsgqs(ckp, "sprocessor", &sshare_process, threads);
	/* Create 1/4 as many stratum processing threads as there are CPUs */
	threads = threads / 2 ? : 1;
	sdata->srecvs = create_ckmsgqs(ckp, "sreceiver", &srecv_process, threads);
	sdata->sauthq = create_ckmsgq(ckp, "authoriser", &sauth_process);
	sdata->stxnq = create_ckmsgq(ckp, "stxnq", &send_transactions);
	if (!CKP_STANDALONE(ckp)) {
		sdata->ckdbq = create_ckmsgq(ckp, "ckdbqueue", &ckdbq_process);
		create_pthread(&pth_heartbeat, ckdb_heartbeat, ckp);
	}
	read_poolstats(ckp);

	cklock_init(&sdata->workbase_lock);
	if (!ckp->proxy)
		create_pthread(&pth_blockupdate, blockupdate, ckp);
	else {
		mutex_init(&sdata->proxy_lock);
	}

	mutex_init(&sdata->stats_lock);
	if (!ckp->passthrough)
		create_pthread(&pth_statsupdate, statsupdate, ckp);

	mutex_init(&sdata->share_lock);
	mutex_init(&sdata->block_lock);

	create_unix_receiver(pi);

	LOGWARNING("%s stratifier ready", ckp->name);

	ret = stratum_loop(ckp, pi);
out:
	if (ckp->proxy) {
		proxy_t *proxy, *tmpproxy;

		mutex_lock(&sdata->proxy_lock);
		HASH_ITER(hh, sdata->proxies, proxy, tmpproxy) {
			HASH_DEL(sdata->proxies, proxy);
			dealloc(proxy);
		}
		mutex_unlock(&sdata->proxy_lock);
	}
	dealloc(ckp->data);
	return process_exit(ckp, pi, ret);
}<|MERGE_RESOLUTION|>--- conflicted
+++ resolved
@@ -1029,14 +1029,9 @@
 	json_decref(val);
 	generate_coinbase(ckp, wb);
 
-<<<<<<< HEAD
-	add_base(ckp, sdata, wb, &new_block);
-	if (new_block)
-		LOGNOTICE("Block hash changed to %s", sdata->lastswaphash);
-=======
 	/* Serialise access to add_base to avoid out of order new block notifies */
 	cksem_wait(&sdata->update_sem);
-	add_base(ckp, wb, &new_block);
+	add_base(ckp, sdata, wb, &new_block);
 	/* Reset the update time to avoid stacked low priority notifies. Bring
 	 * forward the next notify in case of a new block. */
 	now_t = time(NULL);
@@ -1044,8 +1039,9 @@
 		now_t -= ckp->update_interval / 2;
 	sdata->update_time = now_t;
 	cksem_post(&sdata->update_sem);
->>>>>>> 02035ee7
-
+
+	if (new_block)
+		LOGNOTICE("Block hash changed to %s", sdata->lastswaphash);
 	stratum_broadcast_update(sdata, wb, new_block);
 	ret = true;
 	LOGINFO("Broadcast updated stratum base");
