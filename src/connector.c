--- conflicted
+++ resolved
@@ -492,12 +492,7 @@
 {
 	int buflen, ret, slen = 0, blen = 0;
 	ckpool_t *ckp = cdata->ckp;
-<<<<<<< HEAD
-	int buflen, ret;
-	char *msg, *eol;
-=======
 	char *eol, *bkey = NULL;
->>>>>>> bba06404
 	json_t *val;
 
 retry:
@@ -541,27 +536,12 @@
 		buflen = eol - client->buf + 1;
 
 	/* Do something useful with this message now */
-<<<<<<< HEAD
-	buflen = eol - client->buf + 1;
-=======
->>>>>>> bba06404
 	if (unlikely(buflen > MAX_MSGSIZE && !client->remote)) {
 		LOGNOTICE("Client id %"PRId64" fd %d message oversize, disconnecting", client->id, client->fd);
 		invalidate_client(ckp, cdata, client);
 		return;
 	}
-<<<<<<< HEAD
-
-	msg = alloca(round_up_page(buflen + 1));
-	memcpy(msg, client->buf, buflen);
-	msg[buflen] = '\0';
-	client->bufofs -= buflen;
-	memmove(client->buf, client->buf + buflen, client->bufofs);
-	client->buf[client->bufofs] = '\0';
-	if (!(val = json_loads(msg, 0, NULL))) {
-=======
 	if (!(val = json_loads(client->buf, JSON_DISABLE_EOF_CHECK, NULL))) {
->>>>>>> bba06404
 		char *buf = strdup("Invalid JSON, disconnecting\n");
 
 		LOGINFO("Client id %"PRId64" sent invalid json message %s", client->id, client->buf);
